--- conflicted
+++ resolved
@@ -235,11 +235,7 @@
         "land_gridPts_path": {
             "type": "csv",
             "columns": {
-<<<<<<< HEAD
-                "id": {"type": "code", "about": (
-=======
                 "id": {"type": "integer", "about": (
->>>>>>> 358f9ffe
                     "unique identifier for the point")},
                 "type": {
                     "type": "option_string",
