--- conflicted
+++ resolved
@@ -41,15 +41,7 @@
             ['area_to_convert', 'focal_landcover_codes', 'convertible_landcover_codes', 'replacement_lucode'],
             ['convert_farthest_from_edge', 'convert_nearest_to_edge', 'n_fragmentation_steps']
         ],
-<<<<<<< HEAD
-        "hidden": ["n_workers"],
-        "forum_tag": 'scenario-generator',
-        "sampledata": {
-            "filename": "scenario_proximity.zip"
-        }
-=======
         "hidden": ["n_workers"]
->>>>>>> 10af95df
     },
     "args": {
         "workspace_dir": spec_utils.WORKSPACE,
