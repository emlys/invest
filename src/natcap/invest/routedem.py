"""RouteDEM for exposing the natcap.invest's routing package to UI."""
import logging
import os

import pygeoprocessing
import pygeoprocessing.routing
import taskgraph

from . import gettext
from . import spec_utils
from . import utils
from . import validation
from .unit_registry import u

LOGGER = logging.getLogger(__name__)

INVALID_BAND_INDEX_MSG = gettext('Must be between 1 and {maximum}')

MODEL_SPEC = {
    "model_id": "routedem",
    "model_name": gettext("RouteDEM"),
    "pyname": "natcap.invest.routedem",
    "userguide": "routedem.html",
    "aliases": (),
    "ui_spec": {
        "order": [
            ['workspace_dir', 'results_suffix'],
            ['dem_path', 'dem_band_index'],
            ['calculate_slope'],
            ['algorithm'],
            ['calculate_flow_direction'],
            ['calculate_flow_accumulation'],
            ['calculate_stream_threshold', 'threshold_flow_accumulation', 'calculate_downslope_distance', 'calculate_stream_order', 'calculate_subwatersheds']
        ],
<<<<<<< HEAD
        "hidden": ["n_workers"],
        "forum_tag": 'routedem',
        "sampledata": {
            "filename": "RouteDEM.zip"
        }
=======
        "hidden": ["n_workers"]
>>>>>>> 10af95df
    },
    "args": {
        "workspace_dir": spec_utils.WORKSPACE,
        "results_suffix": spec_utils.SUFFIX,
        "n_workers": spec_utils.N_WORKERS,
        "dem_path": spec_utils.DEM,
        "dem_band_index": {
            "type": "number",
            "expression": "value >= 1",
            "units": u.none,
            "required": False,
            "about": gettext(
                "Index of the raster band to use, for multi-band rasters."),
            "name": gettext("band index")
        },
        "algorithm": {
            "type": "option_string",
            "options": {
                "D8": {
                    "display_name": "D8",
                    "description": gettext(
                        "All water on a pixel flows into the most downhill of "
                        "its 8 surrounding pixels")},
                "MFD": {
                    "display_name": "MFD",
                    "description": gettext(
                        "Flow off a pixel is modeled fractionally so that "
                        "water is split among multiple downslope pixels")}
            },
            "about": gettext("The routing algorithm to use."),
            "name": gettext("routing algorithm")
        },
        "calculate_flow_direction": {
            "type": "boolean",
            "required": False,
            "about": gettext("Calculate flow direction from the provided DEM."),
            "name": gettext("calculate flow direction")
        },
        "calculate_flow_accumulation": {
            "type": "boolean",
            "required": False,
            "allowed": "calculate_flow_direction",
            "about": gettext(
                "Calculate flow accumulation from the flow direction output."),
            "name": gettext("calculate flow accumulation")
        },
        "calculate_stream_threshold": {
            "type": "boolean",
            "required": False,
            "allowed": "calculate_flow_accumulation",
            "about": gettext(
                "Calculate streams from the flow accumulation output. "),
            "name": gettext("calculate streams")
        },
        "threshold_flow_accumulation": {
            **spec_utils.THRESHOLD_FLOW_ACCUMULATION,
            "required": "calculate_stream_threshold",
            "allowed": "calculate_stream_threshold",
            "about": (
                spec_utils.THRESHOLD_FLOW_ACCUMULATION['about'] + " " +
                gettext("Required if Calculate Streams is selected."))
        },
        "calculate_downslope_distance": {
            "type": "boolean",
            "required": False,
            "allowed": "calculate_stream_threshold",
            "about": gettext(
                "Calculate flow distance from each pixel to a stream as "
                "defined in the Calculate Streams output."),
            "name": gettext("calculate distance to stream")
        },
        "calculate_slope": {
            "type": "boolean",
            "required": False,
            "about": gettext("Calculate percent slope from the provided DEM."),
            "name": gettext("calculate slope")
        },
        "calculate_stream_order": {
            "type": "boolean",
            "required": False,
            "allowed": "calculate_stream_threshold and algorithm == 'D8'",
            "about": gettext("Calculate the Strahler Stream order."),
            "name": gettext("calculate strahler stream orders (D8 only)"),
        },
        "calculate_subwatersheds": {
            "type": "boolean",
            "required": False,
            "allowed": "calculate_stream_order and algorithm == 'D8'",
            "about": gettext("Determine subwatersheds from the stream order."),
            "name": gettext("calculate subwatersheds (D8 only)"),
        },
    },
    "outputs": {
        "taskgraph_cache": spec_utils.TASKGRAPH_DIR,
        "filled.tif": spec_utils.FILLED_DEM,
        "flow_accumulation.tif": spec_utils.FLOW_ACCUMULATION,
        "flow_direction.tif": spec_utils.FLOW_DIRECTION,
        "slope.tif": spec_utils.SLOPE,
        "stream_mask.tif": spec_utils.STREAM,
        "strahler_stream_order.gpkg": {
            "about": (
                "A vector of line segments indicating the Strahler stream "
                "order and other properties of each stream segment."),
            "geometries": spec_utils.LINESTRING,
            "fields": {
                "order": {
                    "about": "The Strahler stream order.",
                    "type": "number",
                    "units": u.none,
                },
                "river_id": {
                    "about": (
                        "A unique identifier used by all stream segments that "
                        "connect to the same outlet."),
                    "type": "number",
                    "units": u.none,
                },
                "drop_distance": {
                    "about": (
                        "The drop distance in DEM elevation units from the "
                        "upstream to downstream component of this stream "
                        "segment."),
                    "type": "number",
                    "units": u.none,
                },
                "outlet": {
                    "about": (
                        "1 if this segment is an outlet, 0 if it is not."),
                    "type": "number",
                    "units": u.none,
                },
                "us_fa": {
                    "about": (
                        "The flow accumulation value at the upstream end of "
                        "the stream segment."),
                    "type": "number",
                    "units": u.pixels,
                },
                "ds_fa": {
                    "about": (
                        "The flow accumulation value at the downstream end of "
                        "the stream segment."),
                    "type": "number",
                    "units": u.pixels,
                },
                "thresh_fa": {
                    "about": (
                        "The final threshold flow accumulation value used to "
                        "determine the river segments."),
                    "type": "number",
                    "units": u.pixels,
                },
                "upstream_d8_dir": {
                    "about": (
                        "The direction of flow immediately upstream."),
                    "type": "number",
                    "units": u.none,
                },
                "ds_x": {
                    "about": (
                        "The DEM X coordinate for the outlet in pixels from "
                        "the origin."),
                    "type": "number",
                    "units": u.pixels,
                },
                "ds_y": {
                    "about": (
                        "The DEM Y coordinate for the outlet in pixels from "
                        "the origin."),
                    "type": "number",
                    "units": u.pixels,
                },
                "ds_x_1": {
                    "about": (
                        "The DEM X coordinate that is 1 pixel upstream "
                        "from the outlet."),
                    "type": "number",
                    "units": u.pixels,
                },
                "ds_y_1": {
                    "about": (
                        "The DEM Y coordinate that is 1 pixel upstream "
                        "from the outlet."),
                    "type": "number",
                    "units": u.pixels,
                },
                "us_x": {
                    "about": (
                        "The DEM X coordinate for the upstream inlet."),
                    "type": "number",
                    "units": u.pixels,
                },
                "us_y": {
                    "about": (
                        "The DEM Y coordinate for the upstream inlet."),
                    "type": "number",
                    "units": u.pixels,
                },
            },
        },
        "subwatersheds.gpkg": {
            "about": (
                "A GeoPackage with polygon features representing "
                "subwatersheds.  A new subwatershed is created for each "
                "tributary of a stream and is influenced greatly by "
                "your choice of Threshold Flow Accumulation value."),
            "geometries": spec_utils.POLYGON,
            "fields": {
                "stream_id": {
                    "about": (
                        "A unique stream id, matching the one in the Strahler "
                        "stream order vector."),
                    "type": "number",
                    "units": u.none,
                },
                "terminated_early": {
                    "about": (
                        "Indicates whether generation of this subwatershed "
                        "terminated early (1) or completed as expected (0). "
                        "If you encounter a (1), please let us know via the "
                        "forums, community.naturalcapitalproject.org."),
                    "type": "number",
                    "units": u.none,
                },
                "outlet_x": {
                    "about": (
                        "The X coordinate in pixels from the origin of the "
                        "outlet of the watershed. This can be useful when "
                        "determining other properties of the watershed when "
                        "indexing with the underlying raster data."),
                    "type": "number",
                    "units": u.none,
                },
                "outlet_y": {
                    "about": (
                        "The X coordinate in pixels from the origin of the "
                        "outlet of the watershed. This can be useful when "
                        "determining other properties of the watershed when "
                        "indexing with the underlying raster data."),
                    "type": "number",
                    "units": u.none,
                },
            },
        },
    }
}


# replace %s with file suffix
_TARGET_FILLED_PITS_FILED_PATTERN = 'filled%s.tif'
_TARGET_SLOPE_FILE_PATTERN = 'slope%s.tif'
_TARGET_FLOW_DIRECTION_FILE_PATTERN = 'flow_direction%s.tif'
_FLOW_ACCUMULATION_FILE_PATTERN = 'flow_accumulation%s.tif'
_STREAM_MASK_FILE_PATTERN = 'stream_mask%s.tif'
_DOWNSLOPE_DISTANCE_FILE_PATTERN = 'downslope_distance%s.tif'
_STRAHLER_STREAM_ORDER_PATTERN = 'strahler_stream_order%s.gpkg'
_SUBWATERSHEDS_PATTERN = 'subwatersheds%s.gpkg'

_ROUTING_FUNCS = {
    'D8': {
        'flow_accumulation': pygeoprocessing.routing.flow_accumulation_d8,
        'flow_direction': pygeoprocessing.routing.flow_dir_d8,
        'threshold_flow': pygeoprocessing.routing.extract_streams_d8,
        'distance_to_channel': pygeoprocessing.routing.distance_to_channel_d8,
    },
    'MFD': {
        'flow_accumulation': pygeoprocessing.routing.flow_accumulation_mfd,
        'flow_direction': pygeoprocessing.routing.flow_dir_mfd,
        'threshold_flow': pygeoprocessing.routing.extract_streams_mfd,
        'distance_to_channel': pygeoprocessing.routing.distance_to_channel_mfd,
    }
}


def execute(args):
    """RouteDEM: Hydrological routing.

    This model exposes the pygeoprocessing D8 and Multiple Flow Direction
    routing functionality as an InVEST model.

    This tool will always fill pits on the input DEM.

    Args:
        args['workspace_dir'] (string): output directory for intermediate,
            temporary, and final files
        args['results_suffix'] (string): (optional) string to append to any
            output file names
        args['dem_path'] (string): path to a digital elevation raster
        args['dem_band_index'] (int): Optional. The band index to operate on.
            If not provided, band index 1 is assumed.
        args['algorithm'] (string): The routing algorithm to use.  Must be
            one of 'D8' or 'MFD' (case-insensitive). Required when calculating
            flow direction, flow accumulation, stream threshold, and downslope
            distance.
        args['calculate_flow_direction'] (bool): If True, model will calculate
            flow direction for the filled DEM.
        args['calculate_flow_accumulation'] (bool): If True, model will
            calculate a flow accumulation raster. Only applies when
            args['calculate_flow_direction'] is True.
        args['calculate_stream_threshold'] (bool): if True, model will
            calculate a stream classification layer by thresholding flow
            accumulation to the provided value in
            ``args['threshold_flow_accumulation']``.  Only applies when
            args['calculate_flow_accumulation'] and
            args['calculate_flow_direction'] are True.
        args['threshold_flow_accumulation'] (int): The number of upslope
            cells that must flow into a cell before it's classified as a
            stream.
        args['calculate_downslope_distance'] (bool): If True, and a stream
            threshold is calculated, model will calculate a downslope
            distance raster in units of pixels. Only applies when
            args['calculate_flow_accumulation'],
            args['calculate_flow_direction'], and
            args['calculate_stream_threshold'] are all True.
        args['calculate_slope'] (bool): If True, model will calculate a
            slope raster from the DEM.
        args['calculate_stream_order']: If True, model will create a vector of
            the Strahler stream order.
        args['calculate_subwatersheds']: If True, the model will create a
            vector of subwatersheds.
        args['n_workers'] (int): The ``n_workers`` parameter to pass to
            the task graph.  The default is ``-1`` if not provided.

    Returns:
        ``None``
    """
    file_suffix = utils.make_suffix_string(args, 'results_suffix')
    utils.make_directories([args['workspace_dir']])

    if ('calculate_flow_direction' in args and
            bool(args['calculate_flow_direction'])):
        algorithm = args['algorithm'].upper()
        routing_funcs = _ROUTING_FUNCS[algorithm]

    if 'dem_band_index' in args and args['dem_band_index'] not in (None, ''):
        band_index = int(args['dem_band_index'])
    else:
        band_index = 1
    LOGGER.info('Using DEM band index %s', band_index)

    dem_raster_path_band = (args['dem_path'], band_index)

    try:
        n_workers = int(args['n_workers'])
    except (KeyError, ValueError, TypeError):
        # KeyError when n_workers is not present in args
        # ValueError when n_workers is an empty string.
        # TypeError when n_workers is None.
        n_workers = -1  # Synchronous mode.

    graph = taskgraph.TaskGraph(
        os.path.join(args['workspace_dir'], 'taskgraph_cache'), n_workers=n_workers)

    # Calculate slope.  This is intentionally on the original DEM, not
    # on the pitfilled DEM.  If the user really wants the slop of the filled
    # DEM, they can pass it back through RouteDEM.
    if bool(args.get('calculate_slope', False)):
        target_slope_path = os.path.join(
            args['workspace_dir'], _TARGET_SLOPE_FILE_PATTERN % file_suffix)
        graph.add_task(
            pygeoprocessing.calculate_slope,
            args=(dem_raster_path_band,
                  target_slope_path),
            task_name='calculate_slope',
            target_path_list=[target_slope_path])

    dem_filled_pits_path = os.path.join(
        args['workspace_dir'],
        _TARGET_FILLED_PITS_FILED_PATTERN % file_suffix)
    filled_pits_task = graph.add_task(
        pygeoprocessing.routing.fill_pits,
        args=(dem_raster_path_band,
              dem_filled_pits_path,
              args['workspace_dir']),
        task_name='fill_pits',
        target_path_list=[dem_filled_pits_path])

    if bool(args.get('calculate_flow_direction', False)):
        LOGGER.info("calculating flow direction")
        flow_dir_path = os.path.join(
            args['workspace_dir'],
            _TARGET_FLOW_DIRECTION_FILE_PATTERN % file_suffix)
        flow_direction_task = graph.add_task(
            routing_funcs['flow_direction'],
            args=((dem_filled_pits_path, 1),  # PGP>1.9.0 creates 1-band fills
                  flow_dir_path,
                  args['workspace_dir']),
            target_path_list=[flow_dir_path],
            dependent_task_list=[filled_pits_task],
            task_name='flow_dir_%s' % algorithm)

        if bool(args.get('calculate_flow_accumulation', False)):
            LOGGER.info("calculating flow accumulation")
            flow_accumulation_path = os.path.join(
                args['workspace_dir'],
                _FLOW_ACCUMULATION_FILE_PATTERN % file_suffix)
            flow_accum_task = graph.add_task(
                routing_funcs['flow_accumulation'],
                args=((flow_dir_path, 1),
                      flow_accumulation_path),
                target_path_list=[flow_accumulation_path],
                task_name='flow_accumulation_%s' % algorithm,
                dependent_task_list=[flow_direction_task])

            if bool(args.get('calculate_stream_threshold', False)):
                stream_mask_path = os.path.join(
                        args['workspace_dir'],
                        _STREAM_MASK_FILE_PATTERN % file_suffix)
                stream_threshold = float(args['threshold_flow_accumulation'])
                stream_extraction_kwargs = {
                    'flow_accum_raster_path_band': (flow_accumulation_path, 1),
                    'flow_threshold': stream_threshold,
                    'target_stream_raster_path': stream_mask_path,
                }
                if algorithm == 'MFD':
                    stream_extraction_kwargs['flow_dir_mfd_path_band'] = (
                        flow_dir_path, 1)
                stream_threshold_task = graph.add_task(
                    routing_funcs['threshold_flow'],
                    kwargs=stream_extraction_kwargs,
                    target_path_list=[stream_mask_path],
                    dependent_task_list=[flow_accum_task],
                    task_name=f'stream_thresholding_{algorithm}')

                if bool(args.get('calculate_downslope_distance', False)):
                    distance_path = os.path.join(
                        args['workspace_dir'],
                        _DOWNSLOPE_DISTANCE_FILE_PATTERN % file_suffix)
                    graph.add_task(
                        routing_funcs['distance_to_channel'],
                        args=((flow_dir_path, 1),
                              (stream_mask_path, 1),
                              distance_path),
                        target_path_list=[distance_path],
                        task_name='downslope_distance_%s' % algorithm,
                        dependent_task_list=[stream_threshold_task])

                # We are only doing stream order for D8 flow direction.
                if (bool(args.get('calculate_stream_order', False)
                         and algorithm == 'D8')):
                    stream_order_path = os.path.join(
                        args['workspace_dir'],
                        _STRAHLER_STREAM_ORDER_PATTERN % file_suffix)
                    stream_order_task = graph.add_task(
                        pygeoprocessing.routing.extract_strahler_streams_d8,
                        kwargs={
                            "flow_dir_d8_raster_path_band":
                                (flow_dir_path, 1),
                            "flow_accum_raster_path_band":
                                (flow_accumulation_path, 1),
                            "dem_raster_path_band":
                                (dem_filled_pits_path, 1),
                            "target_stream_vector_path": stream_order_path,
                            "min_flow_accum_threshold": stream_threshold,
                            "river_order": 5,  # the default
                        },
                        target_path_list=[stream_order_path],
                        task_name='Calculate D8 stream order',
                        dependent_task_list=[
                            filled_pits_task,
                            flow_direction_task,
                            flow_accum_task,
                        ])

                    if bool(args.get('calculate_subwatersheds', False)):
                        subwatersheds_path = os.path.join(
                            args['workspace_dir'],
                            _SUBWATERSHEDS_PATTERN % file_suffix)
                        graph.add_task(
                            pygeoprocessing.routing.calculate_subwatershed_boundary,
                            kwargs={
                                'd8_flow_dir_raster_path_band':
                                    (flow_dir_path, 1),
                                'strahler_stream_vector_path':
                                    stream_order_path,
                                'target_watershed_boundary_vector_path':
                                    subwatersheds_path,
                                'outlet_at_confluence': False,  # The default
                            },
                            target_path_list=[subwatersheds_path],
                            task_name=(
                                'Calculate subwatersheds from stream order'),
                            dependent_task_list=[flow_direction_task,
                                                 stream_order_task])

    graph.close()
    graph.join()


@validation.invest_validator
def validate(args, limit_to=None):
    """Validate args to ensure they conform to ``execute``'s contract.

    Args:
        args (dict): dictionary of key(str)/value pairs where keys and
            values are specified in ``execute`` docstring.
        limit_to (str): (optional) if not None indicates that validation
            should only occur on the args[limit_to] value. The intent that
            individual key validation could be significantly less expensive
            than validating the entire ``args`` dictionary.

    Returns:
        list of ([invalid key_a, invalid key_b, ...], 'warning/error message')
            tuples. Where an entry indicates that the invalid keys caused
            the error message in the second part of the tuple. This should
            be an empty list if validation succeeds.
    """
    validation_warnings = validation.validate(args, MODEL_SPEC['args'])

    invalid_keys = validation.get_invalid_keys(validation_warnings)
    sufficient_keys = validation.get_sufficient_keys(args)

    if ('dem_band_index' not in invalid_keys and
            'dem_band_index' in sufficient_keys and
            'dem_path' not in invalid_keys and
            'dem_path' in sufficient_keys):
        raster_info = pygeoprocessing.get_raster_info(args['dem_path'])
        if int(args['dem_band_index']) > raster_info['n_bands']:
            validation_warnings.append((
                ['dem_band_index'],
                INVALID_BAND_INDEX_MSG.format(maximum=raster_info['n_bands'])))

    return validation_warnings<|MERGE_RESOLUTION|>--- conflicted
+++ resolved
@@ -32,15 +32,7 @@
             ['calculate_flow_accumulation'],
             ['calculate_stream_threshold', 'threshold_flow_accumulation', 'calculate_downslope_distance', 'calculate_stream_order', 'calculate_subwatersheds']
         ],
-<<<<<<< HEAD
-        "hidden": ["n_workers"],
-        "forum_tag": 'routedem',
-        "sampledata": {
-            "filename": "RouteDEM.zip"
-        }
-=======
         "hidden": ["n_workers"]
->>>>>>> 10af95df
     },
     "args": {
         "workspace_dir": spec_utils.WORKSPACE,
