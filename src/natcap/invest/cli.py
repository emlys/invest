--- conflicted
+++ resolved
@@ -592,15 +592,11 @@
 
             # We're deliberately not validating here because the user
             # can just call ``invest validate <datastack>`` to validate.
-<<<<<<< HEAD
-            model_module.execute(parsed_datastack.args)
-=======
             #
             # Exceptions will already be logged to the logfile but will ALSO be
             # written to stdout if this exception is uncaught.  This is by
             # design.
-            getattr(model_module, 'execute')(parsed_datastack.args)
->>>>>>> 918befa3
+            model_module.execute(parsed_datastack.args)
 
     # If we're running in a GUI (either through ``invest run`` or
     # ``invest quickrun``), we'll need to load the Model's GUI class,
