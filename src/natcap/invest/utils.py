"""InVEST specific code utils."""
import math
import os
<<<<<<< HEAD
import contextlib
import logging
import threading
import tempfile
import shutil
from datetime import datetime
import time
=======
import logging
>>>>>>> a67a11e9
import csv

import numpy
from osgeo import gdal
from osgeo import osr
import pygeoprocessing

LOGGER = logging.getLogger('natcap.invest.utils')

LOGGER = logging.getLogger('natcap.invest.utils')

LOGGER = logging.getLogger('natcap.invest.utils')


LOGGER = logging.getLogger(__name__)
LOG_FMT = "%(asctime)s %(name)-18s %(levelname)-8s %(message)s"
DATE_FMT = "%m/%d/%Y %H:%M:%S "

# GDAL has 5 error levels, python's logging has 6.  We skip logging.INFO.
# A dict clarifies the mapping between levels.
GDAL_ERROR_LEVELS = {
    gdal.CE_None: logging.NOTSET,
    gdal.CE_Debug: logging.DEBUG,
    gdal.CE_Warning: logging.WARNING,
    gdal.CE_Failure: logging.ERROR,
    gdal.CE_Fatal: logging.CRITICAL,
}


@contextlib.contextmanager
def capture_gdal_logging():
    """Context manager for logging GDAL errors with python logging.

    GDAL error messages are logged via python's logging system, at a severity
    that corresponds to a log level in ``logging``.  Error messages are logged
    with the ``osgeo.gdal`` logger.

    Parameters:
        ``None``

    Returns:
        ``None``"""
    osgeo_logger = logging.getLogger('osgeo')

    def _log_gdal_errors(err_level, err_no, err_msg):
        """Log error messages to osgeo.

        All error messages are logged with reasonable ``logging`` levels based
        on the GDAL error level.

        Parameters:
            err_level (int): The GDAL error level (e.g. ``gdal.CE_Failure``)
            err_no (int): The GDAL error number.  For a full listing of error
                codes, see: http://www.gdal.org/cpl__error_8h.html
            err_msg (string): The error string.

        Returns:
            ``None``"""
        osgeo_logger.log(
            level=GDAL_ERROR_LEVELS[err_level],
            msg='[errno {err}] {msg}'.format(
                err=err_no, msg=err_msg.replace('\n', ' ')))

    gdal.PushErrorHandler(_log_gdal_errors)
    yield
    gdal.PopErrorHandler()


def _format_time(seconds):
    """Render the integer number of seconds as a string.  Returns a string.
    """
    hours, remainder = divmod(seconds, 3600)
    minutes, seconds = divmod(remainder, 60)

    hours = int(hours)
    minutes = int(minutes)

    if hours > 0:
        return "%sh %sm %ss" % (hours, minutes, seconds)

    if minutes > 0:
        return "%sm %ss" % (minutes, seconds)
    return "%ss" % seconds


# TODO: come up with a better name for this contextmanager.
@contextlib.contextmanager
def prepare_workspace(workspace, name):
    if not os.path.exists(workspace):
        os.makedirs(workspace)

    logfile = os.path.join(
        workspace,
        'InVEST-{modelname}-log-{timestamp}.txt'.format(
            modelname='-'.join(name.replace(':', '').split(' ')),
            timestamp=datetime.now().strftime("%Y-%m-%d--%H_%M_%S")))

    logging.captureWarnings(True)
    with capture_gdal_logging(), log_to_file(logfile):
        with sandbox_tempdir(dir=workspace,
                             set_tempdir=True):
            start_time = time.time()
            yield
            LOGGER.info('Elapsed time: %s',
                        _format_time(round(time.time() - start_time, 2)))
    logging.captureWarnings(False)


class ThreadFilter(logging.Filter):
    """When used, this filters out log messages that were recorded from other
    threads.  This is especially useful if we have logging coming from several
    concurrent threads.
    Arguments passed to the constructor:
        thread_name - the name of the thread to identify.  If the record was
            reported from this thread name, it will be passed on.
    """
    def __init__(self, thread_name):
        logging.Filter.__init__(self)
        self.thread_name = thread_name

    def filter(self, record):
        if record.threadName == self.thread_name:
            return True
        return False


@contextlib.contextmanager
def log_to_file(logfile, threadname=None, log_fmt=LOG_FMT, date_fmt=DATE_FMT):
    """Log all messages within this context to a file.

    Parameters:
        logfile (string): The path to where the logfile will be written.
            If there is already a file at this location, it will be
            overwritten.
        threadname=None (string): If None, logging from all threads will be
            included in the log.  If a string, only logging from the thread
            with the same name will be included in the logfile.
        log_fmt=LOG_FMT (string): The logging format string to use.  If not
            provided, ``utils.LOG_FMT`` will be used.
        date_fmt=DATE_FMT (string): The logging date format string to use.
            If not provided, ``utils.DATE_FMT`` will be used.


    Yields:
        ``handler``: An instance of ``logging.FileHandler`` that
            represents the file that is being written to.

    Returns:
        ``None``"""
    if os.path.exists(logfile):
        LOGGER.warn('Logfile %s exists and will be overwritten', logfile)

    if not threadname:
        threadname = threading.current_thread().name

    handler = logging.FileHandler(logfile, 'w', encoding='UTF-8')
    formatter = logging.Formatter(log_fmt, date_fmt)
    thread_filter = ThreadFilter(threadname)
    root_logger = logging.getLogger()
    root_logger.setLevel(logging.NOTSET)  # capture everything
    root_logger.addHandler(handler)
    handler.addFilter(thread_filter)
    handler.setFormatter(formatter)
    yield handler
    handler.close()
    root_logger.removeHandler(handler)


@contextlib.contextmanager
def sandbox_tempdir(suffix='', prefix='tmp', dir=None, set_tempdir=False):
    """Create a temporary directory for this context and clean it up on exit.

    Parameters are identical to those for :py:func:`tempfile.mkdtemp`.

    When the context manager exits, the created temporary directory is
    recursively removed.

    Parameters:
        suffix='' (string): a suffix for the name of the directory.
        prefix='tmp' (string): the prefix to use for the directory name.
        dir=None (string or None): If a string, a directory that should be
            the parent directory of the new temporary directory.  If None,
            tempfile will determine the appropriate tempdir to use as the
            parent folder.
        set_tempdir=False (bool): If True, ``tempfile.tempdir`` will be set
            to the newly created folder, forcing all tempfiles to be written
            to this directory.

    Yields:
        ``sandbox`` (string): The path to the new folder on disk.

    Returns:
        ``None``"""
    sandbox = tempfile.mkdtemp(suffix=suffix, prefix=prefix, dir=dir)

    if set_tempdir:
        LOGGER.debug('Setting tempfile.tempdir to %s', sandbox)
        previous_tempdir = tempfile.tempdir
        tempfile.tempdir = sandbox
    try:
        yield sandbox
    finally:
        try:
            shutil.rmtree(sandbox)
        except OSError:
            LOGGER.exception('Could not remove sandbox %s', sandbox)

    if set_tempdir:
        LOGGER.debug('Resetting tempfile.tempdir to %s', previous_tempdir)
        tempfile.tempdir = previous_tempdir


def make_suffix_string(args, suffix_key):
    """Make an InVEST appropriate suffix string.

    Creates an InVEST appropriate suffix string  given the args dictionary and
    suffix key.  In general, prepends an '_' when necessary and generates an
    empty string when necessary.

    Parameters:
        args (dict): the classic InVEST model parameter dictionary that is
            passed to `execute`.
        suffix_key (string): the key used to index the base suffix.

    Returns:
        If `suffix_key` is not in `args`, or `args['suffix_key']` is ""
            return "",
        If `args['suffix_key']` starts with '_' return `args['suffix_key']`
            else return '_'+`args['suffix_key']`
    """
    try:
        file_suffix = args[suffix_key]
        if file_suffix != "" and not file_suffix.startswith('_'):
            file_suffix = '_' + file_suffix
    except KeyError:
        file_suffix = ''

    return file_suffix


def exponential_decay_kernel_raster(expected_distance, kernel_filepath):
    """Create a raster-based exponential decay kernel.

    The raster created will be a tiled GeoTiff, with 256x256 memory blocks.

    Parameters:
        expected_distance (int or float): The distance (in pixels) of the
            kernel's radius, the distance at which the value of the decay
            function is equal to `1/e`.
        kernel_filepath (string): The path to the file on disk where this
            kernel should be stored.  If this file exists, it will be
            overwritten.

    Returns:
        None
    """
    max_distance = expected_distance * 5
    kernel_size = int(numpy.round(max_distance * 2 + 1))

    driver = gdal.GetDriverByName('GTiff')
    kernel_dataset = driver.Create(
        kernel_filepath.encode('utf-8'), kernel_size, kernel_size, 1,
        gdal.GDT_Float32, options=[
            'BIGTIFF=IF_SAFER', 'TILED=YES', 'BLOCKXSIZE=256',
            'BLOCKYSIZE=256'])

    # Make some kind of geotransform, it doesn't matter what but
    # will make GIS libraries behave better if it's all defined
    kernel_dataset.SetGeoTransform([444720, 30, 0, 3751320, 0, -30])
    srs = osr.SpatialReference()
    srs.SetUTM(11, 1)
    srs.SetWellKnownGeogCS('NAD27')
    kernel_dataset.SetProjection(srs.ExportToWkt())

    kernel_band = kernel_dataset.GetRasterBand(1)
    kernel_band.SetNoDataValue(-9999)

    cols_per_block, rows_per_block = kernel_band.GetBlockSize()

    n_cols = kernel_dataset.RasterXSize
    n_rows = kernel_dataset.RasterYSize

    n_col_blocks = int(math.ceil(n_cols / float(cols_per_block)))
    n_row_blocks = int(math.ceil(n_rows / float(rows_per_block)))

    integration = 0.0
    for row_block_index in xrange(n_row_blocks):
        row_offset = row_block_index * rows_per_block
        row_block_width = n_rows - row_offset
        if row_block_width > rows_per_block:
            row_block_width = rows_per_block

        for col_block_index in xrange(n_col_blocks):
            col_offset = col_block_index * cols_per_block
            col_block_width = n_cols - col_offset
            if col_block_width > cols_per_block:
                col_block_width = cols_per_block

            # Numpy creates index rasters as ints by default, which sometimes
            # creates problems on 32-bit builds when we try to add Int32
            # matrices to float64 matrices.
            row_indices, col_indices = numpy.indices((row_block_width,
                                                      col_block_width),
                                                     dtype=numpy.float)

            row_indices += numpy.float(row_offset - max_distance)
            col_indices += numpy.float(col_offset - max_distance)

            kernel_index_distances = numpy.hypot(
                row_indices, col_indices)
            kernel = numpy.where(
                kernel_index_distances > max_distance, 0.0,
                numpy.exp(-kernel_index_distances / expected_distance))
            integration += numpy.sum(kernel)

            kernel_band.WriteArray(kernel, xoff=col_offset,
                                   yoff=row_offset)

    # Need to flush the kernel's cache to disk before opening up a new Dataset
    # object in interblocks()
    kernel_dataset.FlushCache()

    for block_data, kernel_block in pygeoprocessing.iterblocks(
            kernel_filepath):
        kernel_block /= integration
        kernel_band.WriteArray(kernel_block, xoff=block_data['xoff'],
                               yoff=block_data['yoff'])


def build_file_registry(base_file_path_list, file_suffix):
    """Combine file suffixes with key names, base filenames, and directories.

    Parameters:
        base_file_tuple_list (list): a list of (dict, path) tuples where
            the dictionaries have a 'file_key': 'basefilename' pair, or
            'file_key': list of 'basefilename's.  'path'
            indicates the file directory path to prepend to the basefile name.
        file_suffix (string): a string to append to every filename, can be
            empty string

    Returns:
        dictionary of 'file_keys' from the dictionaries in
        `base_file_tuple_list` mapping to full file paths with suffixes or
        lists of file paths with suffixes depending on the original type of
        the 'basefilename' pair.

    Raises:
        ValueError if there are duplicate file keys or duplicate file paths.
        ValueError if a path is not a string or a list of strings.
    """
    all_paths = set()
    duplicate_keys = set()
    duplicate_paths = set()
    f_reg = {}

    def _build_path(base_filename, path):
        """Internal helper to avoid code duplication."""
        pre, post = os.path.splitext(base_filename)
        full_path = os.path.join(path, pre+file_suffix+post)

        # Check for duplicate keys or paths
        if full_path in all_paths:
            duplicate_paths.add(full_path)
        else:
            all_paths.add(full_path)
        return full_path

    for base_file_dict, path in base_file_path_list:
        for file_key, file_payload in base_file_dict.iteritems():
            # check for duplicate keys
            if file_key in f_reg:
                duplicate_keys.add(file_key)
            else:
                # handle the case whether it's a filename or a list of strings
                if isinstance(file_payload, basestring):
                    full_path = _build_path(file_payload, path)
                    f_reg[file_key] = full_path
                elif isinstance(file_payload, list):
                    f_reg[file_key] = []
                    for filename in file_payload:
                        full_path = _build_path(filename, path)
                        f_reg[file_key].append(full_path)
                else:
                    raise ValueError(
                        "Unknown type in base_file_dict[%s]=%s" % (
                            file_key, path))

    if len(duplicate_paths) > 0 or len(duplicate_keys):
        raise ValueError(
            "Cannot consolidate because of duplicate paths or keys: "
            "duplicate_keys: %s duplicate_paths: %s" % (
                duplicate_keys, duplicate_paths))

    return f_reg


def _attempt_float(value):
    """Attempt to cast `value` to a float.  If fail, return original value."""
    try:
        return float(value)
    except ValueError:
        return value


def build_lookup_from_csv(
<<<<<<< HEAD
        table_path, key_field, to_lower=True, numerical_cast=True):
=======
        table_path, key_field, to_lower=True, numerical_cast=True,
        warn_if_missing=True):
>>>>>>> a67a11e9
    """Read a CSV table into a dictionary indexed by `key_field`.

    Creates a dictionary from a CSV whose keys are unique entries in the CSV
    table under the column named by `key_field` and values are dictionaries
    indexed by the other columns in `table_path` including `key_field` whose
    values are the values on that row of the CSV table.

    Parameters:
        table_path (string): path to a CSV file containing at
            least the header key_field
        key_field: (string): a column in the CSV file at `table_path` that
            can uniquely identify each row in the table.  If `numerical_cast`
            is true the values will be cast to floats/ints/unicode if
            possible.
        to_lower (string): if True, converts all unicode in the CSV,
            including headers and values to lowercase, otherwise uses raw
            string values.
        numerical_cast (bool): If true, all values in the CSV table will
            attempt to be cast to a floating point type; if it fails will be
            left as unicode.  If false, all values will be considered raw
            unicode.
<<<<<<< HEAD
=======
        warn_if_missing (bool): If True, warnings are logged if there are
            empty headers or value rows.
>>>>>>> a67a11e9

    Returns:
        lookup_dict (dict): a dictionary of the form {
                key_field_0: {csv_header_0: value0, csv_header_1: value1...},
                key_field_1: {csv_header_0: valuea, csv_header_1: valueb...}
            }

        if `to_lower` all strings including key_fields and values are
        converted to lowercase unicde.  if `numerical_cast` all values
        that can be represented as floats are, otherwise unicode.
    """
    with open(table_path) as table_file:
        reader = csv.reader(table_file)
        header_row = reader.next()
        header_row = [unicode(x) for x in header_row]
        key_field = unicode(key_field)
        if to_lower:
            key_field = key_field.lower()
            header_row = [x.lower() for x in header_row]
        if key_field not in header_row:
            raise ValueError(
                '%s expected in %s for the CSV file at %s' % (
                    key_field, header_row, table_path))
<<<<<<< HEAD
        if '' in header_row:
=======
        if warn_if_missing and '' in header_row:
>>>>>>> a67a11e9
            LOGGER.warn(
                "There are empty strings in the header row at %s", table_path)
        key_index = header_row.index(key_field)
        lookup_dict = {}
        for row in reader:
            if to_lower:
                row = [x.lower() for x in row]
            if numerical_cast:
                row = [_attempt_float(x) for x in row]
<<<<<<< HEAD
            if '' in row:
=======
            if warn_if_missing and '' in row:
>>>>>>> a67a11e9
                LOGGER.warn(
                    "There are empty strings in row %s in %s", row,
                    table_path)
            lookup_dict[row[key_index]] = dict(zip(header_row, row))
        return lookup_dict


def make_directories(directory_list):
    """Create directories in `directory_list` if they do not already exist."""
    if not isinstance(directory_list, list):
        raise ValueError(
            "Expected `directory_list` to be an instance of `list` instead "
            "got type %s instead", type(directory_list))

    for path in directory_list:
        # From http://stackoverflow.com/a/14364249/42897
        try:
            os.makedirs(path)
        except OSError:
            if not os.path.isdir(path):
                raise<|MERGE_RESOLUTION|>--- conflicted
+++ resolved
@@ -1,7 +1,6 @@
 """InVEST specific code utils."""
 import math
 import os
-<<<<<<< HEAD
 import contextlib
 import logging
 import threading
@@ -9,9 +8,6 @@
 import shutil
 from datetime import datetime
 import time
-=======
-import logging
->>>>>>> a67a11e9
 import csv
 
 import numpy
@@ -417,12 +413,7 @@
 
 
 def build_lookup_from_csv(
-<<<<<<< HEAD
         table_path, key_field, to_lower=True, numerical_cast=True):
-=======
-        table_path, key_field, to_lower=True, numerical_cast=True,
-        warn_if_missing=True):
->>>>>>> a67a11e9
     """Read a CSV table into a dictionary indexed by `key_field`.
 
     Creates a dictionary from a CSV whose keys are unique entries in the CSV
@@ -444,11 +435,6 @@
             attempt to be cast to a floating point type; if it fails will be
             left as unicode.  If false, all values will be considered raw
             unicode.
-<<<<<<< HEAD
-=======
-        warn_if_missing (bool): If True, warnings are logged if there are
-            empty headers or value rows.
->>>>>>> a67a11e9
 
     Returns:
         lookup_dict (dict): a dictionary of the form {
@@ -472,11 +458,7 @@
             raise ValueError(
                 '%s expected in %s for the CSV file at %s' % (
                     key_field, header_row, table_path))
-<<<<<<< HEAD
         if '' in header_row:
-=======
-        if warn_if_missing and '' in header_row:
->>>>>>> a67a11e9
             LOGGER.warn(
                 "There are empty strings in the header row at %s", table_path)
         key_index = header_row.index(key_field)
@@ -486,11 +468,7 @@
                 row = [x.lower() for x in row]
             if numerical_cast:
                 row = [_attempt_float(x) for x in row]
-<<<<<<< HEAD
             if '' in row:
-=======
-            if warn_if_missing and '' in row:
->>>>>>> a67a11e9
                 LOGGER.warn(
                     "There are empty strings in row %s in %s", row,
                     table_path)
