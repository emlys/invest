"""InVEST specific code utils."""
import math
import os
<<<<<<< HEAD
import contextlib
import logging
import threading
import tempfile
import shutil
from datetime import datetime
import time
=======
import logging
import csv
>>>>>>> a9f1a17b

import numpy
from osgeo import gdal
from osgeo import osr
import natcap.invest.pygeoprocessing_0_3_3

LOGGER = logging.getLogger('natcap.invest.utils')


LOGGER = logging.getLogger(__name__)
LOG_FMT = "%(asctime)s %(name)-18s %(levelname)-8s %(message)s"
DATE_FMT = "%m/%d/%Y %H:%M:%S "

# GDAL has 5 error levels, python's logging has 6.  We skip logging.INFO.
# A dict clarifies the mapping between levels.
GDAL_ERROR_LEVELS = {
    gdal.CE_None: logging.NOTSET,
    gdal.CE_Debug: logging.DEBUG,
    gdal.CE_Warning: logging.WARNING,
    gdal.CE_Failure: logging.ERROR,
    gdal.CE_Fatal: logging.CRITICAL,
}


@contextlib.contextmanager
def capture_gdal_logging():
    """Context manager for logging GDAL errors with python logging.

    GDAL error messages are logged via python's logging system, at a severity
    that corresponds to a log level in ``logging``.  Error messages are logged
    with the ``osgeo.gdal`` logger.

    Parameters:
        ``None``

    Returns:
        ``None``"""
    osgeo_logger = logging.getLogger('osgeo')

    def _log_gdal_errors(err_level, err_no, err_msg):
        """Log error messages to osgeo.

        All error messages are logged with reasonable ``logging`` levels based
        on the GDAL error level.

        Parameters:
            err_level (int): The GDAL error level (e.g. ``gdal.CE_Failure``)
            err_no (int): The GDAL error number.  For a full listing of error
                codes, see: http://www.gdal.org/cpl__error_8h.html
            err_msg (string): The error string.

        Returns:
            ``None``"""
        osgeo_logger.log(
            level=GDAL_ERROR_LEVELS[err_level],
            msg='[errno {err}] {msg}'.format(
                err=err_no, msg=err_msg.replace('\n', ' ')))

    gdal.PushErrorHandler(_log_gdal_errors)
    yield
    gdal.PopErrorHandler()


def _format_time(seconds):
    """Render the integer number of seconds as a string.  Returns a string.
    """
    hours, remainder = divmod(seconds, 3600)
    minutes, seconds = divmod(remainder, 60)

    hours = int(hours)
    minutes = int(minutes)

    if hours > 0:
        return "%sh %sm %ss" % (hours, minutes, seconds)

    if minutes > 0:
        return "%sm %ss" % (minutes, seconds)
    return "%ss" % seconds


# TODO: come up with a better name for this contextmanager.
@contextlib.contextmanager
def prepare_workspace(workspace, name):
    if not os.path.exists(workspace):
        os.makedirs(workspace)

    logfile = os.path.join(
        workspace,
        'InVEST-{modelname}-log-{timestamp}.txt'.format(
            modelname='-'.join(name.replace(':', '').split(' ')),
            timestamp=datetime.now().strftime("%Y-%m-%d--%H_%M_%S")))

    logging.captureWarnings(True)
    with capture_gdal_logging(), log_to_file(logfile):
        with sandbox_tempdir(dir=workspace,
                             set_tempdir=True):
            start_time = time.time()
            yield
            LOGGER.info('Elapsed time: %s',
                        _format_time(round(time.time() - start_time, 2)))
    logging.captureWarnings(False)


class ThreadFilter(logging.Filter):
    """When used, this filters out log messages that were recorded from other
    threads.  This is especially useful if we have logging coming from several
    concurrent threads.
    Arguments passed to the constructor:
        thread_name - the name of the thread to identify.  If the record was
            reported from this thread name, it will be passed on.
    """
    def __init__(self, thread_name):
        logging.Filter.__init__(self)
        self.thread_name = thread_name

    def filter(self, record):
        if record.threadName == self.thread_name:
            return True
        return False


@contextlib.contextmanager
def log_to_file(logfile, threadname=None, log_fmt=LOG_FMT, date_fmt=DATE_FMT):
    """Log all messages within this context to a file.

    Parameters:
        logfile (string): The path to where the logfile will be written.
            If there is already a file at this location, it will be
            overwritten.
        threadname=None (string): If None, logging from all threads will be
            included in the log.  If a string, only logging from the thread
            with the same name will be included in the logfile.
        log_fmt=LOG_FMT (string): The logging format string to use.  If not
            provided, ``utils.LOG_FMT`` will be used.
        date_fmt=DATE_FMT (string): The logging date format string to use.
            If not provided, ``utils.DATE_FMT`` will be used.


    Yields:
        ``handler``: An instance of ``logging.FileHandler`` that
            represents the file that is being written to.

    Returns:
        ``None``"""
    if os.path.exists(logfile):
        LOGGER.warn('Logfile %s exists and will be overwritten', logfile)

    if not threadname:
        threadname = threading.current_thread().name

    handler = logging.FileHandler(logfile, 'w', encoding='UTF-8')
    formatter = logging.Formatter(log_fmt, date_fmt)
    thread_filter = ThreadFilter(threadname)
    root_logger = logging.getLogger()
    root_logger.setLevel(logging.NOTSET)  # capture everything
    root_logger.addHandler(handler)
    handler.addFilter(thread_filter)
    handler.setFormatter(formatter)
    yield handler
    handler.close()
    root_logger.removeHandler(handler)


@contextlib.contextmanager
def sandbox_tempdir(suffix='', prefix='tmp', dir=None, set_tempdir=False):
    """Create a temporary directory for this context and clean it up on exit.

    Parameters are identical to those for :py:func:`tempfile.mkdtemp`.

    When the context manager exits, the created temporary directory is
    recursively removed.

    Parameters:
        suffix='' (string): a suffix for the name of the directory.
        prefix='tmp' (string): the prefix to use for the directory name.
        dir=None (string or None): If a string, a directory that should be
            the parent directory of the new temporary directory.  If None,
            tempfile will determine the appropriate tempdir to use as the
            parent folder.
        set_tempdir=False (bool): If True, ``tempfile.tempdir`` will be set
            to the newly created folder, forcing all tempfiles to be written
            to this directory.

    Yields:
        ``sandbox`` (string): The path to the new folder on disk.

    Returns:
        ``None``"""
    sandbox = tempfile.mkdtemp(suffix=suffix, prefix=prefix, dir=dir)

    if set_tempdir:
        LOGGER.debug('Setting tempfile.tempdir to %s', sandbox)
        previous_tempdir = tempfile.tempdir
        tempfile.tempdir = sandbox
    try:
        yield sandbox
    finally:
        try:
            shutil.rmtree(sandbox)
        except OSError:
            LOGGER.exception('Could not remove sandbox %s', sandbox)

    if set_tempdir:
        LOGGER.debug('Resetting tempfile.tempdir to %s', previous_tempdir)
        tempfile.tempdir = previous_tempdir


def make_suffix_string(args, suffix_key):
    """Make an InVEST appropriate suffix string.

    Creates an InVEST appropriate suffix string  given the args dictionary and
    suffix key.  In general, prepends an '_' when necessary and generates an
    empty string when necessary.

    Parameters:
        args (dict): the classic InVEST model parameter dictionary that is
            passed to `execute`.
        suffix_key (string): the key used to index the base suffix.

    Returns:
        If `suffix_key` is not in `args`, or `args['suffix_key']` is ""
            return "",
        If `args['suffix_key']` starts with '_' return `args['suffix_key']`
            else return '_'+`args['suffix_key']`
    """
    try:
        file_suffix = args[suffix_key]
        if file_suffix != "" and not file_suffix.startswith('_'):
            file_suffix = '_' + file_suffix
    except KeyError:
        file_suffix = ''

    return file_suffix


def exponential_decay_kernel_raster(expected_distance, kernel_filepath):
    """Create a raster-based exponential decay kernel.

    The raster created will be a tiled GeoTiff, with 256x256 memory blocks.

    Parameters:
        expected_distance (int or float): The distance (in pixels) of the
            kernel's radius, the distance at which the value of the decay
            function is equal to `1/e`.
        kernel_filepath (string): The path to the file on disk where this
            kernel should be stored.  If this file exists, it will be
            overwritten.

    Returns:
        None
    """
    max_distance = expected_distance * 5
    kernel_size = int(numpy.round(max_distance * 2 + 1))

    driver = gdal.GetDriverByName('GTiff')
    kernel_dataset = driver.Create(
        kernel_filepath.encode('utf-8'), kernel_size, kernel_size, 1,
        gdal.GDT_Float32, options=[
            'BIGTIFF=IF_SAFER', 'TILED=YES', 'BLOCKXSIZE=256',
            'BLOCKYSIZE=256'])

    # Make some kind of geotransform, it doesn't matter what but
    # will make GIS libraries behave better if it's all defined
    kernel_dataset.SetGeoTransform([444720, 30, 0, 3751320, 0, -30])
    srs = osr.SpatialReference()
    srs.SetUTM(11, 1)
    srs.SetWellKnownGeogCS('NAD27')
    kernel_dataset.SetProjection(srs.ExportToWkt())

    kernel_band = kernel_dataset.GetRasterBand(1)
    kernel_band.SetNoDataValue(-9999)

    cols_per_block, rows_per_block = kernel_band.GetBlockSize()

    n_cols = kernel_dataset.RasterXSize
    n_rows = kernel_dataset.RasterYSize

    n_col_blocks = int(math.ceil(n_cols / float(cols_per_block)))
    n_row_blocks = int(math.ceil(n_rows / float(rows_per_block)))

    integration = 0.0
    for row_block_index in xrange(n_row_blocks):
        row_offset = row_block_index * rows_per_block
        row_block_width = n_rows - row_offset
        if row_block_width > rows_per_block:
            row_block_width = rows_per_block

        for col_block_index in xrange(n_col_blocks):
            col_offset = col_block_index * cols_per_block
            col_block_width = n_cols - col_offset
            if col_block_width > cols_per_block:
                col_block_width = cols_per_block

            # Numpy creates index rasters as ints by default, which sometimes
            # creates problems on 32-bit builds when we try to add Int32
            # matrices to float64 matrices.
            row_indices, col_indices = numpy.indices((row_block_width,
                                                      col_block_width),
                                                     dtype=numpy.float)

            row_indices += numpy.float(row_offset - max_distance)
            col_indices += numpy.float(col_offset - max_distance)

            kernel_index_distances = numpy.hypot(
                row_indices, col_indices)
            kernel = numpy.where(
                kernel_index_distances > max_distance, 0.0,
                numpy.exp(-kernel_index_distances / expected_distance))
            integration += numpy.sum(kernel)

            kernel_band.WriteArray(kernel, xoff=col_offset,
                                   yoff=row_offset)

    # Need to flush the kernel's cache to disk before opening up a new Dataset
    # object in interblocks()
    kernel_dataset.FlushCache()

    for block_data, kernel_block in natcap.invest.pygeoprocessing_0_3_3.iterblocks(
            kernel_filepath):
        kernel_block /= integration
        kernel_band.WriteArray(kernel_block, xoff=block_data['xoff'],
                               yoff=block_data['yoff'])


def build_file_registry(base_file_path_list, file_suffix):
    """Combine file suffixes with key names, base filenames, and directories.

    Parameters:
        base_file_tuple_list (list): a list of (dict, path) tuples where
            the dictionaries have a 'file_key': 'basefilename' pair, or
            'file_key': list of 'basefilename's.  'path'
            indicates the file directory path to prepend to the basefile name.
        file_suffix (string): a string to append to every filename, can be
            empty string

    Returns:
        dictionary of 'file_keys' from the dictionaries in
        `base_file_tuple_list` mapping to full file paths with suffixes or
        lists of file paths with suffixes depending on the original type of
        the 'basefilename' pair.

    Raises:
        ValueError if there are duplicate file keys or duplicate file paths.
        ValueError if a path is not a string or a list of strings.
    """
    all_paths = set()
    duplicate_keys = set()
    duplicate_paths = set()
    f_reg = {}

    def _build_path(base_filename, path):
        """Internal helper to avoid code duplication."""
        pre, post = os.path.splitext(base_filename)
        full_path = os.path.join(path, pre+file_suffix+post)

        # Check for duplicate keys or paths
        if full_path in all_paths:
            duplicate_paths.add(full_path)
        else:
            all_paths.add(full_path)
        return full_path

    for base_file_dict, path in base_file_path_list:
        for file_key, file_payload in base_file_dict.iteritems():
            # check for duplicate keys
            if file_key in f_reg:
                duplicate_keys.add(file_key)
            else:
                # handle the case whether it's a filename or a list of strings
                if isinstance(file_payload, basestring):
                    full_path = _build_path(file_payload, path)
                    f_reg[file_key] = full_path
                elif isinstance(file_payload, list):
                    f_reg[file_key] = []
                    for filename in file_payload:
                        full_path = _build_path(filename, path)
                        f_reg[file_key].append(full_path)
                else:
                    raise ValueError(
                        "Unknown type in base_file_dict[%s]=%s" % (
                            file_key, path))

    if len(duplicate_paths) > 0 or len(duplicate_keys):
        raise ValueError(
            "Cannot consolidate because of duplicate paths or keys: "
            "duplicate_keys: %s duplicate_paths: %s" % (
                duplicate_keys, duplicate_paths))

    return f_reg


def _attempt_float(value):
    """Attempt to cast `value` to a float.  If fail, return original value."""
    try:
        return float(value)
    except ValueError:
        return value


def build_lookup_from_csv(
        table_path, key_field, to_lower=True, numerical_cast=True):
    """Read a CSV table into a dictionary indexed by `key_field`.

    Creates a dictionary from a CSV whose keys are unique entries in the CSV
    table under the column named by `key_field` and values are dictionaries
    indexed by the other columns in `table_path` including `key_field` whose
    values are the values on that row of the CSV table.

    Parameters:
        table_path (string): path to a CSV file containing at
            least the header key_field
        key_field: (string): a column in the CSV file at `table_path` that
            can uniquely identify each row in the table.  If `numerical_cast`
            is true the values will be cast to floats/ints/unicode if
            possible.
        to_lower (string): if True, converts all unicode in the CSV,
            including headers and values to lowercase, otherwise uses raw
            string values.
        numerical_cast (bool): If true, all values in the CSV table will
            attempt to be cast to a floating point type; if it fails will be
            left as unicode.  If false, all values will be considered raw
            unicode.

    Returns:
        lookup_dict (dict): a dictionary of the form {
                key_field_0: {csv_header_0: value0, csv_header_1: value1...},
                key_field_1: {csv_header_0: valuea, csv_header_1: valueb...}
            }

        if `to_lower` all strings including key_fields and values are
        converted to lowercase unicde.  if `numerical_cast` all values
        that can be represented as floats are, otherwise unicode.
    """
    with open(table_path) as table_file:
        reader = csv.reader(table_file)
        header_row = reader.next()
        header_row = [unicode(x) for x in header_row]
        key_field = unicode(key_field)
        if to_lower:
            key_field = key_field.lower()
            header_row = [x.lower() for x in header_row]
        if key_field not in header_row:
            raise ValueError(
                '%s expected in %s for the CSV file at %s' % (
                    key_field, header_row, table_path))
        if '' in header_row:
            LOGGER.warn(
                "There are empty strings in the header row at %s", table_path)
        key_index = header_row.index(key_field)
        lookup_dict = {}
        for row in reader:
            if to_lower:
                row = [x.lower() for x in row]
            if numerical_cast:
                row = [_attempt_float(x) for x in row]
            if '' in row:
                LOGGER.warn(
                    "There are empty strings in row %s in %s", row,
                    table_path)
            lookup_dict[row[key_index]] = dict(zip(header_row, row))
        return lookup_dict


def make_directories(directory_list):
    """Create directories in `directory_list` if they do not already exist."""
    if not isinstance(directory_list, list):
        raise ValueError(
            "Expected `directory_list` to be an instance of `list` instead "
            "got type %s instead", type(directory_list))

    for path in directory_list:
        # From http://stackoverflow.com/a/14364249/42897
        try:
            os.makedirs(path)
        except OSError:
            if not os.path.isdir(path):
                raise<|MERGE_RESOLUTION|>--- conflicted
+++ resolved
@@ -1,7 +1,6 @@
 """InVEST specific code utils."""
 import math
 import os
-<<<<<<< HEAD
 import contextlib
 import logging
 import threading
@@ -9,10 +8,7 @@
 import shutil
 from datetime import datetime
 import time
-=======
-import logging
 import csv
->>>>>>> a9f1a17b
 
 import numpy
 from osgeo import gdal
