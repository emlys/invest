--- conflicted
+++ resolved
@@ -112,12 +112,8 @@
                     "required": False,
                     "about": gettext(
                         "The proportion of the population within this region "
-<<<<<<< HEAD
-                        "belonging to the identified population group."
-=======
                         "belonging to the identified population group "
                         "(POP_GROUP)."
->>>>>>> da282b18
                     ),
                 }
             },
@@ -247,16 +243,12 @@
             that pixel.  Must be linearly projected in meters.
         args['aoi_vector_path'] (string): (required) A string path to a
             GDAL-compatible vector containing polygon areas of interest,
-<<<<<<< HEAD
-            typically administrative boundaries.
-=======
             typically administrative boundaries.  If this vector has any fields
             with fieldnames beginning with ``"pop_"``, these will be treated
             as representing the proportion of the population within an admin
             unit belonging to the given population group.  The name of the
             population group (everything other than a leading ``"pop_"``) must
             uniquely identify the group.
->>>>>>> da282b18
         args['greenspace_demand'] (number): (required) A positive, nonzero
             number indicating the required greenspace, in m² per capita.
         args['decay_function'] (string): (required) The selected kernel type.
@@ -355,12 +347,8 @@
         dependent_task_list=[lulc_alignment_task]
     )
 
-<<<<<<< HEAD
-    attr_table = pandas.read_csv(args['lulc_attribute_table'])
-=======
     attr_table = utils.read_csv_to_dataframe(
         args['lulc_attribute_table'], to_lower=True)
->>>>>>> da282b18
     convolved_population_paths = {}  # search radius: convolved_population path
     convolved_population_tasks = {}  # search radius: convolved_population task
     kernel_paths = {}  # search_radius, kernel path
