--- conflicted
+++ resolved
@@ -21,117 +21,48 @@
         "workspace_dir": spec_utils.WORKSPACE,
         "results_suffix": spec_utils.SUFFIX,
         "ff_farm_loc": {
-<<<<<<< HEAD
-            "name": _("Finfish Farm Location"),
-            "about": _(
-                "A GDAL-supported vector file containing polygon or point "
-                "geometries, with a latitude and longitude value and a "
-                "numerical identifier for each farm.  File can be named "
-                "anything, but no spaces in the name."),
-=======
             "name": "finfish farm location",
             "about": "Map of finfish farm locations.",
->>>>>>> 00334d04
             "type": "vector",
             "fields": {
                 "[FARM_ID]": {  # may be anything, will be selected as the farm_ID
                     "type": "integer",
-<<<<<<< HEAD
-                    "about": _(
-                        "A user-defined ID field with a unique integer code "
-                        "identifying each farm geometry.")
-=======
                     "about": (
                         "A unique identifier for each geometry. This field "
                         "name must be selected as the Farm Identifier Name.")
->>>>>>> 00334d04
                 }
             },
             "geometries": spec_utils.POLYGON | spec_utils.POINT,
         },
         "farm_ID": {
-<<<<<<< HEAD
-            "name": _("Farm Identifier Name"),
-            "about": _(
-                "The name of a column heading used to identify each farm and "
-                "link the spatial information from the vector to subsequent "
-                "table input data (farm operation and daily water temperature "
-                "at farm tables). Additionally, the numbers underneath this "
-                "farm identifier name must be unique integers for all the "
-                "inputs."),
-=======
             "name": "farm identifier name",
             "about": (
                 "Name of the field in the Finfish Farm Location map that "
                 "contains a unique identifier for each farm geometry."),
->>>>>>> 00334d04
             "type": "option_string",
             "options": {},
         },
         "g_param_a": {
-<<<<<<< HEAD
-            "name": _("Fish Growth Parameter (a)"),
-            "about": _(
-                "Default a = (0.038 g/day). If the user chooses to adjust "
-                "these parameters, we recommend using them in the simple "
-                "growth model to determine if the time taken for a fish to "
-                "reach a target harvest weight typical for the region of "
-                "interest is accurate."),
-=======
             "name": "fish growth parameter α",
             "about": "Growth parameter α in the fish growth equation.",
->>>>>>> 00334d04
             "type": "number",
             "units": u.gram/u.day,
         },
         "g_param_b": {
-<<<<<<< HEAD
-            "name": _("Fish Growth Parameter (b)"),
-            "about": _(
-                "Default b = (0.6667 g/day). If the user chooses to adjust "
-                "these parameters, we recommend using them in the simple "
-                "growth model to determine if the time taken for a fish to "
-                "reach a target harvest weight typical for the region of "
-                "interest is accurate."),
-=======
             "name": "fish growth parameter β",
             "about": "Growth parameter β in the fish growth equation.",
->>>>>>> 00334d04
             "type": "number",
             "units": u.none,
         },
         "g_param_tau": {
-<<<<<<< HEAD
-            "name": _("Fish Growth Parameter (tau)"),
-            "about": _(
-                "Default tau = (0.08 C^-1).  Specifies how sensitive finfish "
-                "growth is to temperature.  If the user chooses to adjust "
-                "these parameters, we recommend using them in the simple "
-                "growth model to determine if the time taken for a fish to "
-                "reach a target harvest weight typical for the region of "
-                "interest is accurate."),
-=======
             "name": "fish growth parameter τ",
             "about": (
                 "Growth parameter τ in the fish growth equation. Specifies "
                 "how sensitive finfish growth is to temperature."),
->>>>>>> 00334d04
             "type": "number",
             "units": u.degree_Celsius**-1,
         },
         "use_uncertainty": {
-<<<<<<< HEAD
-            "name": _("Enable uncertainty analysis"),
-            "about": _("Enable uncertainty analysis."),
-            "type": "boolean",
-        },
-        "g_param_a_sd": {
-            "name": _("Standard Deviation for Parameter (a)"),
-            "about": _(
-                "Standard deviation for fish growth parameter a. This "
-                "indicates the level of uncertainty in the estimate for "
-                "parameter a."),
-=======
             "name": "enable uncertainty analysis",
             "about": (
                 "Run uncertainty analysis using a Monte Carlo simulation."),
@@ -143,82 +74,31 @@
                 "Standard deviation for fish growth parameter α. This "
                 "indicates the level of uncertainty in the value of α. "
                 "Required if Enable Uncertainty Analysis is selected."),
->>>>>>> 00334d04
             "type": "number",
             "units": u.gram/u.day,
             "required": "use_uncertainty",
         },
         "g_param_b_sd": {
-<<<<<<< HEAD
-            "name": _("Standard Deviation for Parameter (b)"),
-            "about": _(
-                "Standard deviation for fish growth parameter b. This "
-                "indicates the level of uncertainty in the estimate for "
-                "parameter b."),
-=======
             "name": "β standard deviation",
             "about": (
                 "Standard deviation for fish growth parameter β. This "
                 "indicates the level of uncertainty in the value of β."
                 "Required if Enable Uncertainty Analysis is selected."),
->>>>>>> 00334d04
             "type": "number",
             "units": u.gram/u.day,
             "required": "use_uncertainty",
         },
         "num_monte_carlo_runs": {
-<<<<<<< HEAD
-            "name": _("Number of Monte Carlo Simulation Runs"),
-            "about": _(
-                "Number of runs of the model to perform as part of a Monte "
-                "Carlo simulation.  A larger number will tend to produce more "
-                "consistent and reliable output, but will also take longer to "
-                "run."),
-=======
             "name": "Monte Carlo simulation runs",
             "about": (
                 "Number of times to run the model for the Monte Carlo "
                 "simulation. "
                 "Required if Enable Uncertainty Analysis is selected."),
->>>>>>> 00334d04
             "type": "number",
             "units": u.none,
             "required": "use_uncertainty",
         },
         "water_temp_tbl": {
-<<<<<<< HEAD
-            "name": _("Table of Daily Water Temperature at Farm"),
-            "type": "csv",
-            "about": _(
-                "Users must provide a time series of daily water temperature "
-                "(C) for each farm in the vector.  When daily temperatures "
-                "are not available, users can interpolate seasonal or monthly "
-                "temperatures to a daily resolution. Water temperatures "
-                "collected at existing aquaculture facilities are preferable, "
-                "but if unavailable, users can consult online sources such as "
-                "NOAAs 4 km AVHRR Pathfinder Data and Canadas Department of "
-                "Fisheries and Oceans Oceanographic Database.  The most "
-                "appropriate temperatures to use are those from the upper "
-                "portion of the water column, which are the temperatures "
-                "experienced by the fish in the netpens."),
-        },
-        "farm_op_tbl": {
-            "name": _("Farm Operations Table"),
-            "type": "csv",
-            "about": _(
-                "A table of general and farm-specific operations parameters. "
-                "Please refer to the sample data table for reference to "
-                "ensure correct incorporation of data in the model. The "
-                "values for 'farm operations' (applied to all farms) and 'add "
-                "new farms' (beginning with row 32) may be modified according "
-                "to the user's needs . However, the location of cells in this "
-                "template must not be modified.  If for example, if the model "
-                "is to run for three farms only, the farms should be listed "
-                "in rows 10, 11 and 12 (farms 1, 2, and 3, respectively). "
-                "Several default values that are applicable to Atlantic "
-                "salmon farming in British Columbia are also included in the "
-                "sample data table."),
-=======
             "name": "daily water temperature table",
             "type": "csv",
             "about": (
@@ -235,28 +115,16 @@
             "type": "csv",
             "about": (
                 "A table of general and farm-specific operations parameters.")
->>>>>>> 00334d04
         },
         "outplant_buffer": {
-            "name": _("Outplant Date Buffer"),
+            "name": "Outplant Date Buffer",
             "type": "number",
             "units": u.day,
-            "about": _(
+            "about": (
                 "This value will allow the outplant start day to start plus "
                 "or minus the number of days specified here."),
         },
         "do_valuation": {
-<<<<<<< HEAD
-            "name": _("Run valuation model"),
-            "about": _("Run valuation model"),
-            "type": "boolean",
-        },
-        "p_per_kg": {
-            "name": _("Market Price of Processed Fish"),
-            "about": _(
-                "Default value comes from Urner-Berry monthly fresh sheet "
-                "reports on price of farmed Atlantic salmon."),
-=======
             "name": "Run valuation model",
             "about": "Run valuation model.",
             "type": "boolean",
@@ -266,40 +134,25 @@
             "about": (
                 "Market price of processed fish. "
                 "Required if Run Valuation is selected."),
->>>>>>> 00334d04
             "type": "number",
             "units": u.currency/u.kilogram,
             "required": "do_valuation",
         },
         "frac_p": {
-<<<<<<< HEAD
-            "name": _("Fraction of Price that Accounts to Costs"),
-            "about": _(
-                "Fraction of market price that accounts for costs rather than "
-                "profit.  Default value is 0.3 (30%)."),
-=======
             "name": "fraction of price accounting for costs",
             "about": (
                 "Fraction of the market price that accounts for business "
                 "expenses, rather than profit. "
                 "Required if Run Valuation is selected."),
->>>>>>> 00334d04
             "required": "do_valuation",
             "type": "ratio"
         },
         "discount": {
-<<<<<<< HEAD
-            "name": _("Daily Market Discount Rate"),
-            "about": _(
-                "We use a 7% annual discount rate, adjusted to a daily rate "
-                "of 0.000192 for 0.0192% (7%/365 days)."),
-=======
             "name": "daily market discount rate",
             "about": (
                 "Daily market discount rate that reflects the preference for "
                 "immediate benefits vs. future benefits. "
                 "Required if Run Valuation is selected."),
->>>>>>> 00334d04
             "required": "do_valuation",
             "type": "ratio"
         }
