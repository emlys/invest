--- conflicted
+++ resolved
@@ -20,15 +20,9 @@
 LOGGER = logging.getLogger(__name__)
 
 ARGS_SPEC = {
-<<<<<<< HEAD
-    "model_name": _("Nutrient Delivery Ratio Model (NDR)"),
-    "module": __name__,
-    "userguide_html": "ndr.html",
-=======
     "model_name": MODEL_METADATA["ndr"].model_title,
     "pyname": MODEL_METADATA["ndr"].pyname,
     "userguide_html": MODEL_METADATA["ndr"].userguide,
->>>>>>> 11795c5c
     "args_with_spatial_overlap": {
         "spatial_keys": ["dem_path", "lulc_path", "runoff_proxy_path",
                          "watersheds_path"],
@@ -123,13 +117,8 @@
         },
         "calc_p": {
             "type": "boolean",
-<<<<<<< HEAD
-            "about": _("Select to calculate phosphorous export."),
-            "name": _("Calculate phosphorous retention")
-=======
-            "about": "Select to calculate phosphorus export.",
-            "name": "Calculate phosphorus retention"
->>>>>>> 11795c5c
+            "about": _("Select to calculate phosphorus export."),
+            "name": _("Calculate phosphorus retention")
         },
         "calc_n": {
             "type": "boolean",
@@ -177,13 +166,8 @@
             "type": "number",
             "units": u.meter,
             "required": "calc_p",
-<<<<<<< HEAD
-            "name": _("Subsurface Critical Length (Phosphorous)"),
+            "name": _("Subsurface Critical Length (Phosphorus)"),
             "about": _(
-=======
-            "name": "Subsurface Critical Length (Phosphorus)",
-            "about": (
->>>>>>> 11795c5c
                 "The distance (traveled subsurface and downslope) after which "
                 "it is assumed that soil retains nutrient at its maximum "
                 "capacity. If dissolved nutrients travel a distance smaller "
@@ -205,13 +189,8 @@
         "subsurface_eff_p": {
             "type": "ratio",
             "required": "calc_p",
-<<<<<<< HEAD
-            "name": _("Subsurface Maximum Retention Efficiency (Phosphorous)"),
+            "name": _("Subsurface Maximum Retention Efficiency (Phosphorus)"),
             "about": _(
-=======
-            "name": "Subsurface Maximum Retention Efficiency (Phosphorus)",
-            "about": (
->>>>>>> 11795c5c
                 "The maximum nutrient retention efficiency that can be "
                 "reached through subsurface flow. This field characterizes "
                 "the retention due to biochemical degradation in soils."),
