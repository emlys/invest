"""InVEST Nutrient Delivery Ratio (NDR) module."""
import itertools
import logging
import os
import pickle

import numpy
import pygeoprocessing
import pygeoprocessing.routing
import taskgraph
from osgeo import gdal
from osgeo import ogr

from .. import gettext
from .. import spec_utils
from .. import utils
from .. import validation
from ..model_metadata import MODEL_METADATA
from ..sdr import sdr
from ..unit_registry import u
from . import ndr_core

LOGGER = logging.getLogger(__name__)

MISSING_NUTRIENT_MSG = gettext('Either calc_n or calc_p must be True')

MODEL_SPEC = {
    "model_name": MODEL_METADATA["ndr"].model_title,
    "pyname": MODEL_METADATA["ndr"].pyname,
    "userguide": MODEL_METADATA["ndr"].userguide,
    "args_with_spatial_overlap": {
        "spatial_keys": ["dem_path", "lulc_path", "runoff_proxy_path",
                         "watersheds_path"],
        "different_projections_ok": True,
    },
    "args": {
        "workspace_dir": spec_utils.WORKSPACE,
        "results_suffix": spec_utils.SUFFIX,
        "n_workers": spec_utils.N_WORKERS,
        "dem_path": {
            **spec_utils.DEM,
            "projected": True
        },
        "lulc_path": {
            **spec_utils.LULC,
            "projected": True,
            "about": spec_utils.LULC['about'] + " " + gettext(
                "All values in this raster must "
                "have corresponding entries in the Biophysical table.")
        },
        "runoff_proxy_path": {
            "type": "raster",
            "bands": {1: {
                "type": "number",
                "units": u.none
            }},
            "about": gettext(
                "Map of runoff potential, the capacity to transport "
                "nutrients downslope. This can be a quickflow index "
                "or annual precipitation. Any units are allowed since "
                "the values will be normalized by their average."),
            "name": gettext("nutrient runoff proxy")
        },
        "watersheds_path": {
            "type": "vector",
            "projected": True,
            "geometries": spec_utils.POLYGONS,
            "fields": {},
            "about": gettext(
                "Map of the boundaries of the watershed(s) over which to "
                "aggregate the model results."),
            "name": gettext("watersheds")
        },
        "biophysical_table_path": {
            "type": "csv",
            "index_col": "lucode",
            "columns": {
                "lucode": spec_utils.LULC_TABLE_COLUMN,
                "load_[NUTRIENT]": {  # nitrogen or phosphorus nutrient loads
                    "type": "number",
                    "units": u.kilogram/u.hectare/u.year,
                    "about": gettext(
                        "The nutrient loading for this land use class.")},
                "eff_[NUTRIENT]": {  # nutrient retention capacities
                    "type": "ratio",
                    "about": gettext(
                        "Maximum nutrient retention efficiency. This is the "
                        "maximum proportion of the nutrient that is retained "
                        "on this LULC class.")},
                "crit_len_[NUTRIENT]": {  # nutrient critical lengths
                    "type": "number",
                    "units": u.meter,
                    "about": gettext(
                        "The distance after which it is assumed that this "
                        "LULC type retains the nutrient at its maximum "
                        "capacity. If nutrients travel a shorter distance "
                        "that this, the retention "
                        "efficiency will be less than the maximum value "
                        "eff_x, following an exponential decay.")},
                "proportion_subsurface_n": {
                    "type": "ratio",
                    "required": "calc_n",
                    "about": gettext(
                        "The proportion of the total amount of nitrogen that "
                        "are dissolved into the subsurface. By default, this "
                        "value should be set to 0, indicating that all "
                        "nutrients are delivered via surface flow. There is "
                        "no equivalent of this for phosphorus.")}
            },
            "about": gettext(
                "A table mapping each LULC class to its biophysical "
                "properties related to nutrient load and retention. Replace "
                "'[NUTRIENT]' in the column names with 'n' or 'p' for "
                "nitrogen or phosphorus respectively. Nitrogen data must be "
                "provided if Calculate Nitrogen is selected. Phosphorus data "
                "must be provided if Calculate Phosphorus is selected. All "
                "LULC codes in the LULC raster must have corresponding "
                "entries in this table."),
            "name": gettext("biophysical table")
        },
        "calc_p": {
            "type": "boolean",
            "about": gettext("Calculate phosphorus retention and export."),
            "name": gettext("calculate phosphorus")
        },
        "calc_n": {
            "type": "boolean",
            "about": gettext("Calculate nitrogen retention and export."),
            "name": gettext("calculate nitrogen")
        },
        "threshold_flow_accumulation": {
            **spec_utils.THRESHOLD_FLOW_ACCUMULATION
        },
        "k_param": {
            "type": "number",
            "units": u.none,
            "about": gettext(
                "Calibration parameter that determines the shape of the "
                "relationship between hydrologic connectivity (the degree of "
                "connection from patches of land to the stream) and the "
                "nutrient delivery ratio (percentage of nutrient that "
                "actually reaches the stream)."),
            "name": gettext("Borselli k parameter"),
        },
        "subsurface_critical_length_n": {
            "type": "number",
            "units": u.meter,
            "required": "calc_n",
            "name": gettext("subsurface critical length (nitrogen)"),
            "about": gettext(
                "The distance traveled (subsurface and downslope) after which "
                "it is assumed that soil retains nitrogen at its maximum "
                "capacity. Required if Calculate Nitrogen is selected."),
        },
        "subsurface_eff_n": {
            "type": "ratio",
            "required": "calc_n",
            "name": gettext("subsurface maximum retention efficiency (nitrogen)"),
            "about": gettext(
                "The maximum nitrogen retention efficiency that can be "
                "reached through subsurface flow. This characterizes the "
                "retention due to biochemical degradation in soils. Required "
                "if Calculate Nitrogen is selected.")
        }
    },
    "outputs": {
        "watershed_results_ndr.gpkg": {
            "about": "Vector with aggregated nutrient model results per watershed.",
            "geometries": spec_utils.POLYGONS,
            "fields": {
                "p_surface_load": {
                    "type": "number",
                    "units": u.kilogram/u.year,
                    "about": "Total phosphorus loads (sources) in the watershed, i.e. the sum of the nutrient contribution from all surface LULC without filtering by the landscape."
                },
                "n_surface_load": {
                    "type": "number",
                    "units": u.kilogram/u.year,
                    "about": "Total nitrogen loads (sources) in the watershed, i.e. the sum of the nutrient contribution from all surface LULC without filtering by the landscape."
                },
                "n_subsurface_load": {
                    "type": "number",
                    "units": u.kilogram/u.year,
                    "about": "Total subsurface nitrogen loads in the watershed."
                },
                "p_surface_export": {
                    "type": "number",
                    "units": u.kilogram/u.year,
                    "about": "Total phosphorus export from the watershed by surface flow."
                },
                "n_surface_export": {
                    "type": "number",
                    "units": u.kilogram/u.year,
                    "about": "Total nitrogen export from the watershed by surface flow."
                },
                "n_subsurface_export": {
                    "type": "number",
                    "units": u.kilogram/u.year,
                    "about": "Total nitrogen export from the watershed by subsurface flow."
                },
                "n_total_export": {
                    "type": "number",
                    "units": u.kilogram/u.year,
                    "about": "Total nitrogen export from the watershed by surface and subsurface flow."
                }
            }
        },
        "p_surface_export.tif": {
            "about": "A pixel level map showing how much phosphorus from each pixel eventually reaches the stream by surface flow.",
            "bands": {1: {
                "type": "number",
                "units": u.kilogram/u.pixel
            }}
        },
        "n_surface_export.tif": {
            "about": "A pixel level map showing how much nitrogen from each pixel eventually reaches the stream by surface flow.",
            "bands": {1: {
                "type": "number",
                "units": u.kilogram/u.pixel
            }}
        },
        "n_subsurface_export.tif": {
            "about": "A pixel level map showing how much nitrogen from each pixel eventually reaches the stream by subsurface flow.",
            "bands": {1: {
                "type": "number",
                "units": u.kilogram/u.pixel
            }}
        },
        "n_total_export.tif": {
            "about": "A pixel level map showing how much nitrogen from each pixel eventually reaches the stream by either flow.",
            "bands": {1: {
                "type": "number",
                "units": u.kilogram/u.pixel
            }}
        },
        "intermediate_outputs": {
            "type": "directory",
            "contents": {
                "crit_len_n.tif": {
                    "about": (
                        "Nitrogen retention length, found in the biophysical table"),
                    "bands": {1: {"type": "number", "units": u.meter}}
                },
                "crit_len_p.tif": {
                    "about": (
                        "Phosphorus retention length, found in the biophysical table"),
                    "bands": {1: {"type": "number", "units": u.meter}}
                },
                "d_dn.tif": {
                    "about": "Downslope factor of the index of connectivity",
                    "bands": {1: {"type": "number", "units": u.none}}
                },
                "d_up.tif": {
                    "about": "Upslope factor of the index of connectivity",
                    "bands": {1: {"type": "number", "units": u.none}}
                },
                "dist_to_channel.tif": {
                    "about": "Average downslope distance from a pixel to the stream",
                    "bands": {1: {"type": "number", "units": u.pixel}}
                },
                "eff_n.tif": {
                    "about": "Raw per-landscape cover retention efficiency for nitrogen.",
                    "bands": {1: {"type": "ratio"}}
                },
                "eff_p.tif": {
                    "about": "Raw per-landscape cover retention efficiency for phosphorus",
                    "bands": {1: {"type": "ratio"}}
                },
                "effective_retention_n.tif": {
                    "about": "Effective nitrogen retention provided by the downslope flow path for each pixel",
                    "bands": {1: {"type": "ratio"}}
                },
                "effective_retention_p.tif": {
                    "about": "Effective phosphorus retention provided by the downslope flow path for each pixel",
                    "bands": {1: {"type": "ratio"}}
                },
                "flow_accumulation.tif": spec_utils.FLOW_ACCUMULATION,
                "flow_direction.tif": spec_utils.FLOW_DIRECTION,
                "ic_factor.tif": {
                    "about": "Index of connectivity",
                    "bands": {1: {"type": "ratio"}}
                },
                "load_n.tif": {
                    "about": "Nitrogen load (for surface transport) per pixel",
                    "bands": {1: {
                        "type": "number",
                        "units": u.kilogram/u.year
                    }}
                },
                "load_p.tif": {
                    "about": "Phosphorus load (for surface transport) per pixel",
                    "bands": {1: {
                        "type": "number",
                        "units": u.kilogram/u.year
                    }}
                },
                "modified_load_n.tif": {
                    "about": "Raw nitrogen load scaled by the runoff proxy index.",
                    "bands": {1: {
                        "type": "number",
                        "units": u.kilogram/u.year
                    }}
                },
                "modified_load_p.tif": {
                    "about": "Raw phosphorus load scaled by the runoff proxy index.",
                    "bands": {1: {
                        "type": "number",
                        "units": u.kilogram/u.year
                    }}
                },
                "ndr_n.tif": {
                    "about": "NDR values for nitrogen",
                    "bands": {1: {"type": "ratio"}}
                },
                "ndr_p.tif": {
                    "about": "NDR values for phosphorus",
                    "bands": {1: {"type": "ratio"}}
                },
                "runoff_proxy_index.tif": {
                    "about": "Normalized values for the Runoff Proxy input to the model",
                    "bands": {1: {"type": "ratio"}}
                },
                "s_accumulation.tif": {
                    "about": "Flow accumulation weighted by slope",
                    "bands": {1: {"type": "number", "units": u.none}}
                },
                "s_bar.tif": {
                    "about": "Average slope gradient of the upslope contributing area",
                    "bands": {1: {"type": "ratio"}}
                },
                "s_factor_inverse.tif": {
                    "about": "Inverse of slope",
                    "bands": {1: {"type": "number", "units": u.none}}
                },
                "stream.tif": spec_utils.STREAM,
                "sub_load_n.tif": {
                    "about": "Nitrogen loads for subsurface transport",
                    "bands": {1: {
                        "type": "number",
                        "units": u.kilogram/u.year
                    }}
                },
                "sub_ndr_n.tif": {
                    "about": "Subsurface nitrogen NDR values",
                    "bands": {1: {"type": "ratio"}}
                },
                "surface_load_n.tif": {
                    "about": "Above ground nitrogen loads",
                    "bands": {1: {
                        "type": "number",
                        "units": u.kilogram/u.year
                    }}
                },
                "surface_load_p.tif": {
                    "about": "Above ground phosphorus loads",
                    "bands": {1: {
                        "type": "number",
                        "units": u.kilogram/u.year
                    }}
                },
                "thresholded_slope.tif": {
                    "about": (
                        "Percent slope thresholded for correct calculation of IC."),
                    "bands": {1: {"type": "percent"}}
                },
                "what_drains_to_stream.tif": {
                    "about": (
                        "Map of which pixels drain to a stream. A value of 1 "
                        "means that at least some of the runoff from that "
                        "pixel drains to a stream in stream.tif. A value of 0 "
                        "means that it does not drain at all to any stream in "
                        "stream.tif."),
                    "bands": {1: {
                        "type": "integer"
                    }}
                },
<<<<<<< HEAD
                "aligned_dem.tif": {
                    "about": "Copy of the DEM clipped to the extent of the other inputs",
                    "bands": {1: {"type": "number", "units": u.meter}}
                },
                "aligned_lulc.tif": {
                    "about": (
                        "Copy of the LULC clipped to the extent of the other inputs "
                        "and reprojected to the DEM projection"),
                    "bands": {1: {"type": "integer"}}
                },
                "aligned_runoff_proxy.tif": {
                    "about": (
                        "Copy of the runoff proxy clipped to the extent of the other inputs "
                        "and reprojected to the DEM projection"),
                    "bands": {1: {"type": "number", "units": u.none}}
                },
                "filled_dem.tif": spec_utils.FILLED_DEM,
                "slope.tif": spec_utils.SLOPE,
                "subsurface_export_n.pickle": {
                    "about": "Pickled zonal statistics of nitrogen subsurface export"
                },
                "subsurface_load_n.pickle": {
                    "about": "Pickled zonal statistics of nitrogen subsurface load"
                },
                "surface_export_n.pickle": {
                    "about": "Pickled zonal statistics of nitrogen surface export"
                },
                "surface_export_p.pickle": {
                    "about": "Pickled zonal statistics of phosphorus surface export"
                },
                "surface_load_n.pickle": {
                    "about": "Pickled zonal statistics of nitrogen surface load"
                },
                "surface_load_p.pickle": {
                    "about": "Pickled zonal statistics of phosphorus surface load"
                },
                "total_export_n.pickle": {
                    "about": "Pickled zonal statistics of total nitrogen export"
=======
                "cache_dir": {
                    "type": "directory",
                    "contents": {
                        "aligned_dem.tif": {
                            "about": "Copy of the DEM clipped to the extent of the other inputs",
                            "bands": {1: {"type": "number", "units": u.meter}}
                        },
                        "aligned_lulc.tif": {
                            "about": (
                                "Copy of the LULC clipped to the extent of the other inputs "
                                "and reprojected to the DEM projection"),
                            "bands": {1: {"type": "integer"}}
                        },
                        "aligned_runoff_proxy.tif": {
                            "about": (
                                "Copy of the runoff proxy clipped to the extent of the other inputs "
                                "and reprojected to the DEM projection"),
                            "bands": {1: {"type": "number", "units": u.none}}
                        },
                        "masked_dem.tif": {
                            "about": "DEM input masked to exclude pixels outside the watershed",
                            "bands": {1: {"type": "number", "units": u.meter}}
                        },
                        "masked_lulc.tif": {
                            "about": "LULC input masked to exclude pixels outside the watershed",
                            "bands": {1: {"type": "integer"}}
                        },
                        "masked_runoff_proxy.tif": {
                            "about": "Runoff proxy input masked to exclude pixels outside the watershed",
                            "bands": {1: {"type": "number", "units": u.none}}
                        },
                        "filled_dem.tif": spec_utils.FILLED_DEM,
                        "slope.tif": spec_utils.SLOPE,
                        "subsurface_export_n.pickle": {
                            "about": "Pickled zonal statistics of nitrogen subsurface export"
                        },
                        "subsurface_load_n.pickle": {
                            "about": "Pickled zonal statistics of nitrogen subsurface load"
                        },
                        "surface_export_n.pickle": {
                            "about": "Pickled zonal statistics of nitrogen surface export"
                        },
                        "surface_export_p.pickle": {
                            "about": "Pickled zonal statistics of phosphorus surface export"
                        },
                        "surface_load_n.pickle": {
                            "about": "Pickled zonal statistics of nitrogen surface load"
                        },
                        "surface_load_p.pickle": {
                            "about": "Pickled zonal statistics of phosphorus surface load"
                        },
                        "total_export_n.pickle": {
                            "about": "Pickled zonal statistics of total nitrogen export"
                        },
                        "taskgraph.db": {}
                    }
>>>>>>> 0db98d77
                }
            }
        },
        "taskgraph_cache": spec_utils.TASKGRAPH_DIR
    }
}

_OUTPUT_BASE_FILES = {
    'n_surface_export_path': 'n_surface_export.tif',
    'n_subsurface_export_path': 'n_subsurface_export.tif',
    'n_total_export_path': 'n_total_export.tif',
    'p_surface_export_path': 'p_surface_export.tif',
    'watershed_results_ndr_path': 'watershed_results_ndr.gpkg',
}

INTERMEDIATE_DIR_NAME = 'intermediate_outputs'

_INTERMEDIATE_BASE_FILES = {
    'ic_factor_path': 'ic_factor.tif',
    'load_n_path': 'load_n.tif',
    'load_p_path': 'load_p.tif',
    'modified_load_n_path': 'modified_load_n.tif',
    'modified_load_p_path': 'modified_load_p.tif',
    'ndr_n_path': 'ndr_n.tif',
    'ndr_p_path': 'ndr_p.tif',
    'runoff_proxy_index_path': 'runoff_proxy_index.tif',
    's_accumulation_path': 's_accumulation.tif',
    's_bar_path': 's_bar.tif',
    's_factor_inverse_path': 's_factor_inverse.tif',
    'stream_path': 'stream.tif',
    'sub_load_n_path': 'sub_load_n.tif',
    'surface_load_n_path': 'surface_load_n.tif',
    'surface_load_p_path': 'surface_load_p.tif',
    'sub_ndr_n_path': 'sub_ndr_n.tif',
    'crit_len_n_path': 'crit_len_n.tif',
    'crit_len_p_path': 'crit_len_p.tif',
    'd_dn_path': 'd_dn.tif',
    'd_up_path': 'd_up.tif',
    'eff_n_path': 'eff_n.tif',
    'eff_p_path': 'eff_p.tif',
    'effective_retention_n_path': 'effective_retention_n.tif',
    'effective_retention_p_path': 'effective_retention_p.tif',
    'flow_accumulation_path': 'flow_accumulation.tif',
    'flow_direction_path': 'flow_direction.tif',
    'thresholded_slope_path': 'thresholded_slope.tif',
    'dist_to_channel_path': 'dist_to_channel.tif',
    'drainage_mask': 'what_drains_to_stream.tif',
    'filled_dem_path': 'filled_dem.tif',
    'aligned_dem_path': 'aligned_dem.tif',
    'masked_dem_path': 'masked_dem.tif',
    'slope_path': 'slope.tif',
    'aligned_lulc_path': 'aligned_lulc.tif',
    'masked_lulc_path': 'masked_lulc.tif',
    'aligned_runoff_proxy_path': 'aligned_runoff_proxy.tif',
    'masked_runoff_proxy_path': 'masked_runoff_proxy.tif',
    'surface_load_n_pickle_path': 'surface_load_n.pickle',
    'surface_load_p_pickle_path': 'surface_load_p.pickle',
    'subsurface_load_n_pickle_path': 'subsurface_load_n.pickle',
    'surface_export_n_pickle_path': 'surface_export_n.pickle',
    'surface_export_p_pickle_path': 'surface_export_p.pickle',
    'subsurface_export_n_pickle_path': 'subsurface_export_n.pickle',
    'total_export_n_pickle_path': 'total_export_n.pickle'
}

_TARGET_NODATA = -1


def execute(args):
    """Nutrient Delivery Ratio.

    Args:
        args['workspace_dir'] (string):  path to current workspace
        args['dem_path'] (string): path to digital elevation map raster
        args['lulc_path'] (string): a path to landcover map raster
        args['runoff_proxy_path'] (string): a path to a runoff proxy raster
        args['watersheds_path'] (string): path to the watershed shapefile
        args['biophysical_table_path'] (string): path to csv table on disk
            containing nutrient retention values.

            For each nutrient type [t] in args['calc_[t]'] that is true, must
            contain the following headers:

            'load_[t]', 'eff_[t]', 'crit_len_[t]'

            If args['calc_n'] is True, must also contain the header
            'proportion_subsurface_n' field.

        args['calc_p'] (boolean): if True, phosphorus is modeled,
            additionally if True then biophysical table must have p fields in
            them
        args['calc_n'] (boolean): if True nitrogen will be modeled,
            additionally biophysical table must have n fields in them.
        args['results_suffix'] (string): (optional) a text field to append to
            all output files
        args['threshold_flow_accumulation']: a number representing the flow
            accumulation in terms of upslope pixels.
        args['k_param'] (number): The Borselli k parameter. This is a
            calibration parameter that determines the shape of the
            relationship between hydrologic connectivity.
        args['subsurface_critical_length_n'] (number): The distance (traveled
            subsurface and downslope) after which it is assumed that soil
            retains nutrient at its maximum capacity, given in meters. If
            dissolved nutrients travel a distance smaller than Subsurface
            Critical Length, the retention efficiency will be lower than the
            Subsurface Maximum Retention Efficiency value defined. Setting this
            value to a distance smaller than the pixel size will result in the
            maximum retention efficiency being reached within one pixel only.
            Required if ``calc_n``.
        args['subsurface_eff_n'] (number): The maximum nutrient retention
            efficiency that can be reached through subsurface flow, a floating
            point value between 0 and 1. This field characterizes the retention
            due to biochemical degradation in soils.  Required if ``calc_n``.
        args['n_workers'] (int): if present, indicates how many worker
            processes should be used in parallel processing. -1 indicates
            single process mode, 0 is single process but non-blocking mode,
            and >= 1 is number of processes.

    Returns:
        None

    """
    def _validate_inputs(nutrients_to_process, biophysical_df):
        """Validate common errors in inputs.

        Args:
            nutrients_to_process (list): list of 'n' and/or 'p'
            biophysical_df (pandas.DataFrame): dataframe representation of
                the input biophysical table. Used to validate the correct
                columns are input

        Returns:
            None

        Raises:
            ValueError whenever a missing field in the parameter table is
            detected along with a message describing every missing field.

        """
        # Make sure all the nutrient inputs are good
        if len(nutrients_to_process) == 0:
            raise ValueError("Neither phosphorus nor nitrogen was selected"
                             " to be processed.  Choose at least one.")

        # Build up a list that'll let us iterate through all the input tables
        # and check for the required rows, and report errors if something
        # is missing.
        row_header_table_list = []

        lu_parameter_row = biophysical_df.columns.to_list()
        row_header_table_list.append(
            (lu_parameter_row, ['load_', 'eff_', 'crit_len_'],
             args['biophysical_table_path']))

        missing_headers = []
        for row, header_prefixes, table_type in row_header_table_list:
            for nutrient_id in nutrients_to_process:
                for header_prefix in header_prefixes:
                    header = header_prefix + nutrient_id
                    if header not in row:
                        missing_headers.append(
                            "Missing header %s from %s" % (
                                header, table_type))

        # proportion_subsurface_n is a special case in which phosphorus does
        # not have an equivalent.
        if ('n' in nutrients_to_process and
                'proportion_subsurface_n' not in lu_parameter_row):
            missing_headers.append(
                "Missing header proportion_subsurface_n from " +
                args['biophysical_table_path'])

        if len(missing_headers) > 0:
            raise ValueError('\n'.join(missing_headers))

    # Load all the tables for preprocessing
    output_dir = os.path.join(args['workspace_dir'])
    intermediate_output_dir = os.path.join(
        args['workspace_dir'], INTERMEDIATE_DIR_NAME)
    utils.make_directories([output_dir, intermediate_output_dir])

    try:
        n_workers = int(args['n_workers'])
    except (KeyError, ValueError, TypeError):
        # KeyError when n_workers is not present in args
        # ValueError when n_workers is an empty string.
        # TypeError when n_workers is None.
        n_workers = -1  # Synchronous mode.
    task_graph = taskgraph.TaskGraph(
        os.path.join(args['workspace_dir'], 'taskgraph_cache'),
        n_workers, reporting_interval=5.0)

    file_suffix = utils.make_suffix_string(args, 'results_suffix')
    f_reg = utils.build_file_registry(
        [(_OUTPUT_BASE_FILES, output_dir),
         (_INTERMEDIATE_BASE_FILES, intermediate_output_dir)], file_suffix)

    # Build up a list of nutrients to process based on what's checked on
    nutrients_to_process = []
    for nutrient_id in ['n', 'p']:
        if args['calc_' + nutrient_id]:
            nutrients_to_process.append(nutrient_id)

    biophysical_df = utils.read_csv_to_dataframe(
        args['biophysical_table_path'],
        MODEL_SPEC['args']['biophysical_table_path'])

    _validate_inputs(nutrients_to_process, biophysical_df)

    # these are used for aggregation in the last step
    field_pickle_map = {}

    create_vector_task = task_graph.add_task(
        func=create_vector_copy,
        args=(args['watersheds_path'], f_reg['watershed_results_ndr_path']),
        target_path_list=[f_reg['watershed_results_ndr_path']],
        task_name='create target vector')

    dem_info = pygeoprocessing.get_raster_info(args['dem_path'])

    base_raster_list = [
        args['dem_path'], args['lulc_path'], args['runoff_proxy_path']]
    aligned_raster_list = [
        f_reg['aligned_dem_path'], f_reg['aligned_lulc_path'],
        f_reg['aligned_runoff_proxy_path']]
    align_raster_task = task_graph.add_task(
        func=pygeoprocessing.align_and_resize_raster_stack,
        args=(
            base_raster_list, aligned_raster_list,
            ['near']*len(base_raster_list), dem_info['pixel_size'],
            'intersection'),
        kwargs={'base_vector_path_list': [args['watersheds_path']]},
        target_path_list=aligned_raster_list,
        task_name='align rasters')

    # Use the cutline feature of gdal.Warp to mask pixels outside the watershed
    # it's possible that the DEM, LULC, or runoff proxy inputs might have an
    # undefined nodata value. since we're introducing nodata pixels, set a nodata
    # value if one is not already defined.
    rp_nodata = pygeoprocessing.get_raster_info(
        f_reg['aligned_runoff_proxy_path'])['nodata'][0]
    mask_runoff_proxy_task = task_graph.add_task(
        func=gdal.Warp,
        kwargs={
            'destNameOrDestDS': f_reg['masked_runoff_proxy_path'],
            'srcDSOrSrcDSTab': f_reg['aligned_runoff_proxy_path'],
            'dstNodata': _TARGET_NODATA if rp_nodata is None else rp_nodata,
            'cutlineDSName': args['watersheds_path']},
        dependent_task_list=[align_raster_task],
        target_path_list=[f_reg['masked_runoff_proxy_path']],
        task_name='mask runoff proxy raster')

    dem_nodata = pygeoprocessing.get_raster_info(
        f_reg['aligned_dem_path'])['nodata'][0]
    dem_target_nodata = float(  # GDAL expects a python float, not numpy.float32
        numpy.finfo(numpy.float32).min if dem_nodata is None else dem_nodata)
    mask_dem_task = task_graph.add_task(
        func=gdal.Warp,
        kwargs={
            'destNameOrDestDS': f_reg['masked_dem_path'],
            'srcDSOrSrcDSTab': f_reg['aligned_dem_path'],
            'outputType': gdal.GDT_Float32,
            'dstNodata': dem_target_nodata,
            'cutlineDSName': args['watersheds_path']},
        dependent_task_list=[align_raster_task],
        target_path_list=[f_reg['masked_dem_path']],
        task_name='mask dem raster')

    lulc_nodata = pygeoprocessing.get_raster_info(
        f_reg['aligned_lulc_path'])['nodata'][0]
    lulc_target_nodata = (
        numpy.iinfo(numpy.int32).min if lulc_nodata is None else lulc_nodata)
    mask_lulc_task = task_graph.add_task(
        func=gdal.Warp,
        kwargs={
            'destNameOrDestDS': f_reg['masked_lulc_path'],
            'srcDSOrSrcDSTab': f_reg['aligned_lulc_path'],
            'outputType': gdal.GDT_Int32,
            'dstNodata': lulc_target_nodata,
            'cutlineDSName': args['watersheds_path']},
        dependent_task_list=[align_raster_task],
        target_path_list=[f_reg['masked_lulc_path']],
        task_name='mask lulc raster')

    fill_pits_task = task_graph.add_task(
        func=pygeoprocessing.routing.fill_pits,
        args=(
<<<<<<< HEAD
            (f_reg['aligned_dem_path'], 1), f_reg['filled_dem_path']),
        kwargs={'working_dir': intermediate_output_dir},
=======
            (f_reg['masked_dem_path'], 1), f_reg['filled_dem_path']),
        kwargs={'working_dir': cache_dir},
>>>>>>> 0db98d77
        dependent_task_list=[align_raster_task],
        target_path_list=[f_reg['filled_dem_path']],
        task_name='fill pits')

    flow_dir_task = task_graph.add_task(
        func=pygeoprocessing.routing.flow_dir_mfd,
        args=(
            (f_reg['filled_dem_path'], 1), f_reg['flow_direction_path']),
        kwargs={'working_dir': intermediate_output_dir},
        dependent_task_list=[fill_pits_task],
        target_path_list=[f_reg['flow_direction_path']],
        task_name='flow dir')

    flow_accum_task = task_graph.add_task(
        func=pygeoprocessing.routing.flow_accumulation_mfd,
        args=(
            (f_reg['flow_direction_path'], 1),
            f_reg['flow_accumulation_path']),
        target_path_list=[f_reg['flow_accumulation_path']],
        dependent_task_list=[flow_dir_task],
        task_name='flow accum')

    stream_extraction_task = task_graph.add_task(
        func=pygeoprocessing.routing.extract_streams_mfd,
        args=(
            (f_reg['flow_accumulation_path'], 1),
            (f_reg['flow_direction_path'], 1),
            float(args['threshold_flow_accumulation']),
            f_reg['stream_path']),
        target_path_list=[f_reg['stream_path']],
        dependent_task_list=[flow_accum_task],
        task_name='stream extraction')

    calculate_slope_task = task_graph.add_task(
        func=pygeoprocessing.calculate_slope,
        args=((f_reg['filled_dem_path'], 1), f_reg['slope_path']),
        target_path_list=[f_reg['slope_path']],
        dependent_task_list=[fill_pits_task],
        task_name='calculate slope')

    threshold_slope_task = task_graph.add_task(
        func=_slope_proportion_and_threshold,
        args=(f_reg['slope_path'], f_reg['thresholded_slope_path']),
        target_path_list=[f_reg['thresholded_slope_path']],
        dependent_task_list=[calculate_slope_task],
        task_name='threshold slope')

    runoff_proxy_index_task = task_graph.add_task(
        func=_normalize_raster,
        args=((f_reg['masked_runoff_proxy_path'], 1),
              f_reg['runoff_proxy_index_path']),
        target_path_list=[f_reg['runoff_proxy_index_path']],
        dependent_task_list=[align_raster_task],
        task_name='runoff proxy mean')

    s_task = task_graph.add_task(
        func=pygeoprocessing.routing.flow_accumulation_mfd,
        args=((f_reg['flow_direction_path'], 1), f_reg['s_accumulation_path']),
        kwargs={
            'weight_raster_path_band': (f_reg['thresholded_slope_path'], 1)},
        target_path_list=[f_reg['s_accumulation_path']],
        dependent_task_list=[flow_dir_task, threshold_slope_task],
        task_name='route s')

    s_bar_task = task_graph.add_task(
        func=s_bar_calculate,
        args=(f_reg['s_accumulation_path'], f_reg['flow_accumulation_path'],
              f_reg['s_bar_path']),
        target_path_list=[f_reg['s_bar_path']],
        dependent_task_list=[s_task, flow_accum_task],
        task_name='calculate s bar')

    d_up_task = task_graph.add_task(
        func=d_up_calculation,
        args=(f_reg['s_bar_path'], f_reg['flow_accumulation_path'],
              f_reg['d_up_path']),
        target_path_list=[f_reg['d_up_path']],
        dependent_task_list=[s_bar_task, flow_accum_task],
        task_name='d up')

    s_inv_task = task_graph.add_task(
        func=invert_raster_values,
        args=(f_reg['thresholded_slope_path'], f_reg['s_factor_inverse_path']),
        target_path_list=[f_reg['s_factor_inverse_path']],
        dependent_task_list=[threshold_slope_task],
        task_name='s inv')

    d_dn_task = task_graph.add_task(
        func=pygeoprocessing.routing.distance_to_channel_mfd,
        args=(
            (f_reg['flow_direction_path'], 1),
            (f_reg['stream_path'], 1),
            f_reg['d_dn_path']),
        kwargs={'weight_raster_path_band': (
            f_reg['s_factor_inverse_path'], 1)},
        dependent_task_list=[stream_extraction_task, s_inv_task],
        target_path_list=[f_reg['d_dn_path']],
        task_name='d dn')

    dist_to_channel_task = task_graph.add_task(
        func=pygeoprocessing.routing.distance_to_channel_mfd,
        args=(
            (f_reg['flow_direction_path'], 1),
            (f_reg['stream_path'], 1),
            f_reg['dist_to_channel_path']),
        dependent_task_list=[stream_extraction_task],
        target_path_list=[f_reg['dist_to_channel_path']],
        task_name='dist to channel')

    _ = task_graph.add_task(
        func=sdr._calculate_what_drains_to_stream,
        args=(f_reg['flow_direction_path'],
              f_reg['dist_to_channel_path'],
              f_reg['drainage_mask']),
        target_path_list=[f_reg['drainage_mask']],
        dependent_task_list=[flow_dir_task, dist_to_channel_task],
        task_name='write mask of what drains to stream')

    ic_task = task_graph.add_task(
        func=calculate_ic,
        args=(
            f_reg['d_up_path'], f_reg['d_dn_path'], f_reg['ic_factor_path']),
        target_path_list=[f_reg['ic_factor_path']],
        dependent_task_list=[d_dn_task, d_up_task],
        task_name='calc ic')

    for nutrient in nutrients_to_process:
        load_path = f_reg[f'load_{nutrient}_path']
        modified_load_path = f_reg[f'modified_load_{nutrient}_path']
        # Perrine says that 'n' is the only case where we could consider a
        # prop subsurface component.  So there's a special case for that.
        if nutrient == 'n':
            subsurface_proportion_map = (
                biophysical_df['proportion_subsurface_n'].to_dict())
        else:
            subsurface_proportion_map = None
        load_task = task_graph.add_task(
            func=_calculate_load,
            args=(
                f_reg['masked_lulc_path'],
                biophysical_df[f'load_{nutrient}'],
                load_path),
            dependent_task_list=[align_raster_task],
            target_path_list=[load_path],
            task_name=f'{nutrient} load')

        modified_load_task = task_graph.add_task(
            func=_multiply_rasters,
            args=([load_path, f_reg['runoff_proxy_index_path']],
                  _TARGET_NODATA, modified_load_path),
            target_path_list=[modified_load_path],
            dependent_task_list=[load_task, runoff_proxy_index_task],
            task_name=f'modified load {nutrient}')

        surface_load_path = f_reg[f'surface_load_{nutrient}_path']
        surface_load_task = task_graph.add_task(
            func=_map_surface_load,
            args=(modified_load_path, f_reg['masked_lulc_path'],
                  subsurface_proportion_map, surface_load_path),
            target_path_list=[surface_load_path],
            dependent_task_list=[modified_load_task, align_raster_task],
            task_name=f'map surface load {nutrient}')

        eff_path = f_reg[f'eff_{nutrient}_path']
        eff_task = task_graph.add_task(
            func=_map_lulc_to_val_mask_stream,
            args=(
                f_reg['masked_lulc_path'], f_reg['stream_path'],
                biophysical_df[f'eff_{nutrient}'].to_dict(), eff_path),
            target_path_list=[eff_path],
            dependent_task_list=[align_raster_task, stream_extraction_task],
            task_name=f'ret eff {nutrient}')

        crit_len_path = f_reg[f'crit_len_{nutrient}_path']
        crit_len_task = task_graph.add_task(
            func=_map_lulc_to_val_mask_stream,
            args=(
                f_reg['masked_lulc_path'], f_reg['stream_path'],
                biophysical_df[f'crit_len_{nutrient}'].to_dict(),
                crit_len_path),
            target_path_list=[crit_len_path],
            dependent_task_list=[align_raster_task, stream_extraction_task],
            task_name=f'ret eff {nutrient}')

        effective_retention_path = (
            f_reg[f'effective_retention_{nutrient}_path'])
        ndr_eff_task = task_graph.add_task(
            func=ndr_core.ndr_eff_calculation,
            args=(
                f_reg['flow_direction_path'],
                f_reg['stream_path'], eff_path,
                crit_len_path, effective_retention_path),
            target_path_list=[effective_retention_path],
            dependent_task_list=[
                stream_extraction_task, eff_task, crit_len_task],
            task_name=f'eff ret {nutrient}')

        ndr_path = f_reg[f'ndr_{nutrient}_path']
        ndr_task = task_graph.add_task(
            func=_calculate_ndr,
            args=(
                effective_retention_path, f_reg['ic_factor_path'],
                float(args['k_param']), ndr_path),
            target_path_list=[ndr_path],
            dependent_task_list=[ndr_eff_task, ic_task],
            task_name=f'calc ndr {nutrient}')

        surface_export_path = f_reg[f'{nutrient}_surface_export_path']
        surface_export_task = task_graph.add_task(
            func=_calculate_export,
            args=(surface_load_path, ndr_path, surface_export_path),
            target_path_list=[surface_export_path],
            dependent_task_list=[
                load_task, ndr_task, surface_load_task],
            task_name=f'surface export {nutrient}')

        field_pickle_map[f'{nutrient}_surface_load'] = (
            f_reg[f'surface_load_{nutrient}_pickle_path'])
        field_pickle_map[f'{nutrient}_surface_export'] = (
            f_reg[f'surface_export_{nutrient}_pickle_path'])

        # only calculate subsurface things for nitrogen
        if nutrient == 'n':
            proportion_subsurface_map = (
                biophysical_df['proportion_subsurface_n'].to_dict())
            subsurface_load_task = task_graph.add_task(
                func=_map_subsurface_load,
                args=(modified_load_path, f_reg['masked_lulc_path'],
                      proportion_subsurface_map, f_reg['sub_load_n_path']),
                target_path_list=[f_reg['sub_load_n_path']],
                dependent_task_list=[modified_load_task, align_raster_task],
                task_name='map subsurface load n')

            subsurface_ndr_task = task_graph.add_task(
                func=_calculate_sub_ndr,
                args=(
                    float(args['subsurface_eff_n']),
                    float(args['subsurface_critical_length_n']),
                    f_reg['dist_to_channel_path'], f_reg['sub_ndr_n_path']),
                target_path_list=[f_reg['sub_ndr_n_path']],
                dependent_task_list=[dist_to_channel_task],
                task_name='sub ndr n')

            subsurface_export_task = task_graph.add_task(
                func=_calculate_export,
                args=(f_reg['sub_load_n_path'], f_reg['sub_ndr_n_path'],
                      f_reg['n_subsurface_export_path']),
                target_path_list=[f_reg['n_subsurface_export_path']],
                dependent_task_list=[
                    subsurface_load_task, subsurface_ndr_task],
                task_name='subsurface export n')

            # only need to calculate total for nitrogen because
            # phosphorus only has surface export
            total_export_task = task_graph.add_task(
                func=_sum_rasters,
                args=([surface_export_path, f_reg['n_subsurface_export_path']],
                      _TARGET_NODATA, f_reg['n_total_export_path']),
                target_path_list=[f_reg['n_total_export_path']],
                dependent_task_list=[
                    surface_export_task, subsurface_export_task],
                task_name='total export n')

            _ = task_graph.add_task(
                func=_aggregate_and_pickle_total,
                args=(
                    (f_reg['n_subsurface_export_path'], 1),
                    f_reg['watershed_results_ndr_path'],
                    f_reg['subsurface_export_n_pickle_path']),
                target_path_list=[f_reg['subsurface_export_n_pickle_path']],
                dependent_task_list=[
                    subsurface_export_task, create_vector_task],
                task_name='aggregate n subsurface export')

            _ = task_graph.add_task(
                func=_aggregate_and_pickle_total,
                args=(
                    (f_reg['n_total_export_path'], 1),
                    f_reg['watershed_results_ndr_path'],
                    f_reg['total_export_n_pickle_path']),
                target_path_list=[
                    f_reg[f'total_export_{nutrient}_pickle_path']],
                dependent_task_list=[total_export_task, create_vector_task],
                task_name='aggregate n total export')

            _ = task_graph.add_task(
                func=_aggregate_and_pickle_total,
                args=(
                    (f_reg['sub_load_n_path'], 1),
                    f_reg['watershed_results_ndr_path'],
                    f_reg[f'subsurface_load_{nutrient}_pickle_path']),
                target_path_list=[
                    f_reg[f'subsurface_load_{nutrient}_pickle_path']],
                dependent_task_list=[subsurface_load_task, create_vector_task],
                task_name=f'aggregate {nutrient} subsurface load')

            field_pickle_map['n_subsurface_export'] = f_reg[
                'subsurface_export_n_pickle_path']
            field_pickle_map['n_total_export'] = f_reg[
                'total_export_n_pickle_path']
            field_pickle_map['n_subsurface_load'] = f_reg[
                'subsurface_load_n_pickle_path']

        _ = task_graph.add_task(
            func=_aggregate_and_pickle_total,
            args=(
                (surface_export_path, 1), f_reg['watershed_results_ndr_path'],
                f_reg[f'surface_export_{nutrient}_pickle_path']),
            target_path_list=[f_reg[f'surface_export_{nutrient}_pickle_path']],
            dependent_task_list=[surface_export_task, create_vector_task],
            task_name=f'aggregate {nutrient} export')

        _ = task_graph.add_task(
            func=_aggregate_and_pickle_total,
            args=(
                (surface_load_path, 1), f_reg['watershed_results_ndr_path'],
                f_reg[f'surface_load_{nutrient}_pickle_path']),
            target_path_list=[f_reg[f'surface_load_{nutrient}_pickle_path']],
            dependent_task_list=[surface_load_task, create_vector_task],
            task_name=f'aggregate {nutrient} surface load')

    task_graph.close()
    task_graph.join()

    LOGGER.info('Writing summaries to output shapefile')
    _add_fields_to_shapefile(
        field_pickle_map, f_reg['watershed_results_ndr_path'])

    LOGGER.info(r'NDR complete!')
    LOGGER.info(r'  _   _    ____    ____     ')
    LOGGER.info(r' | \ |"|  |  _"\U |  _"\ u  ')
    LOGGER.info(r'<|  \| |>/| | | |\| |_) |/  ')
    LOGGER.info(r'U| |\  |uU| |_| |\|  _ <    ')
    LOGGER.info(r' |_| \_|  |____/ u|_| \_\   ')
    LOGGER.info(r' ||   \\,-.|||_   //   \\_  ')
    LOGGER.info(r' (_")  (_/(__)_) (__)  (__) ')


def _slope_proportion_and_threshold(slope_path, target_threshold_slope_path):
    """Rescale slope to proportion and threshold to between 0.005 and 1.0.

    Args:
        slope_path (string): a raster with slope values in percent.
        target_threshold_slope_path (string): generated raster with slope
            values as a proportion (100% is 1.0) and thresholded to values
            between 0.005 and 1.0.

    Returns:
        None.

    """
    slope_nodata = pygeoprocessing.get_raster_info(slope_path)['nodata'][0]

    def _slope_proportion_and_threshold_op(slope):
        """Rescale and threshold slope between 0.005 and 1.0."""
        valid_mask = ~utils.array_equals_nodata(slope, slope_nodata)
        result = numpy.empty(valid_mask.shape, dtype=numpy.float32)
        result[:] = slope_nodata
        slope_fraction = slope[valid_mask] / 100
        slope_fraction[slope_fraction < 0.005] = 0.005
        slope_fraction[slope_fraction > 1.0] = 1.0
        result[valid_mask] = slope_fraction
        return result

    pygeoprocessing.raster_calculator(
        [(slope_path, 1)], _slope_proportion_and_threshold_op,
        target_threshold_slope_path, gdal.GDT_Float32, slope_nodata)


def _add_fields_to_shapefile(field_pickle_map, target_vector_path):
    """Add fields and values to an OGR layer open for writing.

    Args:
        field_pickle_map (dict): maps field name to a pickle file that is a
            result of pygeoprocessing.zonal_stats with FIDs that match
            `target_vector_path`. Fields will be written in the order they
            appear in this dictionary.
        target_vector_path (string): path to target vector file.
    Returns:
        None.
    """
    target_vector = gdal.OpenEx(
        target_vector_path, gdal.OF_VECTOR | gdal.GA_Update)
    target_layer = target_vector.GetLayer()
    field_summaries = {}
    for field_name, pickle_file_name in field_pickle_map.items():
        field_def = ogr.FieldDefn(field_name, ogr.OFTReal)
        field_def.SetWidth(24)
        field_def.SetPrecision(11)
        target_layer.CreateField(field_def)
        with open(pickle_file_name, 'rb') as pickle_file:
            field_summaries[field_name] = pickle.load(pickle_file)

    for feature in target_layer:
        fid = feature.GetFID()
        for field_name in field_pickle_map:
            feature.SetField(
                field_name, float(field_summaries[field_name][fid]['sum']))
        # Save back to datasource
        target_layer.SetFeature(feature)
    target_layer = None
    target_vector = None


@validation.invest_validator
def validate(args, limit_to=None):
    """Validate args to ensure they conform to `execute`'s contract.

    Args:
        args (dict): dictionary of key(str)/value pairs where keys and
            values are specified in `execute` docstring.
        limit_to (str): (optional) if not None indicates that validation
            should only occur on the args[limit_to] value. The intent that
            individual key validation could be significantly less expensive
            than validating the entire `args` dictionary.

    Returns:
        list of ([invalid key_a, invalid_keyb, ...], 'warning/error message')
            tuples. Where an entry indicates that the invalid keys caused
            the error message in the second part of the tuple. This should
            be an empty list if validation succeeds.

    """
    validation_warnings = validation.validate(
        args, MODEL_SPEC['args'], MODEL_SPEC['args_with_spatial_overlap'])

    invalid_keys = validation.get_invalid_keys(validation_warnings)

    LOGGER.debug('Starting logging for biophysical table')
    if 'biophysical_table_path' not in invalid_keys:
        # Check required fields given the state of ``calc_n`` and ``calc_p``
        nutrient_required_fields = []
        nutrients_selected = set()
        for nutrient_letter in ('n', 'p'):
            do_nutrient_key = f'calc_{nutrient_letter}'
            if do_nutrient_key in args and args[do_nutrient_key]:
                nutrients_selected.add(do_nutrient_key)
                nutrient_required_fields += [
                    f'load_{nutrient_letter}',
                    f'eff_{nutrient_letter}',
                    f'crit_len_{nutrient_letter}'
                ]

        if not nutrients_selected:
            validation_warnings.append(
                (['calc_n', 'calc_p'], MISSING_NUTRIENT_MSG))

        LOGGER.debug('Required nutrient-specific keys in CSV: %s',
                     nutrient_required_fields)
        # Check that these nutrient-specific keys are in the table
        # validate has already checked all the other keys
        error_msg = validation.check_csv(
            args['biophysical_table_path'],
            header_patterns=nutrient_required_fields)
        if error_msg:
            LOGGER.debug('Error: %s', error_msg)
            validation_warnings.append(
                (['biophysical_table_path'], error_msg))

    return validation_warnings


def _normalize_raster(base_raster_path_band, target_normalized_raster_path):
    """Calculate normalize raster by dividing by the mean value.

    Args:
        base_raster_path_band (tuple): raster path/band tuple to calculate
            mean.
        target_normalized_raster_path (string): path to target normalized
            raster from base_raster_path_band.

    Returns:
        None.

    """
    value_sum = 0.0
    value_count = 0.0
    base_nodata = pygeoprocessing.get_raster_info(
        base_raster_path_band[0])['nodata'][base_raster_path_band[1]-1]
    for _, raster_block in pygeoprocessing.iterblocks(
            base_raster_path_band):
        valid_mask = slice(None)
        if base_nodata is not None:
            valid_mask = ~utils.array_equals_nodata(raster_block, base_nodata)

        valid_block = raster_block[valid_mask]
        value_sum += numpy.sum(valid_block)
        value_count += valid_block.size

    value_mean = value_sum
    if value_count > 0.0:
        value_mean /= value_count

    def _normalize_raster_op(array):
        """Divide values by mean."""
        result = numpy.empty(array.shape, dtype=numpy.float32)
        result[:] = numpy.float32(base_nodata)

        valid_mask = slice(None)
        if base_nodata is not None:
            valid_mask = ~utils.array_equals_nodata(array, base_nodata)
        result[valid_mask] = array[valid_mask]
        if value_mean != 0:
            result[valid_mask] /= value_mean
        return result

    # It's possible for base_nodata to extend outside what can be represented
    # in a float32, yet GDAL expects a python float.  Casting to numpy.float32
    # and back to a python float allows for the nodata value to reflect the
    # actual nodata pixel values.
    target_nodata = float(numpy.float32(base_nodata))
    pygeoprocessing.raster_calculator(
        [base_raster_path_band], _normalize_raster_op,
        target_normalized_raster_path, gdal.GDT_Float32,
        target_nodata)


def _calculate_load(lulc_raster_path, lucode_to_load, target_load_raster):
    """Calculate load raster by mapping landcover and multiplying by area.

    Args:
        lulc_raster_path (string): path to integer landcover raster.
        lucode_to_load (dict): a mapping of landcover IDs to per-area
            nutrient load.
        target_load_raster (string): path to target raster that will have
            total load per pixel.

    Returns:
        None.

    """
    lulc_raster_info = pygeoprocessing.get_raster_info(lulc_raster_path)
    nodata_landuse = lulc_raster_info['nodata'][0]
    cell_area_ha = abs(numpy.prod(lulc_raster_info['pixel_size'])) * 0.0001

    def _map_load_op(lucode_array):
        """Convert unit load to total load & handle nodata."""
        result = numpy.empty(lucode_array.shape)
        result[:] = _TARGET_NODATA
        for lucode in numpy.unique(lucode_array):
            if lucode != nodata_landuse:
                try:
                    result[lucode_array == lucode] = (
                        lucode_to_load[lucode] * cell_area_ha)
                except KeyError:
                    raise KeyError(
                        'lucode: %d is present in the landuse raster but '
                        'missing from the biophysical table' % lucode)
        return result

    pygeoprocessing.raster_calculator(
        [(lulc_raster_path, 1)], _map_load_op, target_load_raster,
        gdal.GDT_Float32, _TARGET_NODATA)


def _multiply_rasters(raster_path_list, target_nodata, target_result_path):
    """Multiply the rasters in `raster_path_list`.

    Args:
        raster_path_list (list): list of single band raster paths.
        target_nodata (float): desired target nodata value.
        target_result_path (string): path to float 32 target raster
            multiplied where all rasters are not nodata.

    Returns:
        None.

    """
    def _mult_op(*array_nodata_list):
        """Multiply non-nodata stacks."""
        result = numpy.empty(array_nodata_list[0].shape)
        result[:] = target_nodata
        valid_mask = numpy.full(result.shape, True)
        for array, nodata in zip(*[iter(array_nodata_list)]*2):
            if nodata is not None:
                valid_mask &= ~utils.array_equals_nodata(array, nodata)
        result[valid_mask] = array_nodata_list[0][valid_mask]
        for array in array_nodata_list[2::2]:
            result[valid_mask] *= array[valid_mask]
        return result

    # make a list of (raster_path_band, nodata) tuples, then flatten it
    path_nodata_list = list(itertools.chain(*[
        ((path, 1),
         (pygeoprocessing.get_raster_info(path)['nodata'][0], 'raw'))
        for path in raster_path_list]))
    pygeoprocessing.raster_calculator(
        path_nodata_list, _mult_op, target_result_path,
        gdal.GDT_Float32, target_nodata)


def _sum_rasters(raster_path_list, target_nodata, target_result_path):
    """Sum two or more rasters pixelwise.

    The result has nodata where any input raster has nodata.

    Args:
        raster_path_list (list): list of raster paths to sum
        target_nodata (float): desired target nodata value
        target_result_path (string): path to write out the sum raster

    Returns:
        None.

    """
    nodata_list = [pygeoprocessing.get_raster_info(
        path)['nodata'][0] for path in raster_path_list]

    def _sum_op(*array_list):
        """Sum arrays where all are valid."""
        result = numpy.full(array_list[0].shape, target_nodata,
                            dtype=numpy.float32)
        valid_mask = numpy.full(result.shape, True)
        for array, nodata in zip(array_list, nodata_list):
            if nodata is not None:
                valid_mask &= ~numpy.isclose(array, nodata)
        result[valid_mask] = 0
        for array in array_list:
            result[valid_mask] += array[valid_mask]
        return result

    pygeoprocessing.raster_calculator(
        [(path, 1) for path in raster_path_list],
        _sum_op, target_result_path, gdal.GDT_Float32, target_nodata)


def _map_surface_load(
        modified_load_path, lulc_raster_path, lucode_to_subsurface_proportion,
        target_surface_load_path):
    """Calculate surface load from landcover raster.

    Args:
        modified_load_path (string): path to modified load raster with units
            of kg/pixel.
        lulc_raster_path (string): path to landcover raster.
        lucode_to_subsurface_proportion (dict): maps landcover codes to
            subsurface proportion values. Or if None, no subsurface transfer
            is mapped.
        target_surface_load_path (string): path to target raster.

    Returns:
        None.

    """
    lulc_raster_info = pygeoprocessing.get_raster_info(lulc_raster_path)
    nodata_landuse = lulc_raster_info['nodata'][0]

    if lucode_to_subsurface_proportion is not None:
        keys = sorted(lucode_to_subsurface_proportion.keys())
        subsurface_values = numpy.array(
            [lucode_to_subsurface_proportion[x] for x in keys])

    def _map_surface_load_op(lucode_array, modified_load_array):
        """Convert unit load to total load & handle nodata."""
        # If we don't have subsurface, just return 0.0.
        if lucode_to_subsurface_proportion is None:
            return numpy.where(
                ~utils.array_equals_nodata(lucode_array, nodata_landuse),
                modified_load_array, _TARGET_NODATA)

        valid_mask = ~utils.array_equals_nodata(lucode_array, nodata_landuse)
        result = numpy.empty(valid_mask.shape, dtype=numpy.float32)
        result[:] = _TARGET_NODATA
        index = numpy.digitize(
            lucode_array[valid_mask].ravel(), keys, right=True)
        result[valid_mask] = (
            modified_load_array[valid_mask] * (1 - subsurface_values[index]))
        return result

    pygeoprocessing.raster_calculator(
        [(lulc_raster_path, 1), (modified_load_path, 1)],
        _map_surface_load_op, target_surface_load_path, gdal.GDT_Float32,
        _TARGET_NODATA)


def _map_subsurface_load(
        modified_load_path, lulc_raster_path, proportion_subsurface_map,
        target_sub_load_path):
    """Calculate subsurface load from landcover raster.

    Args:
        modified_load_path (string): path to modified load raster.
        lulc_raster_path (string): path to landcover raster.
        proportion_subsurface_map (dict): maps each landcover code to its
            subsurface permeance value.
        target_sub_load_path (string): path to target raster.

    Returns:
        None.

    """
    lulc_raster_info = pygeoprocessing.get_raster_info(lulc_raster_path)
    nodata_landuse = lulc_raster_info['nodata'][0]

    keys = sorted(numpy.array(list(proportion_subsurface_map)))
    subsurface_permeance_values = numpy.array(
        [proportion_subsurface_map[x] for x in keys])

    def _map_subsurface_load_op(lucode_array, modified_load_array):
        """Convert unit load to total load & handle nodata."""
        valid_mask = ~utils.array_equals_nodata(lucode_array, nodata_landuse)
        result = numpy.empty(valid_mask.shape, dtype=numpy.float32)
        result[:] = _TARGET_NODATA
        index = numpy.digitize(
            lucode_array[valid_mask].ravel(), keys, right=True)
        result[valid_mask] = (
            modified_load_array[valid_mask] *
            subsurface_permeance_values[index])
        return result

    pygeoprocessing.raster_calculator(
        [(lulc_raster_path, 1), (modified_load_path, 1)],
        _map_subsurface_load_op, target_sub_load_path, gdal.GDT_Float32,
        _TARGET_NODATA)


def _map_lulc_to_val_mask_stream(
        lulc_raster_path, stream_path, lucodes_to_vals, target_eff_path):
    """Make retention efficiency raster from landcover.

    Args:
        lulc_raster_path (string): path to landcover raster.
        stream_path (string) path to stream layer 0, no stream 1 stream.
        lucodes_to_val (dict) mapping of landcover codes to values
        target_eff_path (string): target raster that contains the mapping of
            landcover codes to retention efficiency values except where there
            is a stream in which case the retention efficiency is 0.

    Returns:
        None.

    """
    lucodes = sorted(lucodes_to_vals.keys())
    values = numpy.array([lucodes_to_vals[x] for x in lucodes])

    nodata_landuse = pygeoprocessing.get_raster_info(
        lulc_raster_path)['nodata'][0]
    nodata_stream = pygeoprocessing.get_raster_info(stream_path)['nodata'][0]

    def _map_eff_op(lucode_array, stream_array):
        """Map efficiency from LULC and handle nodata/streams."""
        valid_mask = (
            ~utils.array_equals_nodata(lucode_array, nodata_landuse) &
            ~utils.array_equals_nodata(stream_array, nodata_stream))
        result = numpy.empty(valid_mask.shape, dtype=numpy.float32)
        result[:] = _TARGET_NODATA
        index = numpy.digitize(
            lucode_array[valid_mask].ravel(), lucodes, right=True)
        result[valid_mask] = (
            values[index] * (1 - stream_array[valid_mask]))
        return result

    pygeoprocessing.raster_calculator(
        ((lulc_raster_path, 1), (stream_path, 1)), _map_eff_op,
        target_eff_path, gdal.GDT_Float32, _TARGET_NODATA)


def s_bar_calculate(
        s_accumulation_path, flow_accumulation_path, target_s_bar_path):
    """Calculate bar op which is s/flow."""
    s_nodata = pygeoprocessing.get_raster_info(
        s_accumulation_path)['nodata'][0]
    flow_nodata = pygeoprocessing.get_raster_info(
        flow_accumulation_path)['nodata'][0]

    def _bar_op(s_accumulation, flow_accumulation):
        """Calculate bar operation of s_accum / flow_accum."""
        valid_mask = (
            ~utils.array_equals_nodata(s_accumulation, s_nodata) &
            ~utils.array_equals_nodata(flow_accumulation, flow_nodata))
        result = numpy.empty(valid_mask.shape, dtype=numpy.float32)
        result[:] = _TARGET_NODATA
        result[valid_mask] = (
            s_accumulation[valid_mask] / flow_accumulation[valid_mask])
        return result

    pygeoprocessing.raster_calculator(
        ((s_accumulation_path, 1), (flow_accumulation_path, 1)), _bar_op,
        target_s_bar_path, gdal.GDT_Float32, _TARGET_NODATA)


def d_up_calculation(s_bar_path, flow_accum_path, target_d_up_path):
    """Calculate d_up = s_bar * sqrt(upslope area)."""
    s_bar_info = pygeoprocessing.get_raster_info(s_bar_path)
    s_bar_nodata = s_bar_info['nodata'][0]
    flow_accum_nodata = pygeoprocessing.get_raster_info(
        flow_accum_path)['nodata'][0]
    cell_area_m2 = abs(numpy.prod(s_bar_info['pixel_size']))

    def _d_up_op(s_bar, flow_accumulation):
        """Calculate d_up index."""
        valid_mask = (
            ~utils.array_equals_nodata(s_bar, s_bar_nodata) &
            ~utils.array_equals_nodata(flow_accumulation, flow_accum_nodata))
        result = numpy.empty(valid_mask.shape, dtype=numpy.float32)
        result[:] = _TARGET_NODATA
        result[valid_mask] = (
            s_bar[valid_mask] * numpy.sqrt(
                flow_accumulation[valid_mask] * cell_area_m2))
        return result

    pygeoprocessing.raster_calculator(
        [(s_bar_path, 1), (flow_accum_path, 1)], _d_up_op,
        target_d_up_path, gdal.GDT_Float32, _TARGET_NODATA)


def invert_raster_values(base_raster_path, target_raster_path):
    """Invert (1/x) the values in `base`.

    Args:
        base_raster_path (string): path to floating point raster.
        target_raster_path (string): path to created output raster whose
            values are 1/x of base.

    Returns:
        None.

    """
    base_nodata = pygeoprocessing.get_raster_info(
        base_raster_path)['nodata'][0]

    def _inverse_op(base_val):
        """Calculate inverse of S factor."""
        result = numpy.empty(base_val.shape, dtype=numpy.float32)
        result[:] = _TARGET_NODATA
        valid_mask = slice(None)
        if base_nodata is not None:
            valid_mask = ~utils.array_equals_nodata(base_val, base_nodata)

        zero_mask = base_val == 0.0
        result[valid_mask & ~zero_mask] = (
            1.0 / base_val[valid_mask & ~zero_mask])
        result[zero_mask] = 0.0
        return result

    pygeoprocessing.raster_calculator(
        ((base_raster_path, 1),), _inverse_op,
        target_raster_path, gdal.GDT_Float32, _TARGET_NODATA)


def calculate_ic(d_up_path, d_dn_path, target_ic_path):
    """Calculate IC as log_10(d_up/d_dn)."""
    ic_nodata = float(numpy.finfo(numpy.float32).min)
    d_up_nodata = pygeoprocessing.get_raster_info(d_up_path)['nodata'][0]
    d_dn_nodata = pygeoprocessing.get_raster_info(d_dn_path)['nodata'][0]

    def _ic_op(d_up, d_dn):
        """Calculate IC0."""
        valid_mask = (
            ~utils.array_equals_nodata(d_up, d_up_nodata) &
            ~utils.array_equals_nodata(d_dn, d_dn_nodata) & (d_up != 0) &
            (d_dn != 0))
        result = numpy.empty(valid_mask.shape, dtype=numpy.float32)
        result[:] = ic_nodata
        result[valid_mask] = numpy.log10(d_up[valid_mask] / d_dn[valid_mask])
        return result

    pygeoprocessing.raster_calculator(
        [(d_up_path, 1), (d_dn_path, 1)], _ic_op,
        target_ic_path, gdal.GDT_Float32, ic_nodata)


def _calculate_ndr(
        effective_retention_path, ic_factor_path, k_param, target_ndr_path):
    """Calculate NDR as a function of Equation 4 in the user's guide."""
    ic_factor_raster = gdal.OpenEx(ic_factor_path, gdal.OF_RASTER)
    ic_factor_band = ic_factor_raster.GetRasterBand(1)
    ic_min, ic_max, _, _ = ic_factor_band.GetStatistics(0, 1)
    ic_factor_band = None
    ic_factor_raster = None
    ic_0_param = (ic_min + ic_max) / 2.0
    effective_retention_nodata = pygeoprocessing.get_raster_info(
        effective_retention_path)['nodata'][0]
    ic_nodata = pygeoprocessing.get_raster_info(ic_factor_path)['nodata'][0]

    def _calculate_ndr_op(effective_retention_array, ic_array):
        """Calculate NDR."""
        valid_mask = (
            ~utils.array_equals_nodata(
                effective_retention_array, effective_retention_nodata) &
            ~utils.array_equals_nodata(ic_array, ic_nodata))
        result = numpy.empty(valid_mask.shape, dtype=numpy.float32)
        result[:] = _TARGET_NODATA
        result[valid_mask] = (
            (1.0 - effective_retention_array[valid_mask]) /
            (1.0 + numpy.exp(
                (ic_0_param - ic_array[valid_mask]) / k_param)))
        return result

    pygeoprocessing.raster_calculator(
        [(effective_retention_path, 1), (ic_factor_path, 1)],
        _calculate_ndr_op, target_ndr_path, gdal.GDT_Float32, _TARGET_NODATA)


def _calculate_sub_ndr(
        eff_sub, crit_len_sub, dist_to_channel_path, target_sub_ndr_path):
    """Calculate subsurface: subndr = eff_sub(1-e^(-5*l/crit_len)."""
    dist_to_channel_nodata = pygeoprocessing.get_raster_info(
        dist_to_channel_path)['nodata'][0]

    def _sub_ndr_op(dist_to_channel_array):
        """Calculate subsurface NDR."""
        # nodata value from this intermediate output should always be
        # defined by pygeoprocessing, not None
        valid_mask = ~utils.array_equals_nodata(
            dist_to_channel_array, dist_to_channel_nodata)
        result = numpy.empty(valid_mask.shape, dtype=numpy.float32)
        result[:] = _TARGET_NODATA
        result[valid_mask] = 1.0 - eff_sub * (
            1-numpy.exp(-5*dist_to_channel_array[valid_mask]/crit_len_sub))
        return result

    pygeoprocessing.raster_calculator(
        [(dist_to_channel_path, 1)], _sub_ndr_op, target_sub_ndr_path,
        gdal.GDT_Float32, _TARGET_NODATA)


def _calculate_export(load_path, ndr_path, target_export_path):
    """Calculate export.

    Args:
        load_path (str): path to nutrient load raster
        ndr_path (str): path to corresponding ndr raster
        target_export_path (str): path to write out export raster.

    Returns:
        None
    """
    load_nodata = pygeoprocessing.get_raster_info(load_path)['nodata'][0]
    ndr_nodata = pygeoprocessing.get_raster_info(ndr_path)['nodata'][0]

    def _calculate_export_op(load_array, ndr_array):
        """Multiply load by NDR."""
        # these intermediate outputs should always have defined nodata
        # values assigned by pygeoprocessing
        valid_mask = ~(
            utils.array_equals_nodata(load_array, load_nodata) |
            utils.array_equals_nodata(ndr_array, ndr_nodata))
        result = numpy.full(valid_mask.shape, _TARGET_NODATA,
                            dtype=numpy.float32)
        result[valid_mask] = load_array[valid_mask] * ndr_array[valid_mask]
        return result

    pygeoprocessing.raster_calculator(
        [(load_path, 1), (ndr_path, 1)],
        _calculate_export_op, target_export_path, gdal.GDT_Float32,
        _TARGET_NODATA)


def _aggregate_and_pickle_total(
        base_raster_path_band, aggregate_vector_path, target_pickle_path):
    """Aggregate base raster path to vector path FIDs and pickle result.

    Args:
        base_raster_path_band (tuple): raster/path band to aggregate over.
        aggregate_vector_path (string): path to vector to use geometry to
            aggregate over.
        target_pickle_path (string): path to a file that will contain the
            result of a pygeoprocessing.zonal_statistics call over
            base_raster_path_band from aggregate_vector_path.

    Returns:
        None.

    """
    result = pygeoprocessing.zonal_statistics(
        base_raster_path_band, aggregate_vector_path,
        working_dir=os.path.dirname(target_pickle_path))

    with open(target_pickle_path, 'wb') as target_pickle_file:
        pickle.dump(result, target_pickle_file)


def create_vector_copy(base_vector_path, target_vector_path):
    """Create a copy of base vector."""
    if os.path.exists(target_vector_path):
        os.remove(target_vector_path)

    base_wkt = pygeoprocessing.get_vector_info(
        base_vector_path)['projection_wkt']
    # use reproject_vector to create a copy in geopackage format
    # keeping the original projection
    pygeoprocessing.reproject_vector(
        base_vector_path, base_wkt, target_vector_path, driver_name='GPKG')<|MERGE_RESOLUTION|>--- conflicted
+++ resolved
@@ -374,7 +374,6 @@
                         "type": "integer"
                     }}
                 },
-<<<<<<< HEAD
                 "aligned_dem.tif": {
                     "about": "Copy of the DEM clipped to the extent of the other inputs",
                     "bands": {1: {"type": "number", "units": u.meter}}
@@ -391,6 +390,18 @@
                         "and reprojected to the DEM projection"),
                     "bands": {1: {"type": "number", "units": u.none}}
                 },
+                "masked_dem.tif": {
+                    "about": "DEM input masked to exclude pixels outside the watershed",
+                    "bands": {1: {"type": "number", "units": u.meter}}
+                },
+                "masked_lulc.tif": {
+                    "about": "LULC input masked to exclude pixels outside the watershed",
+                    "bands": {1: {"type": "integer"}}
+                },
+                "masked_runoff_proxy.tif": {
+                    "about": "Runoff proxy input masked to exclude pixels outside the watershed",
+                    "bands": {1: {"type": "number", "units": u.none}}
+                },
                 "filled_dem.tif": spec_utils.FILLED_DEM,
                 "slope.tif": spec_utils.SLOPE,
                 "subsurface_export_n.pickle": {
@@ -413,64 +424,6 @@
                 },
                 "total_export_n.pickle": {
                     "about": "Pickled zonal statistics of total nitrogen export"
-=======
-                "cache_dir": {
-                    "type": "directory",
-                    "contents": {
-                        "aligned_dem.tif": {
-                            "about": "Copy of the DEM clipped to the extent of the other inputs",
-                            "bands": {1: {"type": "number", "units": u.meter}}
-                        },
-                        "aligned_lulc.tif": {
-                            "about": (
-                                "Copy of the LULC clipped to the extent of the other inputs "
-                                "and reprojected to the DEM projection"),
-                            "bands": {1: {"type": "integer"}}
-                        },
-                        "aligned_runoff_proxy.tif": {
-                            "about": (
-                                "Copy of the runoff proxy clipped to the extent of the other inputs "
-                                "and reprojected to the DEM projection"),
-                            "bands": {1: {"type": "number", "units": u.none}}
-                        },
-                        "masked_dem.tif": {
-                            "about": "DEM input masked to exclude pixels outside the watershed",
-                            "bands": {1: {"type": "number", "units": u.meter}}
-                        },
-                        "masked_lulc.tif": {
-                            "about": "LULC input masked to exclude pixels outside the watershed",
-                            "bands": {1: {"type": "integer"}}
-                        },
-                        "masked_runoff_proxy.tif": {
-                            "about": "Runoff proxy input masked to exclude pixels outside the watershed",
-                            "bands": {1: {"type": "number", "units": u.none}}
-                        },
-                        "filled_dem.tif": spec_utils.FILLED_DEM,
-                        "slope.tif": spec_utils.SLOPE,
-                        "subsurface_export_n.pickle": {
-                            "about": "Pickled zonal statistics of nitrogen subsurface export"
-                        },
-                        "subsurface_load_n.pickle": {
-                            "about": "Pickled zonal statistics of nitrogen subsurface load"
-                        },
-                        "surface_export_n.pickle": {
-                            "about": "Pickled zonal statistics of nitrogen surface export"
-                        },
-                        "surface_export_p.pickle": {
-                            "about": "Pickled zonal statistics of phosphorus surface export"
-                        },
-                        "surface_load_n.pickle": {
-                            "about": "Pickled zonal statistics of nitrogen surface load"
-                        },
-                        "surface_load_p.pickle": {
-                            "about": "Pickled zonal statistics of phosphorus surface load"
-                        },
-                        "total_export_n.pickle": {
-                            "about": "Pickled zonal statistics of total nitrogen export"
-                        },
-                        "taskgraph.db": {}
-                    }
->>>>>>> 0db98d77
                 }
             }
         },
@@ -757,13 +710,8 @@
     fill_pits_task = task_graph.add_task(
         func=pygeoprocessing.routing.fill_pits,
         args=(
-<<<<<<< HEAD
-            (f_reg['aligned_dem_path'], 1), f_reg['filled_dem_path']),
+            (f_reg['masked_dem_path'], 1), f_reg['filled_dem_path']),
         kwargs={'working_dir': intermediate_output_dir},
-=======
-            (f_reg['masked_dem_path'], 1), f_reg['filled_dem_path']),
-        kwargs={'working_dir': cache_dir},
->>>>>>> 0db98d77
         dependent_task_list=[align_raster_task],
         target_path_list=[f_reg['filled_dem_path']],
         task_name='fill pits')
