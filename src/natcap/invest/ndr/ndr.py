"""InVEST Nutrient Delivery Ratio (NDR) module."""
import itertools
import logging
import os
import pickle

import numpy
import pygeoprocessing
import pygeoprocessing.routing
import taskgraph
from osgeo import gdal, ogr

<<<<<<< HEAD
from .. import utils
from .. import spec_utils
from ..spec_utils import u
from .. import validation
from .. import MODEL_METADATA
=======
from .. import MODEL_METADATA, utils, validation
from ..sdr import sdr
>>>>>>> 50d57fc6
from . import ndr_core

LOGGER = logging.getLogger(__name__)

ARGS_SPEC = {
    "model_name": MODEL_METADATA["ndr"].model_title,
    "pyname": MODEL_METADATA["ndr"].pyname,
    "userguide_html": MODEL_METADATA["ndr"].userguide,
    "args_with_spatial_overlap": {
        "spatial_keys": ["dem_path", "lulc_path", "runoff_proxy_path",
                         "watersheds_path"],
        "different_projections_ok": True,
    },
    "args": {
        "workspace_dir": spec_utils.WORKSPACE,
        "results_suffix": spec_utils.SUFFIX,
        "n_workers": spec_utils.N_WORKERS,
        "dem_path": {
            **spec_utils.DEM,
            "projected": True
        },
        "lulc_path": {
            **spec_utils.LULC,
            "projected": True,
            "about": (
                f"{spec_utils.LULC['about']} All values in this raster must "
                "have corresponding entries in the Biophysical table.")
        },
        "runoff_proxy_path": {
            "type": "raster",
            "bands": {1: {
                "type": "number",
                "units": u.none
            }},
            "about": (
                "Map of runoff potential, the capacity to transport "
                "nutrients downstream. This can be a quickflow index "
                "or annual precipitation. Any units are allowed since "
                "the values will be normalized by their average."),
            "name": "nutrient runoff proxy"
        },
        "watersheds_path": {
            "type": "vector",
            "projected": True,
            "geometries": spec_utils.POLYGONS,
            "fields": {},
            "about": (
                "Map of the boundaries of the watershed(s) over which to "
                "aggregate the model results."),
            "name": "watersheds"
        },
        "biophysical_table_path": {
            "type": "csv",
            "columns": {
                "lucode": {
                    "type": "integer",
                    "about": (
                        "LULC code for this class corresponding to values in "
                        "the LULC raster.")
                },
                "load_[NUTRIENT]": {  # nitrogen or phosphorus nutrient loads
                    "type": "number",
                    "units": u.kilogram/u.hectare/u.year,
                    "about": "The nutrient loading for this land use class."},
                "eff_[NUTRIENT]": {  # nutrient retention capacities
                    "type": "ratio",
                    "about": (
                        "Maximum nutrient retention efficiency. This is the "
                        "maximum proportion of the nutrient that is retained "
                        "on this LULC class.")},
                "crit_len_[NUTRIENT]": {  # nutrient critical lengths
                    "type": "number",
                    "units": u.meter,
                    "about": (
                        "The distance after which it is assumed that this "
                        "LULC type retains the nutrient at its maximum "
                        "capacity. If nutrients travel a shorter distance "
                        "that this, the retention "
                        "efficiency will be less than the maximum value "
                        "eff_x, following an exponential decay.")},
                "proportion_subsurface_n": {
                    "type": "ratio",
                    "required": "calc_n",
                    "about": (
                        "The proportion of the total amount of nitrogen that "
                        "are dissolved into the subsurface. By default, this "
                        "value should be set to 0, indicating that all "
                        "nutrients are delivered via surface flow. There is "
                        "no equivalent of this for phosphorus.")}
            },
            "about": (
                "A table mapping each LULC class to its biophysical "
                "properties related to nutrient load and retention. Replace "
                "'[NUTRIENT]' in the column names with 'n' or 'p' for "
                "nitrogen or phosphorus respectively. Nitrogen data must be "
                "provided if Calculate Nitrogen is selected. Phosphorus data "
                "must be provided if Calculate Phosphorus is selected. All "
                "LULC codes in the LULC raster must have corresponding "
                "entries in this table."),
            "name": "biophysical table"
        },
        "calc_p": {
            "type": "boolean",
            "about": "Calculate phosphorus retention and export.",
            "name": "calculate phosphorus"
        },
        "calc_n": {
            "type": "boolean",
            "about": "Calculate nitrogen retention and export.",
            "name": "calculate nitrogen"
        },
        "threshold_flow_accumulation": {
            **spec_utils.THRESHOLD_FLOW_ACCUMULATION
        },
        "k_param": {
            "type": "number",
            "units": u.none,
            "about": (
                "Calibration parameter that determines the shape of the "
                "relationship between hydrologic connectivity (the degree of "
                "connection from patches of land to the stream) and the "
                "nutrient delivery ratio (percentage of nutrient that "
                "actually reaches the stream)."),
            "name": "Borselli k parameter",
        },
        "subsurface_critical_length_n": {
            "type": "number",
            "units": u.meter,
            "required": "calc_n",
            "name": "subsurface critical length (nitrogen)",
            "about": (
                "The distance traveled (subsurface and downslope) after which "
                "it is assumed that soil retains nitrogen at its maximum "
                "capacity. Required if Calculate Nitrogen is selected."),
        },
        "subsurface_critical_length_p": {
            "type": "number",
            "units": u.meter,
            "required": "calc_p",
            "name": "subsurface critical length (phosphorus)",
            "about": (
                "The distance traveled (subsurface and downslope) after which "
                "it is assumed that soil retains phosphorus at its maximum "
                "capacity. Required if Calculate Phosphorus is selected."),
        },
        "subsurface_eff_n": {
            "type": "ratio",
            "required": "calc_n",
            "name": "subsurface maximum retention efficiency (nitrogen)",
            "about": (
                "The maximum nitrogen retention efficiency that can be "
                "reached through subsurface flow. This characterizes the "
                "retention due to biochemical degradation in soils. Required "
                "if Calculate Nitrogen is selected."),
        },
        "subsurface_eff_p": {
            "type": "ratio",
            "required": "calc_p",
            "name": "subsurface maximum retention efficiency (phosphorus)",
            "about": (
                "The maximum phosphorus retention efficiency that can be "
                "reached through subsurface flow. This characterizes the "
                "retention due to biochemical degradation in soils. Required "
                "if Calculate Phosphorus is selected."),
        }
    }
}

_OUTPUT_BASE_FILES = {
    'n_export_path': 'n_export.tif',
    'p_export_path': 'p_export.tif',
    'watershed_results_ndr_path': 'watershed_results_ndr.shp',
}

INTERMEDIATE_DIR_NAME = 'intermediate_outputs'

_INTERMEDIATE_BASE_FILES = {
    'ic_factor_path': 'ic_factor.tif',
    'load_n_path': 'load_n.tif',
    'load_p_path': 'load_p.tif',
    'modified_load_n_path': 'modified_load_n.tif',
    'modified_load_p_path': 'modified_load_p.tif',
    'ndr_n_path': 'ndr_n.tif',
    'ndr_p_path': 'ndr_p.tif',
    'runoff_proxy_index_path': 'runoff_proxy_index.tif',
    's_accumulation_path': 's_accumulation.tif',
    's_bar_path': 's_bar.tif',
    's_factor_inverse_path': 's_factor_inverse.tif',
    'stream_path': 'stream.tif',
    'sub_crit_len_n_path': 'sub_crit_len_n.tif',
    'sub_crit_len_p_path': 'sub_crit_len_p.tif',
    'sub_eff_n_path': 'sub_eff_n.tif',
    'sub_eff_p_path': 'sub_eff_p.tif',
    'sub_effective_retention_n_path': 'sub_effective_retention_n.tif',
    'sub_effective_retention_p_path': 'sub_effective_retention_p.tif',
    'sub_load_n_path': 'sub_load_n.tif',
    'sub_load_p_path': 'sub_load_p.tif',
    'surface_load_n_path': 'surface_load_n.tif',
    'surface_load_p_path': 'surface_load_p.tif',
    'sub_ndr_n_path': 'sub_ndr_n.tif',
    'sub_ndr_p_path': 'sub_ndr_p.tif',
    'crit_len_n_path': 'crit_len_n.tif',
    'crit_len_p_path': 'crit_len_p.tif',
    'd_dn_path': 'd_dn.tif',
    'd_up_path': 'd_up.tif',
    'eff_n_path': 'eff_n.tif',
    'eff_p_path': 'eff_p.tif',
    'effective_retention_n_path': 'effective_retention_n.tif',
    'effective_retention_p_path': 'effective_retention_p.tif',
    'flow_accumulation_path': 'flow_accumulation.tif',
    'flow_direction_path': 'flow_direction.tif',
    'thresholded_slope_path': 'thresholded_slope.tif',
    'dist_to_channel_path': 'dist_to_channel.tif',
    'drainage_mask': 'what_drains_to_stream.tif',
}

_CACHE_BASE_FILES = {
    'filled_dem_path': 'filled_dem.tif',
    'aligned_dem_path': 'aligned_dem.tif',
    'slope_path': 'slope.tif',
    'aligned_lulc_path': 'aligned_lulc.tif',
    'aligned_runoff_proxy_path': 'aligned_runoff_proxy.tif',
    'runoff_mean_pickle_path': 'runoff_mean.pickle',
    'surface_load_n_pickle_path': 'surface_load_n.pickle',
    'surface_load_p_pickle_path': 'surface_load_p.pickle',
    'subsurface_load_n_pickle_path': 'subsurface_load_n.pickle',
    'subsurface_load_p_pickle_path': 'subsurface_load_p.pickle',
    'export_n_pickle_path': 'export_n.pickle',
    'export_p_pickle_path': 'export_p.pickle',
}

_TARGET_NODATA = -1


def execute(args):
    """Nutrient Delivery Ratio.

    Args:
        args['workspace_dir'] (string):  path to current workspace
        args['dem_path'] (string): path to digital elevation map raster
        args['lulc_path'] (string): a path to landcover map raster
        args['runoff_proxy_path'] (string): a path to a runoff proxy raster
        args['watersheds_path'] (string): path to the watershed shapefile
        args['biophysical_table_path'] (string): path to csv table on disk
            containing nutrient retention values.

            For each nutrient type [t] in args['calc_[t]'] that is true, must
            contain the following headers:

            'load_[t]', 'eff_[t]', 'crit_len_[t]'

            If args['calc_n'] is True, must also contain the header
            'proportion_subsurface_n' field.

        args['calc_p'] (boolean): if True, phosphorus is modeled,
            additionally if True then biophysical table must have p fields in
            them
        args['calc_n'] (boolean): if True nitrogen will be modeled,
            additionally biophysical table must have n fields in them.
        args['results_suffix'] (string): (optional) a text field to append to
            all output files
        args['threshold_flow_accumulation']: a number representing the flow
            accumulation in terms of upstream pixels.
        args['k_param'] (number): The Borselli k parameter. This is a
            calibration parameter that determines the shape of the
            relationship between hydrologic connectivity.
        args['subsurface_critical_length_n'] (number): The distance (traveled
            subsurface and downslope) after which it is assumed that soil
            retains nutrient at its maximum capacity, given in meters. If
            dissolved nutrients travel a distance smaller than Subsurface
            Critical Length, the retention efficiency will be lower than the
            Subsurface Maximum Retention Efficiency value defined. Setting this
            value to a distance smaller than the pixel size will result in the
            maximum retention efficiency being reached within one pixel only.
            Required if ``calc_n``.
        args['subsurface_critical_length_p'] (number): The distance (traveled
            subsurface and downslope) after which it is assumed that soil
            retains nutrient at its maximum capacity, given in meters. If
            dissolved nutrients travel a distance smaller than Subsurface
            Critical Length, the retention efficiency will be lower than the
            Subsurface Maximum Retention Efficiency value defined. Setting this
            value to a distance smaller than the pixel size will result in the
            maximum retention efficiency being reached within one pixel only.
            Required if ``calc_p``.
        args['subsurface_eff_n'] (number): The maximum nutrient retention
            efficiency that can be reached through subsurface flow, a floating
            point value between 0 and 1. This field characterizes the retention
            due to biochemical degradation in soils.  Required if ``calc_n``.
        args['subsurface_eff_p'] (number): The maximum nutrient retention
            efficiency that can be reached through subsurface flow, a floating
            point value between 0 and 1. This field characterizes the retention
            due to biochemical degradation in soils.  Required if ``calc_p``.
        args['n_workers'] (int): if present, indicates how many worker
            processes should be used in parallel processing. -1 indicates
            single process mode, 0 is single process but non-blocking mode,
            and >= 1 is number of processes.

    Returns:
        None

    """
    def _validate_inputs(nutrients_to_process, lucode_to_parameters):
        """Validate common errors in inputs.

        Args:
            nutrients_to_process (list): list of 'n' and/or 'p'
            lucode_to_parameters (dictionary): biophysical input table mapping
                lucode to dictionary of table parameters.  Used to validate
                the correct columns are input

        Returns:
            None

        Raises:
            ValueError whenever a missing field in the parameter table is
            detected along with a message describing every missing field.

        """
        # Make sure all the nutrient inputs are good
        if len(nutrients_to_process) == 0:
            raise ValueError("Neither phosphorus nor nitrogen was selected"
                             " to be processed.  Choose at least one.")

        # Build up a list that'll let us iterate through all the input tables
        # and check for the required rows, and report errors if something
        # is missing.
        row_header_table_list = []

        lu_parameter_row = list(lucode_to_parameters.values())[0]
        row_header_table_list.append(
            (lu_parameter_row, ['load_', 'eff_', 'crit_len_'],
             args['biophysical_table_path']))

        missing_headers = []
        for row, header_prefixes, table_type in row_header_table_list:
            for nutrient_id in nutrients_to_process:
                for header_prefix in header_prefixes:
                    header = header_prefix + nutrient_id
                    if header not in row:
                        missing_headers.append(
                            "Missing header %s from %s" % (
                                header, table_type))

        # proportion_subsurface_n is a special case in which phosphorus does
        # not have an equivalent.
        if ('n' in nutrients_to_process and
                'proportion_subsurface_n' not in lu_parameter_row):
            missing_headers.append(
                "Missing header proportion_subsurface_n from " +
                args['biophysical_table_path'])

        if len(missing_headers) > 0:
            raise ValueError('\n'.join(missing_headers))

    # Load all the tables for preprocessing
    output_dir = os.path.join(args['workspace_dir'])
    intermediate_output_dir = os.path.join(
        args['workspace_dir'], INTERMEDIATE_DIR_NAME)
    cache_dir = os.path.join(intermediate_output_dir, 'cache_dir')
    utils.make_directories([output_dir, intermediate_output_dir, cache_dir])

    try:
        n_workers = int(args['n_workers'])
    except (KeyError, ValueError, TypeError):
        # KeyError when n_workers is not present in args
        # ValueError when n_workers is an empty string.
        # TypeError when n_workers is None.
        n_workers = -1  # Synchronous mode.
    task_graph = taskgraph.TaskGraph(
        cache_dir, n_workers, reporting_interval=5.0)

    file_suffix = utils.make_suffix_string(args, 'results_suffix')
    f_reg = utils.build_file_registry(
        [(_OUTPUT_BASE_FILES, output_dir),
         (_INTERMEDIATE_BASE_FILES, intermediate_output_dir),
         (_CACHE_BASE_FILES, cache_dir)], file_suffix)

    # Build up a list of nutrients to process based on what's checked on
    nutrients_to_process = []
    for nutrient_id in ['n', 'p']:
        if args['calc_' + nutrient_id]:
            nutrients_to_process.append(nutrient_id)

    lucode_to_parameters = utils.build_lookup_from_csv(
        args['biophysical_table_path'], 'lucode')

    _validate_inputs(nutrients_to_process, lucode_to_parameters)

    # these are used for aggregation in the last step
    field_pickle_map = {}
    field_header_order_list = []

    create_vector_task = task_graph.add_task(
        func=create_vector_copy,
        args=(args['watersheds_path'], f_reg['watershed_results_ndr_path']),
        target_path_list=[f_reg['watershed_results_ndr_path']],
        task_name='create target vector')

    dem_info = pygeoprocessing.get_raster_info(args['dem_path'])

    base_raster_list = [
        args['dem_path'], args['lulc_path'], args['runoff_proxy_path']]
    aligned_raster_list = [
        f_reg['aligned_dem_path'], f_reg['aligned_lulc_path'],
        f_reg['aligned_runoff_proxy_path']]
    align_raster_task = task_graph.add_task(
        func=pygeoprocessing.align_and_resize_raster_stack,
        args=(
            base_raster_list, aligned_raster_list,
            ['near']*len(base_raster_list), dem_info['pixel_size'],
            'intersection'),
        kwargs={
            'base_vector_path_list': [args['watersheds_path']],
            'vector_mask_options': {
                'mask_vector_path': args['watersheds_path']}},
        target_path_list=aligned_raster_list,
        task_name='align rasters')

    fill_pits_task = task_graph.add_task(
        func=pygeoprocessing.routing.fill_pits,
        args=(
            (f_reg['aligned_dem_path'], 1), f_reg['filled_dem_path']),
        kwargs={'working_dir': cache_dir},
        dependent_task_list=[align_raster_task],
        target_path_list=[f_reg['filled_dem_path']],
        task_name='fill pits')

    flow_dir_task = task_graph.add_task(
        func=pygeoprocessing.routing.flow_dir_mfd,
        args=(
            (f_reg['filled_dem_path'], 1), f_reg['flow_direction_path']),
        kwargs={'working_dir': cache_dir},
        dependent_task_list=[fill_pits_task],
        target_path_list=[f_reg['flow_direction_path']],
        task_name='flow dir')

    flow_accum_task = task_graph.add_task(
        func=pygeoprocessing.routing.flow_accumulation_mfd,
        args=(
            (f_reg['flow_direction_path'], 1),
            f_reg['flow_accumulation_path']),
        target_path_list=[f_reg['flow_accumulation_path']],
        dependent_task_list=[flow_dir_task],
        task_name='flow accum')

    stream_extraction_task = task_graph.add_task(
        func=pygeoprocessing.routing.extract_streams_mfd,
        args=(
            (f_reg['flow_accumulation_path'], 1),
            (f_reg['flow_direction_path'], 1),
            float(args['threshold_flow_accumulation']),
            f_reg['stream_path']),
        target_path_list=[f_reg['stream_path']],
        dependent_task_list=[flow_accum_task],
        task_name='stream extraction')

    calculate_slope_task = task_graph.add_task(
        func=pygeoprocessing.calculate_slope,
        args=((f_reg['filled_dem_path'], 1), f_reg['slope_path']),
        target_path_list=[f_reg['slope_path']],
        dependent_task_list=[fill_pits_task],
        task_name='calculate slope')

    threshold_slope_task = task_graph.add_task(
        func=_slope_proportion_and_threshold,
        args=(f_reg['slope_path'], f_reg['thresholded_slope_path']),
        target_path_list=[f_reg['thresholded_slope_path']],
        dependent_task_list=[calculate_slope_task],
        task_name='threshold slope')

    runoff_proxy_index_task = task_graph.add_task(
        func=_normalize_raster,
        args=((f_reg['aligned_runoff_proxy_path'], 1),
              f_reg['runoff_proxy_index_path']),
        target_path_list=[f_reg['runoff_proxy_index_path']],
        dependent_task_list=[align_raster_task],
        task_name='runoff proxy mean')

    s_task = task_graph.add_task(
        func=pygeoprocessing.routing.flow_accumulation_mfd,
        args=((f_reg['flow_direction_path'], 1), f_reg['s_accumulation_path']),
        kwargs={
            'weight_raster_path_band': (f_reg['thresholded_slope_path'], 1)},
        target_path_list=[f_reg['s_accumulation_path']],
        dependent_task_list=[flow_dir_task, threshold_slope_task],
        task_name='route s')

    s_bar_task = task_graph.add_task(
        func=s_bar_calculate,
        args=(f_reg['s_accumulation_path'], f_reg['flow_accumulation_path'],
              f_reg['s_bar_path']),
        target_path_list=[f_reg['s_bar_path']],
        dependent_task_list=[s_task, flow_accum_task],
        task_name='calculate s bar')

    d_up_task = task_graph.add_task(
        func=d_up_calculation,
        args=(f_reg['s_bar_path'], f_reg['flow_accumulation_path'],
              f_reg['d_up_path']),
        target_path_list=[f_reg['d_up_path']],
        dependent_task_list=[s_bar_task, flow_accum_task],
        task_name='d up')

    s_inv_task = task_graph.add_task(
        func=invert_raster_values,
        args=(f_reg['thresholded_slope_path'], f_reg['s_factor_inverse_path']),
        target_path_list=[f_reg['s_factor_inverse_path']],
        dependent_task_list=[threshold_slope_task],
        task_name='s inv')

    d_dn_task = task_graph.add_task(
        func=pygeoprocessing.routing.distance_to_channel_mfd,
        args=(
            (f_reg['flow_direction_path'], 1),
            (f_reg['stream_path'], 1),
            f_reg['d_dn_path']),
        kwargs={'weight_raster_path_band': (
            f_reg['s_factor_inverse_path'], 1)},
        dependent_task_list=[stream_extraction_task, s_inv_task],
        target_path_list=[f_reg['d_dn_path']],
        task_name='d dn')

    dist_to_channel_task = task_graph.add_task(
        func=pygeoprocessing.routing.distance_to_channel_mfd,
        args=(
            (f_reg['flow_direction_path'], 1),
            (f_reg['stream_path'], 1),
            f_reg['dist_to_channel_path']),
        dependent_task_list=[stream_extraction_task],
        target_path_list=[f_reg['dist_to_channel_path']],
        task_name='dist to channel')

    _ = task_graph.add_task(
        func=sdr._calculate_what_drains_to_stream,
        args=(f_reg['flow_direction_path'],
              f_reg['dist_to_channel_path'],
              f_reg['drainage_mask']),
        target_path_list=[f_reg['drainage_mask']],
        dependent_task_list=[flow_dir_task, dist_to_channel_task],
        task_name='write mask of what drains to stream')

    ic_task = task_graph.add_task(
        func=calculate_ic,
        args=(
            f_reg['d_up_path'], f_reg['d_dn_path'], f_reg['ic_factor_path']),
        target_path_list=[f_reg['ic_factor_path']],
        dependent_task_list=[d_dn_task, d_up_task],
        task_name='calc ic')

    for nutrient in nutrients_to_process:
        load_path = f_reg['load_%s_path' % nutrient]
        modified_load_path = f_reg['modified_load_%s_path' % nutrient]
        # Perrine says that 'n' is the only case where we could consider a
        # prop subsurface component.  So there's a special case for that.
        if nutrient == 'n':
            subsurface_proportion_type = 'proportion_subsurface_n'
        else:
            subsurface_proportion_type = None
        load_task = task_graph.add_task(
            func=_calculate_load,
            args=(
                f_reg['aligned_lulc_path'], lucode_to_parameters,
                'load_%s' % nutrient, load_path),
            dependent_task_list=[align_raster_task],
            target_path_list=[load_path],
            task_name='%s load' % nutrient)

        modified_load_task = task_graph.add_task(
            func=_multiply_rasters,
            args=([load_path, f_reg['runoff_proxy_index_path']],
                  _TARGET_NODATA, modified_load_path),
            target_path_list=[modified_load_path],
            dependent_task_list=[load_task, runoff_proxy_index_task],
            task_name='modified load %s' % nutrient)

        surface_load_path = f_reg['surface_load_%s_path' % nutrient]
        surface_load_task = task_graph.add_task(
            func=_map_surface_load,
            args=(modified_load_path, f_reg['aligned_lulc_path'],
                  lucode_to_parameters, subsurface_proportion_type,
                  surface_load_path),
            target_path_list=[surface_load_path],
            dependent_task_list=[modified_load_task, align_raster_task],
            task_name='map surface load %s' % nutrient)

        subsurface_load_path = f_reg['sub_load_%s_path' % nutrient]
        subsurface_load_task = task_graph.add_task(
            func=_map_subsurface_load,
            args=(modified_load_path, f_reg['aligned_lulc_path'],
                  lucode_to_parameters,
                  subsurface_proportion_type, subsurface_load_path),
            target_path_list=[subsurface_load_path],
            dependent_task_list=[modified_load_task, align_raster_task],
            task_name='map subsurface load %s' % nutrient)

        eff_path = f_reg['eff_%s_path' % nutrient]
        eff_task = task_graph.add_task(
            func=_map_lulc_to_val_mask_stream,
            args=(
                f_reg['aligned_lulc_path'], f_reg['stream_path'],
                lucode_to_parameters, 'eff_%s' % nutrient, eff_path),
            target_path_list=[eff_path],
            dependent_task_list=[align_raster_task, stream_extraction_task],
            task_name='ret eff %s' % nutrient)

        crit_len_path = f_reg['crit_len_%s_path' % nutrient]
        crit_len_task = task_graph.add_task(
            func=_map_lulc_to_val_mask_stream,
            args=(
                f_reg['aligned_lulc_path'], f_reg['stream_path'],
                lucode_to_parameters, 'crit_len_%s' % nutrient, crit_len_path),
            target_path_list=[crit_len_path],
            dependent_task_list=[align_raster_task, stream_extraction_task],
            task_name='ret eff %s' % nutrient)

        effective_retention_path = (
            f_reg['effective_retention_%s_path' % nutrient])
        ndr_eff_task = task_graph.add_task(
            func=ndr_core.ndr_eff_calculation,
            args=(
                f_reg['flow_direction_path'],
                f_reg['stream_path'], eff_path,
                crit_len_path, effective_retention_path),
            target_path_list=[effective_retention_path],
            dependent_task_list=[
                stream_extraction_task, eff_task, crit_len_task],
            task_name='eff ret %s' % nutrient)

        ndr_path = f_reg['ndr_%s_path' % nutrient]
        ndr_task = task_graph.add_task(
            func=_calculate_ndr,
            args=(
                effective_retention_path, f_reg['ic_factor_path'],
                float(args['k_param']), ndr_path),
            target_path_list=[ndr_path],
            dependent_task_list=[ndr_eff_task, ic_task],
            task_name='calc ndr %s' % nutrient)

        sub_ndr_path = f_reg['sub_ndr_%s_path' % nutrient]
        sub_ndr_task = task_graph.add_task(
            func=_calculate_sub_ndr,
            args=(
                float(args['subsurface_eff_%s' % nutrient]),
                float(args['subsurface_critical_length_%s' % nutrient]),
                f_reg['dist_to_channel_path'], sub_ndr_path),
            target_path_list=[sub_ndr_path],
            dependent_task_list=[dist_to_channel_task],
            task_name='sub ndr %s' % nutrient)

        export_path = f_reg['%s_export_path' % nutrient]
        calculate_export_task = task_graph.add_task(
            func=_calculate_export,
            args=(
                surface_load_path, ndr_path, subsurface_load_path,
                sub_ndr_path, export_path),
            target_path_list=[export_path],
            dependent_task_list=[
                load_task, ndr_task, surface_load_task, subsurface_load_task,
                sub_ndr_task],
            task_name='export %s' % nutrient)

        aggregate_export_task = task_graph.add_task(
            func=_aggregate_and_pickle_total,
            args=(
                (export_path, 1), f_reg['watershed_results_ndr_path'],
                f_reg['export_%s_pickle_path' % nutrient]),
            target_path_list=[f_reg['export_%s_pickle_path' % nutrient]],
            dependent_task_list=[calculate_export_task],
            task_name='aggregate %s export' % nutrient)

        aggregate_surface_load_task = task_graph.add_task(
            func=_aggregate_and_pickle_total,
            args=(
                (surface_load_path, 1), f_reg['watershed_results_ndr_path'],
                f_reg['surface_load_%s_pickle_path' % nutrient]),
            target_path_list=[f_reg['surface_load_%s_pickle_path' % nutrient]],
            dependent_task_list=[surface_load_task, create_vector_task],
            task_name='aggregate %s surface load' % nutrient)

        aggregate_subsurface_load_task = task_graph.add_task(
            func=_aggregate_and_pickle_total,
            args=(
                (subsurface_load_path, 1), f_reg['watershed_results_ndr_path'],
                f_reg['subsurface_load_%s_pickle_path' % nutrient]),
            target_path_list=[
                f_reg['subsurface_load_%s_pickle_path' % nutrient]],
            dependent_task_list=[subsurface_load_task, create_vector_task],
            task_name='aggregate %s subsurface load' % nutrient)

        field_pickle_map['surf_%s_ld' % nutrient] = (
            f_reg['surface_load_%s_pickle_path' % nutrient])
        field_pickle_map['sub_%s_ld' % nutrient] = (
            f_reg['subsurface_load_%s_pickle_path' % nutrient])
        field_pickle_map['%s_exp_tot' % nutrient] = (
            f_reg['export_%s_pickle_path' % nutrient])
        field_header_order_list = (
            [x % nutrient for x in [
                'surf_%s_ld', 'sub_%s_ld', '%s_exp_tot']] +
            field_header_order_list)

    task_graph.close()
    task_graph.join()

    LOGGER.info('Writing summaries to output shapefile')
    _add_fields_to_shapefile(
        field_pickle_map, field_header_order_list,
        f_reg['watershed_results_ndr_path'])

    LOGGER.info(r'NDR complete!')
    LOGGER.info(r'  _   _    ____    ____     ')
    LOGGER.info(r' | \ |"|  |  _"\U |  _"\ u  ')
    LOGGER.info(r'<|  \| |>/| | | |\| |_) |/  ')
    LOGGER.info(r'U| |\  |uU| |_| |\|  _ <    ')
    LOGGER.info(r' |_| \_|  |____/ u|_| \_\   ')
    LOGGER.info(r' ||   \\,-.|||_   //   \\_  ')
    LOGGER.info(r' (_")  (_/(__)_) (__)  (__) ')


def _slope_proportion_and_threshold(slope_path, target_threshold_slope_path):
    """Rescale slope to proportion and threshold to between 0.005 and 1.0.

    Args:
        slope_path (string): a raster with slope values in percent.
        target_threshold_slope_path (string): generated raster with slope
            values as a proportion (100% is 1.0) and thresholded to values
            between 0.005 and 1.0.

    Returns:
        None.

    """
    slope_nodata = pygeoprocessing.get_raster_info(slope_path)['nodata'][0]

    def _slope_proportion_and_threshold_op(slope):
        """Rescale and threshold slope between 0.005 and 1.0."""
        valid_mask = slope != slope_nodata
        result = numpy.empty(valid_mask.shape, dtype=numpy.float32)
        result[:] = slope_nodata
        slope_fraction = slope[valid_mask] / 100
        slope_fraction[slope_fraction < 0.005] = 0.005
        slope_fraction[slope_fraction > 1.0] = 1.0
        result[valid_mask] = slope_fraction
        return result

    pygeoprocessing.raster_calculator(
        [(slope_path, 1)], _slope_proportion_and_threshold_op,
        target_threshold_slope_path, gdal.GDT_Float32, slope_nodata)


def _add_fields_to_shapefile(
        field_pickle_map, field_header_order, target_vector_path):
    """Add fields and values to an OGR layer open for writing.

    Args:
        field_pickle_map (dict): maps field name to a pickle file that is a
            result of pygeoprocessing.zonal_stats with FIDs that match
            `target_vector_path`.
        field_header_order (list of string): a list of field headers in the
            order to appear in the output table.
        target_vector_path (string): path to target vector file.

    Returns:
        None.

    """
    target_vector = gdal.OpenEx(
        target_vector_path, gdal.OF_VECTOR | gdal.GA_Update)
    target_layer = target_vector.GetLayer()
    field_summaries = {}
    for field_name in field_header_order:
        field_def = ogr.FieldDefn(field_name, ogr.OFTReal)
        field_def.SetWidth(24)
        field_def.SetPrecision(11)
        target_layer.CreateField(field_def)
        with open(field_pickle_map[field_name], 'rb') as pickle_file:
            field_summaries[field_name] = pickle.load(pickle_file)

    for feature in target_layer:
        fid = feature.GetFID()
        for field_name in field_header_order:
            feature.SetField(
                field_name, float(field_summaries[field_name][fid]['sum']))
        # Save back to datasource
        target_layer.SetFeature(feature)
    target_layer = None
    target_vector = None


@validation.invest_validator
def validate(args, limit_to=None):
    """Validate args to ensure they conform to `execute`'s contract.

    Args:
        args (dict): dictionary of key(str)/value pairs where keys and
            values are specified in `execute` docstring.
        limit_to (str): (optional) if not None indicates that validation
            should only occur on the args[limit_to] value. The intent that
            individual key validation could be significantly less expensive
            than validating the entire `args` dictionary.

    Returns:
        list of ([invalid key_a, invalid_keyb, ...], 'warning/error message')
            tuples. Where an entry indicates that the invalid keys caused
            the error message in the second part of the tuple. This should
            be an empty list if validation succeeds.

    """
    validation_warnings = validation.validate(
        args, ARGS_SPEC['args'], ARGS_SPEC['args_with_spatial_overlap'])

    invalid_keys = validation.get_invalid_keys(validation_warnings)

    LOGGER.debug('Starting logging for biophysical table')
    if 'biophysical_table_path' not in invalid_keys:
        # Check required fields given the state of ``calc_n`` and ``calc_p``
        nutrient_required_fields = []
        nutrients_selected = set()
        for nutrient_letter in ('n', 'p'):
            do_nutrient_key = 'calc_%s' % nutrient_letter
            if do_nutrient_key in args and args[do_nutrient_key]:
                nutrients_selected.add(do_nutrient_key)
                nutrient_required_fields += [
                    'load_%s' % nutrient_letter,
                    'eff_%s' % nutrient_letter,
                    'crit_len_%s' % nutrient_letter,
                ]

        if not nutrients_selected:
            validation_warnings.append(
                (['calc_n', 'calc_p'],
                 'Either calc_n or calc_p must be True'))

        LOGGER.debug('Required nutrient-specific keys in CSV: %s',
                     nutrient_required_fields)
        # Check that these nutrient-specific keys are in the table
        # validate has already checked all the other keys
        error_msg = validation.check_csv(
            args['biophysical_table_path'],
            header_patterns=nutrient_required_fields)
        if error_msg:
            LOGGER.debug('Error: %s', error_msg)
            validation_warnings.append(
                (['biophysical_table_path'], error_msg))

    return validation_warnings


def _normalize_raster(base_raster_path_band, target_normalized_raster_path):
    """Calculate normalize raster by dividing by the mean value.

    Args:
        base_raster_path_band (tuple): raster path/band tuple to calculate
            mean.
        target_normalized_raster_path (string): path to target normalized
            raster from base_raster_path_band.

    Returns:
        None.

    """
    value_sum = 0.0
    value_count = 0.0
    base_nodata = pygeoprocessing.get_raster_info(
        base_raster_path_band[0])['nodata'][base_raster_path_band[1]-1]
    for _, raster_block in pygeoprocessing.iterblocks(
            base_raster_path_band):
        valid_mask = slice(None)
        if base_nodata is not None:
            valid_mask = ~numpy.isclose(raster_block, base_nodata)

        valid_block = raster_block[valid_mask]
        value_sum += numpy.sum(valid_block)
        value_count += valid_block.size

    value_mean = value_sum
    if value_count > 0.0:
        value_mean /= value_count

    def _normalize_raster_op(array):
        """Divide values by mean."""
        result = numpy.empty(array.shape, dtype=numpy.float32)
        result[:] = numpy.float32(base_nodata)

        valid_mask = slice(None)
        if base_nodata is not None:
            valid_mask = ~numpy.isclose(array, base_nodata)
        result[valid_mask] = array[valid_mask]
        if value_mean != 0:
            result[valid_mask] /= value_mean
        return result

    # It's possible for base_nodata to extend outside what can be represented
    # in a float32, yet GDAL expects a python float.  Casting to numpy.float32
    # and back to a python float allows for the nodata value to reflect the
    # actual nodata pixel values.
    target_nodata = float(numpy.float32(base_nodata))
    pygeoprocessing.raster_calculator(
        [base_raster_path_band], _normalize_raster_op,
        target_normalized_raster_path, gdal.GDT_Float32,
        target_nodata)


def _calculate_load(
        lulc_raster_path, lucode_to_parameters, load_type,
        target_load_raster):
    """Calculate load raster by mapping landcover and multiplying by area.

    Args:
        lulc_raster_path (string): path to integer landcover raster.
        lucode_to_parameters (dict): a mapping of landcover IDs to a
            dictionary indexed by the value of `load_{load_type}` that
            represents a per-area nutrient load.
        load_type (string): represent nutrient to map, either 'load_n' or
            'load_p'.
        target_load_raster (string): path to target raster that will have
            total load per pixel.

    Returns:
        None.

    """
    lulc_raster_info = pygeoprocessing.get_raster_info(lulc_raster_path)
    nodata_landuse = lulc_raster_info['nodata'][0]
    cell_area_ha = abs(numpy.prod(lulc_raster_info['pixel_size'])) * 0.0001

    def _map_load_op(lucode_array):
        """Convert unit load to total load & handle nodata."""
        result = numpy.empty(lucode_array.shape)
        result[:] = _TARGET_NODATA
        for lucode in numpy.unique(lucode_array):
            if lucode != nodata_landuse:
                try:
                    result[lucode_array == lucode] = (
                        lucode_to_parameters[lucode][load_type] *
                        cell_area_ha)
                except KeyError:
                    raise KeyError(
                        'lucode: %d is present in the landuse raster but '
                        'missing from the biophysical table' % lucode)
        return result

    pygeoprocessing.raster_calculator(
        [(lulc_raster_path, 1)], _map_load_op, target_load_raster,
        gdal.GDT_Float32, _TARGET_NODATA)


def _multiply_rasters(raster_path_list, target_nodata, target_result_path):
    """Multiply the rasters in `raster_path_list`.

    Args:
        raster_path_list (list): list of single band raster paths.
        target_nodata (float): desired target nodata value.
        target_result_path (string): path to float 32 target raster
            multiplied where all rasters are not nodata.

    Returns:
        None.

    """
    def _mult_op(*array_nodata_list):
        """Multiply non-nodata stacks."""
        result = numpy.empty(array_nodata_list[0].shape)
        result[:] = target_nodata
        valid_mask = numpy.full(result.shape, True)
        for array, nodata in zip(*[iter(array_nodata_list)]*2):
            if nodata is not None:
                valid_mask &= ~numpy.isclose(array, nodata)
        result[valid_mask] = array_nodata_list[0][valid_mask]
        for array in array_nodata_list[2::2]:
            result[valid_mask] *= array[valid_mask]
        return result

    # make a list of (raster_path_band, nodata) tuples, then flatten it
    path_nodata_list = list(itertools.chain(*[
        ((path, 1),
         (pygeoprocessing.get_raster_info(path)['nodata'][0], 'raw'))
        for path in raster_path_list]))
    pygeoprocessing.raster_calculator(
        path_nodata_list, _mult_op, target_result_path,
        gdal.GDT_Float32, target_nodata)


def _map_surface_load(
        modified_load_path, lulc_raster_path, lucode_to_parameters,
        subsurface_proportion_type, target_surface_load_path):
    """Calculate surface load from landcover raster.

    Args:
        modified_load_path (string): path to modified load raster with units
            of kg/pixel.
        lulc_raster_path (string): path to landcover raster.
        lucode_to_parameters (dict): maps landcover codes to a dictionary that
            can be indexed by `subsurface_proportion_type`.
        subsurface_proportion_type (string): if None no subsurface transfer
            is mapped.  Otherwise indexed from lucode_to_parameters.
        target_surface_load_path (string): path to target raster.

    Returns:
        None.

    """
    lulc_raster_info = pygeoprocessing.get_raster_info(lulc_raster_path)
    nodata_landuse = lulc_raster_info['nodata'][0]

    keys = sorted(numpy.array(list(lucode_to_parameters)))
    if subsurface_proportion_type is not None:
        subsurface_values = numpy.array(
            [lucode_to_parameters[x][subsurface_proportion_type]
             for x in keys])

    def _map_surface_load_op(lucode_array, modified_load_array):
        """Convert unit load to total load & handle nodata."""
        # If we don't have subsurface, just return 0.0.
        if subsurface_proportion_type is None:
            return numpy.where(
                lucode_array != nodata_landuse, modified_load_array,
                _TARGET_NODATA)

        valid_mask = lucode_array != nodata_landuse
        result = numpy.empty(valid_mask.shape, dtype=numpy.float32)
        result[:] = _TARGET_NODATA
        index = numpy.digitize(
            lucode_array[valid_mask].ravel(), keys, right=True)
        result[valid_mask] = (
            modified_load_array[valid_mask] * (1 - subsurface_values[index]))
        return result

    pygeoprocessing.raster_calculator(
        [(lulc_raster_path, 1), (modified_load_path, 1)],
        _map_surface_load_op, target_surface_load_path, gdal.GDT_Float32,
        _TARGET_NODATA)


def _map_subsurface_load(
        modified_load_path, lulc_raster_path, lucode_to_parameters,
        subsurface_proportion_type, target_sub_load_path):
    """Calculate subsurface load from landcover raster.

    Args:
        modified_load_path (string): path to modified load raster.
        lulc_raster_path (string): path to landcover raster.
        lucode_to_parameters (dict): maps landcover codes to a dictionary that
            can be indexed by by `subsurface_proportion_type`.
        subsurface_proportion_type (string): if None no subsurface transfer
            is mapped.  Otherwise indexed from lucode_to_parameters.
        target_sub_load_path (string): path to target raster.

    Returns:
        None.

    """
    lulc_raster_info = pygeoprocessing.get_raster_info(lulc_raster_path)
    nodata_landuse = lulc_raster_info['nodata'][0]

    keys = sorted(numpy.array(list(lucode_to_parameters)))
    if subsurface_proportion_type is not None:
        subsurface_permeance_values = numpy.array(
            [lucode_to_parameters[x][subsurface_proportion_type]
             for x in keys])

    def _map_subsurface_load_op(lucode_array, modified_load_array):
        """Convert unit load to total load & handle nodata."""
        # If we don't have subsurface, just return 0.0.
        if subsurface_proportion_type is None:
            return numpy.where(
                lucode_array != nodata_landuse, 0, _TARGET_NODATA)

        valid_mask = lucode_array != nodata_landuse
        result = numpy.empty(valid_mask.shape, dtype=numpy.float32)
        result[:] = _TARGET_NODATA
        index = numpy.digitize(
            lucode_array[valid_mask].ravel(), keys, right=True)
        result[valid_mask] = (
            modified_load_array[valid_mask] *
            subsurface_permeance_values[index])
        return result

    pygeoprocessing.raster_calculator(
        [(lulc_raster_path, 1), (modified_load_path, 1)],
        _map_subsurface_load_op, target_sub_load_path, gdal.GDT_Float32,
        _TARGET_NODATA)


def _map_lulc_to_val_mask_stream(
        lulc_raster_path, stream_path, lucode_to_parameters, map_id,
        target_eff_path):
    """Make retention efficiency raster from landcover.

    Args:
        lulc_raster_path (string): path to landcover raster.
        stream_path (string) path to stream layer 0, no stream 1 stream.
        lucode_to_parameters (dict) mapping of landcover code to a dictionary
            that contains the key in `map_id`
        map_id (string): the id in the lookup table with values to map
            landcover to efficiency.
        target_eff_path (string): target raster that contains the mapping of
            landcover codes to retention efficiency values except where there
            is a stream in which case the retention efficiency is 0.

    Returns:
        None.

    """
    keys = sorted(numpy.array(list(lucode_to_parameters)))
    values = numpy.array(
        [lucode_to_parameters[x][map_id] for x in keys])

    nodata_landuse = pygeoprocessing.get_raster_info(
        lulc_raster_path)['nodata'][0]
    nodata_stream = pygeoprocessing.get_raster_info(stream_path)['nodata'][0]

    def _map_eff_op(lucode_array, stream_array):
        """Map efficiency from LULC and handle nodata/streams."""
        valid_mask = (
            (lucode_array != nodata_landuse) &
            (stream_array != nodata_stream))
        result = numpy.empty(valid_mask.shape, dtype=numpy.float32)
        result[:] = _TARGET_NODATA
        index = numpy.digitize(
            lucode_array[valid_mask].ravel(), keys, right=True)
        result[valid_mask] = (
            values[index] * (1 - stream_array[valid_mask]))
        return result

    pygeoprocessing.raster_calculator(
        ((lulc_raster_path, 1), (stream_path, 1)), _map_eff_op,
        target_eff_path, gdal.GDT_Float32, _TARGET_NODATA)


def s_bar_calculate(
        s_accumulation_path, flow_accumulation_path, target_s_bar_path):
    """Calculate bar op which is s/flow."""
    s_nodata = pygeoprocessing.get_raster_info(
        s_accumulation_path)['nodata'][0]
    flow_nodata = pygeoprocessing.get_raster_info(
        flow_accumulation_path)['nodata'][0]

    def _bar_op(s_accumulation, flow_accumulation):
        """Calculate bar operation of s_accum / flow_accum."""
        valid_mask = (
            (s_accumulation != s_nodata) &
            (flow_accumulation != flow_nodata))
        result = numpy.empty(valid_mask.shape, dtype=numpy.float32)
        result[:] = _TARGET_NODATA
        result[valid_mask] = (
            s_accumulation[valid_mask] / flow_accumulation[valid_mask])
        return result

    pygeoprocessing.raster_calculator(
        ((s_accumulation_path, 1), (flow_accumulation_path, 1)), _bar_op,
        target_s_bar_path, gdal.GDT_Float32, _TARGET_NODATA)


def d_up_calculation(s_bar_path, flow_accum_path, target_d_up_path):
    """Calculate d_up = s_bar * sqrt(upstream area)."""
    s_bar_info = pygeoprocessing.get_raster_info(s_bar_path)
    s_bar_nodata = s_bar_info['nodata'][0]
    flow_accum_nodata = pygeoprocessing.get_raster_info(
        flow_accum_path)['nodata'][0]
    cell_area_m2 = abs(numpy.prod(s_bar_info['pixel_size']))

    def _d_up_op(s_bar, flow_accumulation):
        """Calculate d_up index."""
        valid_mask = (
            (s_bar != s_bar_nodata) &
            (flow_accumulation != flow_accum_nodata))
        result = numpy.empty(valid_mask.shape, dtype=numpy.float32)
        result[:] = _TARGET_NODATA
        result[valid_mask] = (
            s_bar[valid_mask] * numpy.sqrt(
                flow_accumulation[valid_mask] * cell_area_m2))
        return result

    pygeoprocessing.raster_calculator(
        [(s_bar_path, 1), (flow_accum_path, 1)], _d_up_op,
        target_d_up_path, gdal.GDT_Float32, _TARGET_NODATA)


def invert_raster_values(base_raster_path, target_raster_path):
    """Invert (1/x) the values in `base`.

    Args:
        base_raster_path (string): path to floating point raster.
        target_raster_path (string): path to created output raster whose
            values are 1/x of base.

    Returns:
        None.

    """
    base_nodata = pygeoprocessing.get_raster_info(
        base_raster_path)['nodata'][0]

    def _inverse_op(base_val):
        """Calculate inverse of S factor."""
        result = numpy.empty(base_val.shape, dtype=numpy.float32)
        result[:] = _TARGET_NODATA
        valid_mask = slice(None)
        if base_nodata is not None:
            valid_mask = ~numpy.isclose(base_val, base_nodata)

        zero_mask = base_val == 0.0
        result[valid_mask & ~zero_mask] = (
            1.0 / base_val[valid_mask & ~zero_mask])
        result[zero_mask] = 0.0
        return result

    pygeoprocessing.raster_calculator(
        ((base_raster_path, 1),), _inverse_op,
        target_raster_path, gdal.GDT_Float32, _TARGET_NODATA)


def calculate_ic(d_up_path, d_dn_path, target_ic_path):
    """Calculate IC as log_10(d_up/d_dn)."""
    ic_nodata = float(numpy.finfo(numpy.float32).min)
    d_up_nodata = pygeoprocessing.get_raster_info(d_up_path)['nodata'][0]
    d_dn_nodata = pygeoprocessing.get_raster_info(d_dn_path)['nodata'][0]

    def _ic_op(d_up, d_dn):
        """Calculate IC0."""
        valid_mask = (
            (d_up != d_up_nodata) & (d_dn != d_dn_nodata) & (d_up != 0) &
            (d_dn != 0))
        result = numpy.empty(valid_mask.shape, dtype=numpy.float32)
        result[:] = ic_nodata
        result[valid_mask] = numpy.log10(d_up[valid_mask] / d_dn[valid_mask])
        return result

    pygeoprocessing.raster_calculator(
        [(d_up_path, 1), (d_dn_path, 1)], _ic_op,
        target_ic_path, gdal.GDT_Float32, ic_nodata)


def _calculate_ndr(
        effective_retention_path, ic_factor_path, k_param, target_ndr_path):
    """Calculate NDR as a function of Equation 4 in the user's guide."""
    ic_factor_raster = gdal.OpenEx(ic_factor_path, gdal.OF_RASTER)
    ic_factor_band = ic_factor_raster.GetRasterBand(1)
    ic_min, ic_max, _, _ = ic_factor_band.GetStatistics(0, 1)
    ic_factor_band = None
    ic_factor_raster = None
    ic_0_param = (ic_min + ic_max) / 2.0
    effective_retention_nodata = pygeoprocessing.get_raster_info(
        effective_retention_path)['nodata'][0]
    ic_nodata = pygeoprocessing.get_raster_info(ic_factor_path)['nodata'][0]

    def _calculate_ndr_op(effective_retention_array, ic_array):
        """Calculate NDR."""
        valid_mask = (
            (effective_retention_array != effective_retention_nodata) &
            (ic_array != ic_nodata))
        result = numpy.empty(valid_mask.shape, dtype=numpy.float32)
        result[:] = _TARGET_NODATA
        result[valid_mask] = (
            (1.0 - effective_retention_array[valid_mask]) /
            (1.0 + numpy.exp(
                (ic_0_param - ic_array[valid_mask]) / k_param)))
        return result

    pygeoprocessing.raster_calculator(
        [(effective_retention_path, 1), (ic_factor_path, 1)],
        _calculate_ndr_op, target_ndr_path, gdal.GDT_Float32, _TARGET_NODATA)


def _calculate_sub_ndr(
        eff_sub, crit_len_sub, dist_to_channel_path, target_sub_ndr_path):
    """Calculate subsurface: subndr = eff_sub(1-e^(-5*l/crit_len)."""
    dist_to_channel_nodata = pygeoprocessing.get_raster_info(
        dist_to_channel_path)['nodata'][0]

    def _sub_ndr_op(dist_to_channel_array):
        """Calculate subsurface NDR."""
        # nodata value from this intermediate output should always be
        # defined by pygeoprocessing, not None
        valid_mask = ~numpy.isclose(
            dist_to_channel_array, dist_to_channel_nodata)
        result = numpy.empty(valid_mask.shape, dtype=numpy.float32)
        result[:] = _TARGET_NODATA
        result[valid_mask] = 1.0 - eff_sub * (
            1-numpy.exp(-5*dist_to_channel_array[valid_mask]/crit_len_sub))
        return result

    pygeoprocessing.raster_calculator(
        [(dist_to_channel_path, 1)], _sub_ndr_op, target_sub_ndr_path,
        gdal.GDT_Float32, _TARGET_NODATA)


def _calculate_export(
        surface_load_path, ndr_path, subsurface_load_path,
        subsurface_ndr_path, target_export_path):
    """Calculate export."""
    load_nodata = pygeoprocessing.get_raster_info(
        surface_load_path)['nodata'][0]
    subsurface_load_nodata = pygeoprocessing.get_raster_info(
        subsurface_load_path)['nodata'][0]
    ndr_nodata = pygeoprocessing.get_raster_info(
        ndr_path)['nodata'][0]
    sub_ndr_nodata = pygeoprocessing.get_raster_info(
        subsurface_ndr_path)['nodata'][0]

    def _calculate_export_op(
            modified_load_array, ndr_array, modified_sub_load_array,
            sub_ndr_array):
        """Combine NDR and subsurface NDR."""
        # these intermediate outputs should always have defined nodata
        # values assigned by pygeoprocessing
        valid_mask = ~(
            numpy.isclose(modified_load_array, load_nodata) |
            numpy.isclose(ndr_array, ndr_nodata) |
            numpy.isclose(modified_sub_load_array, subsurface_load_nodata) |
            numpy.isclose(sub_ndr_array, sub_ndr_nodata))
        result = numpy.empty(valid_mask.shape, dtype=numpy.float32)
        result[:] = _TARGET_NODATA
        result[valid_mask] = (
            modified_load_array[valid_mask] * ndr_array[valid_mask] +
            modified_sub_load_array[valid_mask] *
            sub_ndr_array[valid_mask])
        return result

    pygeoprocessing.raster_calculator(
        [(surface_load_path, 1), (ndr_path, 1),
         (subsurface_load_path, 1), (subsurface_ndr_path, 1)],
        _calculate_export_op, target_export_path, gdal.GDT_Float32,
        _TARGET_NODATA)


def _aggregate_and_pickle_total(
        base_raster_path_band, aggregate_vector_path, target_pickle_path):
    """Aggregate base raster path to vector path FIDs and pickle result.

    Args:
        base_raster_path_band (tuple): raster/path band to aggregate over.
        aggregate_vector_path (string): path to vector to use geometry to
            aggregate over.
        target_pickle_path (string): path to a file that will contain the
            result of a pygeoprocessing.zonal_statistics call over
            base_raster_path_band from aggregate_vector_path.

    Returns:
        None.

    """
    result = pygeoprocessing.zonal_statistics(
        base_raster_path_band, aggregate_vector_path,
        working_dir=os.path.dirname(target_pickle_path))

    with open(target_pickle_path, 'wb') as target_pickle_file:
        pickle.dump(result, target_pickle_file)


def create_vector_copy(base_vector_path, target_vector_path):
    """Create a copy of base vector."""
    if os.path.isfile(target_vector_path):
        os.remove(target_vector_path)
    base_vector = gdal.OpenEx(base_vector_path, gdal.OF_VECTOR)
    driver = gdal.GetDriverByName('ESRI Shapefile')
    target_vector = driver.CreateCopy(
        target_vector_path, base_vector)
    target_vector = None  # seemingly uncessary but gdal seems to like it.<|MERGE_RESOLUTION|>--- conflicted
+++ resolved
@@ -8,18 +8,15 @@
 import pygeoprocessing
 import pygeoprocessing.routing
 import taskgraph
-from osgeo import gdal, ogr
-
-<<<<<<< HEAD
+from osgeo import gdal
+from osgeo import ogr
+
+from .. import MODEL_METADATA
+from .. import spec_utils
 from .. import utils
-from .. import spec_utils
+from .. import validation
+from ..sdr import sdr
 from ..spec_utils import u
-from .. import validation
-from .. import MODEL_METADATA
-=======
-from .. import MODEL_METADATA, utils, validation
-from ..sdr import sdr
->>>>>>> 50d57fc6
 from . import ndr_core
 
 LOGGER = logging.getLogger(__name__)
