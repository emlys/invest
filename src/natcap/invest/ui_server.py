--- conflicted
+++ resolved
@@ -177,13 +177,8 @@
     """
     payload = request.get_json()
     stack_type, stack_info = datastack.get_datastack_info(
-<<<<<<< HEAD
         payload['filepath'], payload.get('extractPath', None))
-    model_name = PYNAME_TO_MODEL_NAME_MAP[stack_info.model_name]
-=======
-        filepath)
     model_id = PYNAME_TO_MODEL_ID_MAP[stack_info.model_name]
->>>>>>> c75ff05f
     result_dict = {
         'type': stack_type,
         'args': stack_info.args,
