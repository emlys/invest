--- conflicted
+++ resolved
@@ -23,11 +23,7 @@
 
 # We're hardcoding this to -1 now which makes taskgraph run in serial mode
 # we'll do that until we're comfortable with taskgraph in the wild.
-<<<<<<< HEAD
-_N_WORKERS = 4
-=======
-_N_WORKERS = -1
->>>>>>> 976070d3
+_N_WORKERS = 0
 
 _INDEX_NODATA = -1.0
 
