--- conflicted
+++ resolved
@@ -18,15 +18,9 @@
 
 LOGGER = logging.getLogger(__name__)
 ARGS_SPEC = {
-<<<<<<< HEAD
-    "model_name": _("Coastal Blue Carbon Preprocessor"),
-    "module": __name__,
-    "userguide_html": "coastal_blue_carbon.html",
-=======
     "model_name": MODEL_METADATA["coastal_blue_carbon_preprocessor"].model_title,
     "pyname": MODEL_METADATA["coastal_blue_carbon_preprocessor"].pyname,
     "userguide_html": MODEL_METADATA["coastal_blue_carbon_preprocessor"].userguide,
->>>>>>> 11795c5c
     "args": {
         "workspace_dir": spec_utils.WORKSPACE,
         "results_suffix": spec_utils.SUFFIX,
