"""Module that contains the core computational components for the hydropower
    model including the water yield, water scarcity, and valuation functions"""

import logging
import os
import csv
import math

import numpy
from osgeo import gdal
from osgeo import ogr

import natcap.invest.pygeoprocessing_0_3_3.geoprocessing

LOGGER = logging.getLogger('natcap.invest.hydropower.hydropower_water_yield')


def execute(args):
    """Annual Water Yield: Reservoir Hydropower Production.

    Executes the hydropower/water_yield model

    Parameters:
        args['workspace_dir'] (string): a uri to the directory that will write
            output and other temporary files during calculation. (required)

        args['lulc_uri'] (string): a uri to a land use/land cover raster whose
            LULC indexes correspond to indexes in the biophysical table input.
            Used for determining soil retention and other biophysical
            properties of the landscape. (required)

        args['depth_to_root_rest_layer_uri'] (string): a uri to an input
            raster describing the depth of "good" soil before reaching this
            restrictive layer (required)

        args['precipitation_uri'] (string): a uri to an input raster
            describing the average annual precipitation value for each cell
            (mm) (required)

        args['pawc_uri'] (string): a uri to an input raster describing the
            plant available water content value for each cell. Plant Available
            Water Content fraction (PAWC) is the fraction of water that can be
            stored in the soil profile that is available for plants' use.
            PAWC is a fraction from 0 to 1 (required)

        args['eto_uri'] (string): a uri to an input raster describing the
            annual average evapotranspiration value for each cell. Potential
            evapotranspiration is the potential loss of water from soil by
            both evaporation from the soil and transpiration by healthy Alfalfa
            (or grass) if sufficient water is available (mm) (required)

        args['watersheds_uri'] (string): a uri to an input shapefile of the
            watersheds of interest as polygons. (required)

        args['sub_watersheds_uri'] (string): a uri to an input shapefile of
            the subwatersheds of interest that are contained in the
            ``args['watersheds_uri']`` shape provided as input. (optional)

        args['biophysical_table_uri'] (string): a uri to an input CSV table of
            land use/land cover classes, containing data on biophysical
            coefficients such as root_depth (mm) and Kc, which are required.
            A column with header LULC_veg is also required which should
            have values of 1 or 0, 1 indicating a land cover type of
            vegetation, a 0 indicating non vegetation or wetland, water.
            NOTE: these data are attributes of each LULC class rather than
            attributes of individual cells in the raster map (required)

        args['seasonality_constant'] (float): floating point value between
            1 and 10 corresponding to the seasonal distribution of
            precipitation (required)

        args['results_suffix'] (string): a string that will be concatenated
            onto the end of file names (optional)

        args['demand_table_uri'] (string): a uri to an input CSV table of
            LULC classes, showing consumptive water use for each landuse /
            land-cover type (cubic meters per year) (required for water
            scarcity)

        args['valuation_table_uri'] (string): a uri to an input CSV table of
            hydropower stations with the following fields (required for
            valuation):
            ('ws_id', 'time_span', 'discount', 'efficiency', 'fraction',
            'cost', 'height', 'kw_price')

    Returns:
        None"""

    LOGGER.info('Starting Water Yield Core Calculations')

    # Construct folder paths
    workspace = args['workspace_dir']
    output_dir = os.path.join(workspace, 'output')
    per_pixel_output_dir = os.path.join(output_dir, 'per_pixel')
    natcap.invest.pygeoprocessing_0_3_3.geoprocessing.create_directories([
        workspace, output_dir, per_pixel_output_dir])

    clipped_lulc_uri = natcap.invest.pygeoprocessing_0_3_3.geoprocessing.temporary_filename()
    eto_uri = natcap.invest.pygeoprocessing_0_3_3.geoprocessing.temporary_filename()
    precip_uri = natcap.invest.pygeoprocessing_0_3_3.geoprocessing.temporary_filename()
    depth_to_root_rest_layer_uri = (
        natcap.invest.pygeoprocessing_0_3_3.geoprocessing.temporary_filename())
    pawc_uri = natcap.invest.pygeoprocessing_0_3_3.geoprocessing.temporary_filename()

    sheds_uri = args['watersheds_uri']
    seasonality_constant = float(args['seasonality_constant'])

    original_raster_uris = [
        args['eto_uri'], args['precipitation_uri'],
        args['depth_to_root_rest_layer_uri'], args['pawc_uri'],
        args['lulc_uri']]

    aligned_raster_uris = [
        eto_uri, precip_uri, depth_to_root_rest_layer_uri, pawc_uri,
        clipped_lulc_uri]

    pixel_size_out = natcap.invest.pygeoprocessing_0_3_3.geoprocessing.get_cell_size_from_uri(
        args['lulc_uri'])
    natcap.invest.pygeoprocessing_0_3_3.geoprocessing.align_dataset_list(
        original_raster_uris, aligned_raster_uris,
        ['nearest'] * len(original_raster_uris),
        pixel_size_out, 'intersection', 4,
        aoi_uri=sheds_uri)

    sub_sheds_uri = None
    # If subwatersheds was input get the URI
    if 'sub_watersheds_uri' in args and args['sub_watersheds_uri'] != '':
        sub_sheds_uri = args['sub_watersheds_uri']

    # Open/read in the csv file into a dictionary and add to arguments
    bio_dict = {}
    biophysical_table_file = open(args['biophysical_table_uri'], 'rU')
    reader = csv.DictReader(biophysical_table_file)
    for row in reader:
        bio_dict[int(row['lucode'])] = {
            'Kc':float(row['Kc']), 'root_depth':float(row['root_depth']),
            'LULC_veg':float(row['LULC_veg'])
            }

    biophysical_table_file.close()

    # Append a _ to the suffix if it's not empty and doens't already have one
    try:
        file_suffix = args['results_suffix']
        if file_suffix != "" and not file_suffix.startswith('_'):
            file_suffix = '_' + file_suffix
    except KeyError:
        file_suffix = ''

    # Paths for clipping the fractp/wyield raster to watershed polygons
    fractp_clipped_path = os.path.join(
        per_pixel_output_dir, 'fractp%s.tif' % file_suffix)
    wyield_clipped_path = os.path.join(
        per_pixel_output_dir, 'wyield%s.tif' % file_suffix)

    # Paths for the actual evapotranspiration rasters
    aet_path = os.path.join(per_pixel_output_dir, 'aet%s.tif' % file_suffix)

    # Paths for the watershed and subwatershed tables
    watershed_results_csv_uri = os.path.join(
        output_dir, 'watershed_results_wyield%s.csv' % file_suffix)
    subwatershed_results_csv_uri = os.path.join(
        output_dir, 'subwatershed_results_wyield%s.csv' % file_suffix)

    # The nodata value that will be used for created output rasters
    out_nodata = - 1.0

    # Break the bio_dict into three separate dictionaries based on
    # Kc, root_depth, and LULC_veg fields to use for reclassifying
    Kc_dict = {}
    root_dict = {}
    vegetated_dict = {}

    for lulc_code in bio_dict:
        Kc_dict[lulc_code] = bio_dict[lulc_code]['Kc']
        vegetated_dict[lulc_code] = bio_dict[lulc_code]['LULC_veg']
        # If LULC_veg value is 1 get root depth value
        if vegetated_dict[lulc_code] == 1.0:
            root_dict[lulc_code] = bio_dict[lulc_code]['root_depth']
        # If LULC_veg value is 0 then we do not care about root
        # depth value so will just substitute in a 1.0 . This
        # value will not end up being used.
        else:
            root_dict[lulc_code] = 1.0

    # Create Kc raster from table values to use in future calculations
    LOGGER.info("Reclassifying temp_Kc raster")
    tmp_Kc_raster_uri = natcap.invest.pygeoprocessing_0_3_3.geoprocessing.temporary_filename()

    natcap.invest.pygeoprocessing_0_3_3.geoprocessing.reclassify_dataset_uri(
            clipped_lulc_uri, Kc_dict, tmp_Kc_raster_uri, gdal.GDT_Float64,
            out_nodata)

    # Create root raster from table values to use in future calculations
    LOGGER.info("Reclassifying tmp_root raster")
    tmp_root_raster_uri = natcap.invest.pygeoprocessing_0_3_3.geoprocessing.temporary_filename()

    natcap.invest.pygeoprocessing_0_3_3.geoprocessing.reclassify_dataset_uri(
            clipped_lulc_uri, root_dict, tmp_root_raster_uri, gdal.GDT_Float64,
            out_nodata)

    # Create veg raster from table values to use in future calculations
    # of determining which AET equation to use
    LOGGER.info("Reclassifying tmp_veg raster")
    tmp_veg_raster_uri = natcap.invest.pygeoprocessing_0_3_3.geoprocessing.temporary_filename()

    natcap.invest.pygeoprocessing_0_3_3.geoprocessing.reclassify_dataset_uri(
            clipped_lulc_uri, vegetated_dict, tmp_veg_raster_uri, gdal.GDT_Float64,
            out_nodata)

    # Get out_nodata values so that we can avoid any issues when running
    # operations
    Kc_nodata = natcap.invest.pygeoprocessing_0_3_3.geoprocessing.get_nodata_from_uri(
        tmp_Kc_raster_uri)
    root_nodata = natcap.invest.pygeoprocessing_0_3_3.geoprocessing.get_nodata_from_uri(
        tmp_root_raster_uri)
    veg_nodata = natcap.invest.pygeoprocessing_0_3_3.geoprocessing.get_nodata_from_uri(
        tmp_veg_raster_uri)
    precip_nodata = natcap.invest.pygeoprocessing_0_3_3.geoprocessing.get_nodata_from_uri(
        precip_uri)
    eto_nodata = natcap.invest.pygeoprocessing_0_3_3.geoprocessing.get_nodata_from_uri(
        eto_uri)
    root_rest_layer_nodata = natcap.invest.pygeoprocessing_0_3_3.geoprocessing.get_nodata_from_uri(
        depth_to_root_rest_layer_uri)
    pawc_nodata = natcap.invest.pygeoprocessing_0_3_3.geoprocessing.get_nodata_from_uri(
        pawc_uri)

    def pet_op(eto_pix, Kc_pix):
        """Vectorize operation for calculating the plant potential
            evapotranspiration

            eto_pix - a float value for ETo
            Kc_pix - a float value for Kc coefficient

            returns - a float value for pet"""
        return numpy.where(
                (eto_pix == eto_nodata) | (Kc_pix == Kc_nodata),
                out_nodata, eto_pix * Kc_pix)

    # Get pixel size from tmp_Kc_raster_uri which should be the same resolution
    # as LULC raster
    pixel_size = natcap.invest.pygeoprocessing_0_3_3.geoprocessing.get_cell_size_from_uri(tmp_Kc_raster_uri)
    tmp_pet_uri = natcap.invest.pygeoprocessing_0_3_3.geoprocessing.temporary_filename()

    LOGGER.debug('Calculate PET from Ref Evap times Kc')
    natcap.invest.pygeoprocessing_0_3_3.geoprocessing.vectorize_datasets(
            [eto_uri, tmp_Kc_raster_uri], pet_op, tmp_pet_uri, gdal.GDT_Float64,
            out_nodata, pixel_size, 'intersection', aoi_uri=sheds_uri,
            vectorize_op=False)

    # Dictionary of out_nodata values corresponding to values for fractp_op
    # that will help avoid any out_nodata calculation issues
    fractp_nodata_dict = {
        'Kc':Kc_nodata,
        'eto':eto_nodata,
        'precip':precip_nodata,
        'root':root_nodata,
        'veg':veg_nodata,
        'soil':root_rest_layer_nodata,
        'pawc':pawc_nodata,
        }
    def fractp_op(Kc, eto, precip, root, soil, pawc, veg):
        """Function that calculates the fractp (actual evapotranspiration
            fraction of precipitation) raster

        Kc - numpy array with the Kc (plant evapotranspiration
              coefficient) raster values
        eto - numpy array with the potential evapotranspiration raster
              values (mm)
        precip - numpy array with the precipitation raster values (mm)
        root - numpy array with the root depth (maximum root depth for
               vegetated land use classes) raster values (mm)
        soil - numpy array with the depth to root restricted layer raster
            values (mm)
        pawc - numpy array with the plant available water content raster
               values
        veg - numpy array with a 1 or 0 where 1 depicts the land type as
                vegetation and 0 depicts the land type as non
                vegetation (wetlands, urban, water, etc...). If 1 use
                regular AET equation if 0 use: AET = Kc * ETo

        returns - fractp value
        """

        valid_mask = (
            (Kc != Kc_nodata) & (eto != eto_nodata) &
            (precip != precip_nodata) & (root != root_nodata) &
            (soil != root_rest_layer_nodata) & (pawc != pawc_nodata) &
            (veg != veg_nodata) & (precip != 0.0))

        # Compute Budyko Dryness index
        # Use the original AET equation if the land cover type is vegetation
        # If not vegetation (wetlands, urban, water, etc...) use
        # Alternative equation Kc * Eto
        phi = (Kc[valid_mask] * eto[valid_mask]) / precip[valid_mask]
        pet = Kc[valid_mask] * eto[valid_mask]

        # Calculate plant available water content (mm) using the minimum
        # of soil depth and root depth
        awc = numpy.where(
            root[valid_mask] < soil[valid_mask], root[valid_mask],
            soil[valid_mask]) * pawc[valid_mask]
        climate_w = (
            (awc / precip[valid_mask]) * seasonality_constant) + 1.25
        # Capping to 5.0 to set to upper limit if exceeded
        climate_w = numpy.where(climate_w > 5.0, 5.0, climate_w)

        # Compute evapotranspiration partition of the water balance
        aet_p = (
            1.0 + (pet / precip[valid_mask])) - (
                (1.0 + (pet / precip[valid_mask]) ** climate_w) ** (
                    1.0 / climate_w))

        # We take the minimum of the following values (phi, aet_p)
        # to determine the evapotranspiration partition of the
        # water balance (see users guide)
        veg_result = numpy.where(phi < aet_p, phi, aet_p)
        # Take the minimum of precip and Kc * ETo to avoid x / p > 1.0
        nonveg_result = numpy.where(
            precip[valid_mask] < Kc[valid_mask] * eto[valid_mask],
            precip[valid_mask],
            Kc[valid_mask] * eto[valid_mask]) / precip[valid_mask]
        # If veg is 1.0 use the result for vegetated areas else use result
        # for non veg areas
        result = numpy.where(
            veg[valid_mask] == 1.0,
            veg_result, nonveg_result)

        fractp = numpy.empty(valid_mask.shape)
        fractp[:] = out_nodata
        fractp[valid_mask] = result
        return fractp

    # List of rasters to pass into the vectorized fractp operation
    raster_list = [
            tmp_Kc_raster_uri, eto_uri, precip_uri, tmp_root_raster_uri,
            depth_to_root_rest_layer_uri, pawc_uri, tmp_veg_raster_uri]

    LOGGER.debug('Performing fractp operation')
    # Create clipped fractp_clipped raster
    LOGGER.debug(fractp_nodata_dict)
    natcap.invest.pygeoprocessing_0_3_3.geoprocessing.vectorize_datasets(
        raster_list, fractp_op, fractp_clipped_path, gdal.GDT_Float64,
        out_nodata, pixel_size, 'intersection', aoi_uri=sheds_uri,
        vectorize_op=False)

    def wyield_op(fractp, precip):
        """Function that calculates the water yeild raster

           fractp - numpy array with the fractp raster values
           precip - numpy array with the precipitation raster values (mm)

           returns - water yield value (mm)"""
        return numpy.where(
                (fractp == out_nodata) | (precip == precip_nodata),
                out_nodata, (1.0 - fractp) * precip)

    LOGGER.debug('Performing wyield operation')
    # Create clipped wyield_clipped raster
    natcap.invest.pygeoprocessing_0_3_3.geoprocessing.vectorize_datasets(
            [fractp_clipped_path, precip_uri], wyield_op, wyield_clipped_path,
            gdal.GDT_Float64, out_nodata, pixel_size, 'intersection',
            aoi_uri=sheds_uri, vectorize_op=False)

    # Making a copy of watershed and sub-watershed to add water yield outputs
    # to
    watershed_results_uri = os.path.join(
            output_dir, 'watershed_results_wyield%s.shp' % file_suffix)
    natcap.invest.pygeoprocessing_0_3_3.geoprocessing.copy_datasource_uri(sheds_uri, watershed_results_uri)

    if sub_sheds_uri is not None:
        subwatershed_results_uri = os.path.join(
                output_dir, 'subwatershed_results_wyield%s.shp' % file_suffix)
        natcap.invest.pygeoprocessing_0_3_3.geoprocessing.copy_datasource_uri(sub_sheds_uri, subwatershed_results_uri)

    def aet_op(fractp, precip, veg):
        """Function to compute the actual evapotranspiration values

            fractp - numpy array with the fractp raster values
            precip - numpy array with the precipitation raster values (mm)
            veg - numpy array that depicts which AET equation was used in
                calculations of fractp. Value of 1.0 indicates original
                equation was used, value of 0.0 indicates the alternate
                version was used (AET = Kc * ETo)

            returns - actual evapotranspiration values (mm)"""

        # checking if fractp >= 0 because it's a value that's between 0 and 1
        # and the nodata value is a large negative number.
        return numpy.where(
                (fractp >= 0) & (precip != precip_nodata),
                fractp * precip, out_nodata)

    LOGGER.debug('Performing aet operation')
    # Create clipped aet raster
    natcap.invest.pygeoprocessing_0_3_3.geoprocessing.vectorize_datasets(
            [fractp_clipped_path, precip_uri, tmp_veg_raster_uri], aet_op, aet_path,
            gdal.GDT_Float64, out_nodata, pixel_size, 'intersection',
            aoi_uri=sheds_uri, vectorize_op=False)

    # Get the area of the pixel to use in later calculations for volume
    wyield_pixel_area = natcap.invest.pygeoprocessing_0_3_3.geoprocessing.get_cell_size_from_uri(wyield_clipped_path) ** 2

    if sub_sheds_uri is not None:
        # Create a list of tuples that pair up field names and raster uris so
        # that we can nicely do operations below
        sws_tuple_names_uris = [
                ('precip_mn', precip_uri),('PET_mn', tmp_pet_uri),
                ('AET_mn', aet_path)]

        for key_name, rast_uri in sws_tuple_names_uris:
            # Aggregrate mean over the sub-watersheds for each uri listed in
            # 'sws_tuple_names_uri'
            key_dict = natcap.invest.pygeoprocessing_0_3_3.geoprocessing.aggregate_raster_values_uri(
                rast_uri, sub_sheds_uri, 'subws_id',
                ignore_nodata=False).pixel_mean
            # Add aggregated values to sub-watershed shapefile under new field
            # 'key_name'
            add_dict_to_shape(
                    subwatershed_results_uri, key_dict, key_name, 'subws_id')

        # Aggregate values for the water yield raster under the sub-watershed
        agg_wyield_tup = natcap.invest.pygeoprocessing_0_3_3.geoprocessing.aggregate_raster_values_uri(
                wyield_clipped_path, sub_sheds_uri, 'subws_id',
                ignore_nodata=False)
        # Get the pixel mean for aggregated for water yield and the number of
        # pixels in which it aggregated over
        wyield_mean_dict = agg_wyield_tup.pixel_mean
        hectare_mean_dict = agg_wyield_tup.hectare_mean
        pixel_count_dict = agg_wyield_tup.n_pixels
        # Add the wyield mean and number of pixels to the shapefile
        add_dict_to_shape(
                subwatershed_results_uri, wyield_mean_dict, 'wyield_mn', 'subws_id')
        add_dict_to_shape(
                subwatershed_results_uri, pixel_count_dict, 'num_pixels',
                'subws_id')

        # Compute the water yield volume and water yield volume per hectare. The
        # values per sub-watershed will be added as fields in the sub-watersheds
        # shapefile
        compute_water_yield_volume(subwatershed_results_uri, wyield_pixel_area)

        # List of wanted fields to output in the subwatershed CSV table
        field_list_sws = [
                'subws_id', 'num_pixels', 'precip_mn', 'PET_mn', 'AET_mn',
                'wyield_mn', 'wyield_vol']

        # Get a dictionary from the sub-watershed shapefiles attributes based
        # on the fields to be outputted to the CSV table
        wyield_values_sws = _extract_vector_table_by_key(
            subwatershed_results_uri, 'subws_id')

        wyield_value_dict_sws = filter_dictionary(wyield_values_sws, field_list_sws)

        LOGGER.debug('wyield_value_dict_sws : %s', wyield_value_dict_sws)

        # Write sub-watershed CSV table
        write_new_table(
                subwatershed_results_csv_uri, field_list_sws, wyield_value_dict_sws)

    # Create a list of tuples that pair up field names and raster uris so that
    # we can nicely do operations below
    ws_tuple_names_uris = [
            ('precip_mn', precip_uri),('PET_mn', tmp_pet_uri),
            ('AET_mn', aet_path)]

    for key_name, rast_uri in ws_tuple_names_uris:
        # Aggregrate mean over the watersheds for each uri listed in
        # 'ws_tuple_names_uri'
        key_dict = natcap.invest.pygeoprocessing_0_3_3.geoprocessing.aggregate_raster_values_uri(
            rast_uri, sheds_uri, 'ws_id', ignore_nodata=False).pixel_mean
        # Add aggregated values to watershed shapefile under new field
        # 'key_name'
        add_dict_to_shape(watershed_results_uri, key_dict, key_name, 'ws_id')

    # Aggregate values for the water yield raster under the watershed
    agg_wyield_tup = natcap.invest.pygeoprocessing_0_3_3.geoprocessing.aggregate_raster_values_uri(
            wyield_clipped_path, sheds_uri, 'ws_id', ignore_nodata=False)
    # Get the pixel mean for aggregated for water yield and the number of
    # pixels in which it aggregated over
    wyield_mean_dict = agg_wyield_tup.pixel_mean
    pixel_count_dict = agg_wyield_tup.n_pixels
    # Add the wyield mean and number of pixels to the shapefile
    add_dict_to_shape(
            watershed_results_uri, wyield_mean_dict, 'wyield_mn', 'ws_id')
    add_dict_to_shape(
            watershed_results_uri, pixel_count_dict, 'num_pixels', 'ws_id')

    compute_water_yield_volume(watershed_results_uri, wyield_pixel_area)

    # List of wanted fields to output in the watershed CSV table
    field_list_ws = [
        'ws_id', 'num_pixels', 'precip_mn', 'PET_mn', 'AET_mn',
        'wyield_mn', 'wyield_vol']

    # Get a dictionary from the watershed shapefiles attributes based on the
    # fields to be outputted to the CSV table
    wyield_values_ws = _extract_vector_table_by_key(
        watershed_results_uri, 'ws_id')

    wyield_value_dict_ws = filter_dictionary(wyield_values_ws, field_list_ws)

    LOGGER.debug('wyield_value_dict_ws : %s', wyield_value_dict_ws)

    #clear out the temporary filenames, doing this because a giant run of
    #hydropower water yield chews up all available disk space
    for tmp_uri in [
        tmp_Kc_raster_uri, tmp_root_raster_uri, tmp_pet_uri, tmp_veg_raster_uri]:
        os.remove(tmp_uri)

    # Check to see if Water Scarcity was selected to run
    if 'water_scarcity_container' in args:
        water_scarcity_checked = args['water_scarcity_container']
    else:
        water_scarcity_checked = False

    if not water_scarcity_checked:
        LOGGER.debug('Water Scarcity Not Selected')
        # Since Scarcity and Valuation are not selected write out
        # the CSV table
        write_new_table(watershed_results_csv_uri, field_list_ws, wyield_value_dict_ws)
        # The rest of the function is water scarcity and valuation, so we can
        # quit now
        os.remove(clipped_lulc_uri)
        return

    LOGGER.info('Starting Water Scarcity')

    # Open/read in the demand csv file into a dictionary
    demand_dict = {}
    demand_table_file = open(args['demand_table_uri'], 'rU')
    reader = csv.DictReader(demand_table_file)
    for row in reader:
        demand_dict[int(row['lucode'])] = float(row['demand'])

    LOGGER.debug('Demand_Dict : %s', demand_dict)
    demand_table_file.close()

    # Create demand raster from table values to use in future calculations
    LOGGER.info("Reclassifying demand raster")
    tmp_demand_uri = natcap.invest.pygeoprocessing_0_3_3.geoprocessing.temporary_filename()
    natcap.invest.pygeoprocessing_0_3_3.geoprocessing.reclassify_dataset_uri(
            clipped_lulc_uri, demand_dict, tmp_demand_uri, gdal.GDT_Float64,
            out_nodata)

    # Aggregate the consumption volume over sheds using the
    # reclassfied demand raster
    LOGGER.info('Aggregating Consumption Volume and Mean')

    consump_ws = natcap.invest.pygeoprocessing_0_3_3.geoprocessing.aggregate_raster_values_uri(
        tmp_demand_uri, sheds_uri, 'ws_id', ignore_nodata=False)
    consump_vol_dict_ws = consump_ws.total
    consump_mn_dict_ws = consump_ws.pixel_mean

    # Add aggregated consumption to sheds shapefiles
    add_dict_to_shape(
            watershed_results_uri, consump_vol_dict_ws, 'consum_vol', 'ws_id')

    # Add aggregated consumption means to sheds shapefiles
    add_dict_to_shape(
            watershed_results_uri, consump_mn_dict_ws, 'consum_mn', 'ws_id')

    # Calculate the realised water supply after consumption
    LOGGER.info('Calculating RSUPPLY')
    compute_rsupply_volume(watershed_results_uri)

    # List of wanted fields to output in the watershed CSV table
    scarcity_field_list_ws = [
            'ws_id', 'consum_vol', 'consum_mn', 'rsupply_vl',
            'rsupply_mn']

    # Aggregate water yield and water scarcity fields, where we exclude the
    # first field in the scarcity list because they are duplicates already
    # in the water yield list
    field_list_ws = field_list_ws + scarcity_field_list_ws[1:]

    # Get a dictionary from the watershed shapefiles attributes based on the
    # fields to be outputted to the CSV table
    watershed_values = _extract_vector_table_by_key(
        watershed_results_uri, 'ws_id')

    watershed_dict = filter_dictionary(watershed_values, field_list_ws)

    #Don't need this anymore
    os.remove(tmp_demand_uri)
    os.remove(clipped_lulc_uri)

    for raster_uri in aligned_raster_uris:
        try:
            os.remove(raster_uri)
        except OSError:
            #might have deleted earlier
            pass


    # Check to see if Valuation was selected to run
    if 'valuation_container' in args:
        valuation_checked = args['valuation_container']
    else:
        valuation_checked = False

    if not valuation_checked:
        LOGGER.debug('Valuation Not Selected')
        # Since Valuation are not selected write out
        # the CSV table
        write_new_table(
                watershed_results_csv_uri, field_list_ws, watershed_dict)
        # The rest of the function is valuation, so we can quit now
        return

    LOGGER.info('Starting Valuation Calculation')

    # Open/read in valuation parameters from CSV file
    valuation_params = {}
    valuation_table_file = open(args['valuation_table_uri'], 'rU')
    reader = csv.DictReader(valuation_table_file)
    for row in reader:
        for key, val in row.iteritems():
            try:
                row[key] = float(val)
            except ValueError:
                pass

        valuation_params[int(row['ws_id'])] = row

    valuation_table_file.close()

    # Compute NPV and Energy for the watersheds
    LOGGER.info('Calculating NPV/ENERGY for Sheds')
    compute_watershed_valuation(watershed_results_uri, valuation_params)

    # List of fields for the valuation run
    val_field_list_ws = ['ws_id', 'hp_energy', 'hp_val']

    # Aggregate water yield, water scarcity, and valuation fields, where we
    # exclude the first field in the list because they are duplicates
    field_list_ws = field_list_ws + val_field_list_ws[1:]

    # Get a dictionary from the watershed shapefiles attributes based on the
    # fields to be outputted to the CSV table
    watershed_values_ws = _extract_vector_table_by_key(
        watershed_results_uri, 'ws_id')

    watershed_dict_ws = filter_dictionary(watershed_values_ws, field_list_ws)

    # Write out the CSV Table
    write_new_table(
            watershed_results_csv_uri, field_list_ws, watershed_dict_ws)

def compute_watershed_valuation(watersheds_uri, val_dict):
    """Computes and adds the net present value and energy for the watersheds to
        an output shapefile.

        watersheds_uri - a URI path to an OGR shapefile for the
            watershed results. Where the results will be added.

        val_dict - a python dictionary that has all the valuation parameters for
            each watershed

        returns - Nothing
    """
    ws_ds = ogr.Open(watersheds_uri, 1)
    ws_layer = ws_ds.GetLayer()

    # The field names for the new attributes
    energy_field = 'hp_energy'
    npv_field = 'hp_val'

    # Add the new fields to the shapefile
    for new_field in [energy_field, npv_field]:
        field_defn = ogr.FieldDefn(new_field, ogr.OFTReal)
        field_defn.SetWidth(24)
        field_defn.SetPrecision(11)
        ws_layer.CreateField(field_defn)

    num_features = ws_layer.GetFeatureCount()
    # Iterate over the number of features (polygons)
    for feat_id in xrange(num_features):
        ws_feat = ws_layer.GetFeature(feat_id)
        # Get the indices for the output fields
        energy_id = ws_feat.GetFieldIndex(energy_field)
        npv_id = ws_feat.GetFieldIndex(npv_field)

        # Get the watershed ID to index into the valuation parameter dictionary
        ws_index = ws_feat.GetFieldIndex('ws_id')
        ws_id = ws_feat.GetField(ws_index)
        # Get the rsupply volume for the watershed
        rsupply_vl_id = ws_feat.GetFieldIndex('rsupply_vl')
        rsupply_vl = ws_feat.GetField(rsupply_vl_id)

        # Get the valuation parameters for watershed 'ws_id'
        val_row = val_dict[ws_id]

        # Compute hydropower energy production (KWH)
        # This is from the equation given in the Users' Guide
        energy = val_row['efficiency'] * val_row['fraction'] * val_row['height'] * rsupply_vl * 0.00272

        dsum = 0
        # Divide by 100 because it is input at a percent and we need
        # decimal value
        disc = val_row['discount'] / 100
        # To calculate the summation of the discount rate term over the life
        # span of the dam we can use a geometric series
        ratio = 1 / (1 + disc)
        dsum = (1 - math.pow(ratio, val_row['time_span'])) / (1 - ratio)

        npv = ((val_row['kw_price'] * energy) - val_row['cost']) * dsum

        # Get the volume field index and add value
        ws_feat.SetField(energy_id, energy)
        ws_feat.SetField(npv_id, npv)

        ws_layer.SetFeature(ws_feat)

def compute_rsupply_volume(watershed_results_uri):
    """Calculate the total realized water supply volume and the mean realized
        water supply volume per hectare for the given sheds. Output units in
        cubic meters and cubic meters per hectare respectively.

        watershed_results_uri - a URI path to an OGR shapefile to get water yield
            values from

        returns - Nothing"""
    ws_ds = ogr.Open(watershed_results_uri, 1)
    ws_layer = ws_ds.GetLayer()

    # The field names for the new attributes
    rsupply_vol_name = 'rsupply_vl'
    rsupply_mn_name = 'rsupply_mn'

    # Add the new fields to the shapefile
    for new_field in [rsupply_vol_name, rsupply_mn_name]:
        field_defn = ogr.FieldDefn(new_field, ogr.OFTReal)
        field_defn.SetWidth(24)
        field_defn.SetPrecision(11)
        ws_layer.CreateField(field_defn)

    num_features = ws_layer.GetFeatureCount()
    # Iterate over the number of features (polygons)
    for feat_id in xrange(num_features):
        ws_feat = ws_layer.GetFeature(feat_id)
        # Get mean water yield value
        wyield_mn_id = ws_feat.GetFieldIndex('wyield_mn')
        wyield_mn = ws_feat.GetField(wyield_mn_id)

        # Get water demand/consumption values
        wyield_id = ws_feat.GetFieldIndex('wyield_vol')
        wyield = ws_feat.GetField(wyield_id)

        consump_vol_id = ws_feat.GetFieldIndex('consum_vol')
        consump_vol = ws_feat.GetField(consump_vol_id)
        consump_mn_id = ws_feat.GetFieldIndex('consum_mn')
        consump_mn = ws_feat.GetField(consump_mn_id)

        # Calculate realized supply
        rsupply_vol = wyield - consump_vol
        rsupply_mn = wyield_mn - consump_mn

        # Get the indices for the output fields and set their values
        rsupply_vol_index = ws_feat.GetFieldIndex(rsupply_vol_name)
        ws_feat.SetField(rsupply_vol_index, rsupply_vol)
        rsupply_mn_index = ws_feat.GetFieldIndex(rsupply_mn_name)
        ws_feat.SetField(rsupply_mn_index, rsupply_mn)

        ws_layer.SetFeature(ws_feat)

def filter_dictionary(dict_data, values):
    """
    Create a subset of a dictionary given keys found in a list.

    The incoming dictionary should have keys that point to dictionary's.
        Create a subset of that dictionary by using the same outer keys
        but only using the inner key:val pair if that inner key is found
        in the values list.

    Parameters:
        dict_data (dictionary): a dictionary that has keys which point to
            dictionary's.
        values (list): a list of keys to keep from the inner dictionary's
            of 'dict_data'

    Returns:
        a dictionary
    """
    new_dict = {}

    for key, val in dict_data.iteritems():
        new_dict[key] = {}
        for sub_key, sub_val in val.iteritems():
            if sub_key in values:
                new_dict[key][sub_key] = sub_val

    return new_dict

def write_new_table(filename, fields, data):
    """Create a new csv table from a dictionary

        filename - a URI path for the new table to be written to disk

        fields - a python list of the column names. The order of the fields in
            the list will be the order in how they are written. ex:
            ['id', 'precip', 'total']

        data - a python dictionary representing the table. The dictionary
            should be constructed with unique numerical keys that point to a
            dictionary which represents a row in the table:
            data = {0 : {'id':1, 'precip':43, 'total': 65},
                    1 : {'id':2, 'precip':65, 'total': 94}}

        returns - nothing
    """
    csv_file = open(filename, 'wb')

    #  Sort the keys so that the rows are written in order
    row_keys = data.keys()
    row_keys.sort()

    csv_writer = csv.DictWriter(csv_file, fields)
    #  Write the columns as the first row in the table
    csv_writer.writerow(dict((fn, fn) for fn in fields))

    # Write the rows from the dictionary
    for index in row_keys:
        csv_writer.writerow(data[index])

    csv_file.close()

def compute_water_yield_volume(shape_uri, pixel_area):
    """Calculate the water yield volume per sub-watershed or watershed.
        Add results to shape_uri, units are cubic meters

        shape_uri - a URI path to an ogr datasource for the sub-watershed
            or watershed shapefile. This shapefiles features should have a
            'wyield_mn' attribute, which calculations are derived from

        pixel_area - the area in meters squared of a pixel from the wyield
            raster.

        returns - Nothing"""
    shape = ogr.Open(shape_uri, 1)
    layer = shape.GetLayer()

    # The field names for the new attributes
    vol_name = 'wyield_vol'

    # Add the new field to the shapefile
    field_defn = ogr.FieldDefn(vol_name, ogr.OFTReal)
    field_defn.SetWidth(24)
    field_defn.SetPrecision(11)
    layer.CreateField(field_defn)

    num_features = layer.GetFeatureCount()
    # Iterate over the number of features (polygons) and compute volume
    for feat_id in xrange(num_features):
        feat = layer.GetFeature(feat_id)
        wyield_mn_id = feat.GetFieldIndex('wyield_mn')
        wyield_mn = feat.GetField(wyield_mn_id)
        pixel_count_id = feat.GetFieldIndex('num_pixels')
        pixel_count = feat.GetField(pixel_count_id)

        # Calculate water yield volume,
        #1000 is for converting the mm of wyield to meters
        vol = wyield_mn * pixel_area * pixel_count / 1000.0
        # Get the volume field index and add value
        vol_index = feat.GetFieldIndex(vol_name)
        feat.SetField(vol_index, vol)

        layer.SetFeature(feat)

def add_dict_to_shape(shape_uri, field_dict, field_name, key):
    """Add a new field to a shapefile with values from a dictionary.
        The dictionaries keys should match to the values of a unique fields
        values in the shapefile

        shape_uri - a URI path to a ogr datasource on disk with a unique field
            'key'. The field 'key' should have values that
            correspond to the keys of 'field_dict'

        field_dict - a python dictionary with keys mapping to values. These
            values will be what is filled in for the new field

        field_name - a string for the name of the new field to add

        key - a string for the field name in 'shape_uri' that represents
            the unique features

        returns - nothing"""

    shape = ogr.Open(shape_uri, 1)
    layer = shape.GetLayer()

    # Create the new field
    field_defn = ogr.FieldDefn(field_name, ogr.OFTReal)
    field_defn.SetWidth(24)
    field_defn.SetPrecision(11)
    layer.CreateField(field_defn)

    # Get the number of features (polygons) and iterate through each
    num_features = layer.GetFeatureCount()
    for feat_id in xrange(num_features):
        feat = layer.GetFeature(feat_id)

        # Get the index for the unique field
        ws_id = feat.GetFieldIndex(key)

        # Get the unique value that will index into the dictionary as a key
        ws_val = feat.GetField(ws_id)

        # Using the unique value from the field of the feature, index into the
        # dictionary to get the corresponding value
        field_val = float(field_dict[ws_val])

        # Get the new fields index and set the new value for the field
        field_index = feat.GetFieldIndex(field_name)
        feat.SetField(field_index, field_val)

        layer.SetFeature(feat)


<<<<<<< HEAD
def validate(args, limit_to=None):
    return []
=======
def _extract_vector_table_by_key(vector_path, key_field):
    """Return vector attribute table of first layer as dictionary.

    Create a dictionary lookup table of the features in the attribute table
    of the vector referenced by vector_path.

    Args:
        vector_path (string): a path to an OGR vector
        key_field: a field in vector_path that refers to a key value
            for each row such as a polygon id.

    Returns:
        attribute_dictionary (dict): returns a dictionary of the
            form {key_field_0: {field_0: value0, field_1: value1}...}
    """
    # Pull apart the vector
    vector = ogr.Open(vector_path)
    layer = vector.GetLayer()
    layer_def = layer.GetLayerDefn()

    # Build up a list of field names for the vector table
    field_names = []
    for field_id in xrange(layer_def.GetFieldCount()):
        field_def = layer_def.GetFieldDefn(field_id)
        field_names.append(field_def.GetName())

    # Loop through each feature and build up the dictionary representing the
    # attribute table
    attribute_dictionary = {}
    for feature in layer:
        feature_fields = {}
        for field_name in field_names:
            feature_fields[field_name] = feature.GetField(field_name)
        key_value = feature.GetField(key_field)
        attribute_dictionary[key_value] = feature_fields

    layer.ResetReading()
    # Explictly clean up the layers so the files close
    layer = None
    vector = None
    return attribute_dictionary
>>>>>>> a9f1a17b
<|MERGE_RESOLUTION|>--- conflicted
+++ resolved
@@ -917,10 +917,10 @@
         layer.SetFeature(feat)
 
 
-<<<<<<< HEAD
 def validate(args, limit_to=None):
     return []
-=======
+
+
 def _extract_vector_table_by_key(vector_path, key_field):
     """Return vector attribute table of first layer as dictionary.
 
@@ -961,5 +961,4 @@
     # Explictly clean up the layers so the files close
     layer = None
     vector = None
-    return attribute_dictionary
->>>>>>> a9f1a17b
+    return attribute_dictionary