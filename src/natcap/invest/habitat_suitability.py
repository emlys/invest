--- conflicted
+++ resolved
@@ -76,7 +76,6 @@
                                 'range': (5, 7, 12.5, 16),
                             }
                     }
-<<<<<<< HEAD
         args['categorical_geometry'] (dict): a dictionary that describes
             categorical vector geometry that directly defines the HSI values.
             The dictionary specifies paths to the vectors and the fieldname
@@ -92,11 +91,8 @@
                         'fieldname': 'Suitabilit',
                     }
                 }
-=======
-
     Returns:
         None
->>>>>>> 49aa4b6d
     """
     _output_base_files = {
         'suitability_path': 'hsi.tif',
