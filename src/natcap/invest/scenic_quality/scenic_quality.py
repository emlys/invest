"""InVEST Scenic Quality Model."""
import logging
import math
import os
import shutil
import tempfile
import time

import numpy
import pygeoprocessing
import rtree
import shapely.geometry
import taskgraph
from natcap.invest.scenic_quality.viewshed import viewshed
from osgeo import gdal
from osgeo import osr

from .. import gettext
from .. import spec_utils
<<<<<<< HEAD
from ..unit_registry import u
=======
from .. import utils
>>>>>>> a7d543f9
from .. import validation
from ..model_metadata import MODEL_METADATA
from ..spec_utils import u

LOGGER = logging.getLogger(__name__)
_VALUATION_NODATA = -99999  # largish negative nodata value.
_BYTE_NODATA = 255  # Largest value a byte can hold
BYTE_GTIFF_CREATION_OPTIONS = (
    'GTIFF', ('TILED=YES', 'BIGTIFF=YES', 'COMPRESS=DEFLATE',
              'BLOCKXSIZE=256', 'BLOCKYSIZE=256'))
FLOAT_GTIFF_CREATION_OPTIONS = (
    'GTIFF', ('PREDICTOR=3',) + BYTE_GTIFF_CREATION_OPTIONS[1])

_OUTPUT_BASE_FILES = {
    'viewshed_value': 'vshed_value.tif',
    'n_visible_structures': 'vshed.tif',
    'viewshed_quality': 'vshed_qual.tif',
}

_INTERMEDIATE_BASE_FILES = {
    'aoi_reprojected': 'aoi_reprojected.shp',
    'clipped_dem': 'dem_clipped.tif',
    'structures_clipped': 'structures_clipped.shp',
    'structures_reprojected': 'structures_reprojected.shp',
    'visibility_pattern': 'visibility_{id}.tif',
    'auxiliary_pattern': 'auxiliary_{id}.tif',  # Retained for debugging.
    'value_pattern': 'value_{id}.tif',
}


ARGS_SPEC = {
    "model_name": MODEL_METADATA["scenic_quality"].model_title,
    "pyname": MODEL_METADATA["scenic_quality"].pyname,
    "userguide": MODEL_METADATA["scenic_quality"].userguide,
    "args_with_spatial_overlap": {
        "spatial_keys": ["aoi_path", "structure_path", "dem_path"],
        "different_projections_ok": True,
    },
    "args": {
        "workspace_dir": spec_utils.WORKSPACE,
        "results_suffix": spec_utils.SUFFIX,
        "n_workers": spec_utils.N_WORKERS,
        "aoi_path": {
            **spec_utils.AOI,
        },
        "structure_path": {
            "name": gettext("features impacting scenic quality"),
            "type": "vector",
            "geometries": spec_utils.POINT,
            "fields": {
                "radius": {
                    "type": "number",
                    "units": u.meter,
                    "required": False,
                    "about": gettext(
                        "Maximum length of the line of sight originating from "
                        "a viewpoint. The value can either be positive "
                        "(preferred) or negative (kept for backwards "
                        "compatibility), but is converted to a positive "
                        "number. If this field is not provided, the model "
                        "will include all pixels in the DEM in the visibility "
                        "analysis. RADIUS preferred, but may also be called "
                        "RADIUS2 for backwards compatibility.")},
                "weight": {
                    "type": "number",
                    "units": u.none,
                    "required": False,
                    "about": gettext(
                        "Viewshed importance coefficient. If this field is "
                        "provided, the values are used to weight each "
                        "feature's viewshed impacts. If not provided, all "
                        "viewsheds are equally weighted with a weight of 1.")},
                "height": {
                    "type": "number",
                    "units": u.meter,
                    "required": False,
                    "about": gettext(
                        "Viewpoint height, the elevation above the ground of "
                        "each feature. If this field is not provided, "
                        "defaults to 0.")}
            },
            "about": gettext(
                "Map of locations of objects that negatively affect scenic "
                "quality. This must have the same projection as the DEM.")
        },
        "dem_path": {
            **spec_utils.DEM,
            "projected": True,
            "projection_units": u.meter
        },
        "refraction": {
            "name": gettext("refractivity coefficient"),
            "type": "ratio",
            "about": gettext(
                "The refractivity coefficient corrects for the curvature of "
                "the earth and refraction of visible light in air.")
        },
        "do_valuation": {
            "name": gettext("run valuation"),
            "type": "boolean",
            "required": False,
            "about": gettext("Run the valuation model.")
        },
        "valuation_function": {
            "name": gettext("Valuation function"),
            "type": "option_string",
            "required": "do_valuation",
            "options": {
                "linear": {"display_name": gettext("linear: a + bx")},
                "logarithmic": {"display_name": gettext(
                    "logarithmic: a + b log(x+1)")},
                "exponential": {"display_name": gettext("exponential: a * e^(-bx)")}
            },
            "about": gettext(
                "Valuation function used to calculate the visual impact of "
                "each feature, given distance from the feature 'x' and "
                "parameters 'a' and 'b'."),
        },
        "a_coef": {
            "name": gettext("coefficient a"),
            "type": "number",
            "units": u.none,
            "required": "do_valuation",
            "about": gettext("First coefficient ('a') used by the valuation function"),
        },
        "b_coef": {
            "name": gettext("coefficient b"),
            "type": "number",
            "units": u.none,
            "required": "do_valuation",
            "about": gettext("Second coefficient ('b') used by the valuation function"),
        },
        "max_valuation_radius": {
            "name": gettext("maximum valuation radius"),
            "type": "number",
            "units": u.meter,
            "required": False,
            "expression": "value > 0",
            "about": gettext(
                "Valuation will only be computed for cells that fall within "
                "this radius of a feature impacting scenic quality."),
        },
    }
}


def execute(args):
    """Scenic Quality.

    Args:
        args['workspace_dir'] (string): (required) output directory for
            intermediate, temporary, and final files.
        args['results_suffix'] (string): (optional) string to append to any
            output file.
        args['aoi_path'] (string): (required) path to a vector that
            indicates the area over which the model should be run.
        args['structure_path'] (string): (required) path to a point vector
            that has the features for the viewpoints. Optional fields:
            'WEIGHT', 'RADIUS' / 'RADIUS2', 'HEIGHT'
        args['dem_path'] (string): (required) path to a digital elevation model
            raster.
        args['refraction'] (float): (required) number indicating the refraction
            coefficient to use for calculating curvature of the earth.
        args['do_valuation'] (bool): (optional) indicates whether to compute
            valuation. If ``False``, per-viewpoint value will not be computed,
            and the summation of valuation rasters (vshed_value.tif) will not
            be created. Additionally, the Viewshed Quality raster will
            represent the weighted sum of viewsheds. Default: ``False``.
        args['valuation_function'] (string): The type of economic
            function to use for valuation. One of "linear", "logarithmic",
            or "exponential".
        args['a_coef'] (float): The "a" coefficient for valuation. Required
            if ``args['do_valuation']`` is ``True``.
        args['b_coef'] (float): The "b" coefficient for valuation. Required
            if ``args['do_valuation']`` is ``True``.
        args['max_valuation_radius'] (float): Past this distance
            from the viewpoint, the valuation raster's pixel values will be set
            to 0. Required if ``args['do_valuation']`` is ``True``.
        args['n_workers'] (int): (optional) The number of worker processes to
            use for processing this model. If omitted, computation will take
            place in the current process.

    Returns:
        ``None``

    """
    LOGGER.info("Starting Scenic Quality Model")
    dem_raster_info = pygeoprocessing.get_raster_info(args['dem_path'])

    try:
        do_valuation = bool(args['do_valuation'])
    except KeyError:
        do_valuation = False

    if do_valuation:
        valuation_coefficients = {
            'a': float(args['a_coef']),
            'b': float(args['b_coef']),
        }
        if (args['valuation_function'] not in
                ARGS_SPEC['args']['valuation_function']['options']):
            raise ValueError('Valuation function type %s not recognized' %
                             args['valuation_function'])
        max_valuation_radius = float(args['max_valuation_radius'])

    # Create output and intermediate directory
    output_dir = os.path.join(args['workspace_dir'], 'output')
    intermediate_dir = os.path.join(args['workspace_dir'], 'intermediate')
    utils.make_directories([output_dir, intermediate_dir])

    file_suffix = utils.make_suffix_string(
        args, 'results_suffix')

    LOGGER.info('Building file registry')
    file_registry = utils.build_file_registry(
        [(_OUTPUT_BASE_FILES, output_dir),
         (_INTERMEDIATE_BASE_FILES, intermediate_dir)],
        file_suffix)

    work_token_dir = os.path.join(intermediate_dir, '_taskgraph_working_dir')
    try:
        n_workers = int(args['n_workers'])
    except (KeyError, ValueError, TypeError):
        # KeyError when n_workers is not present in args
        # ValueError when n_workers is an empty string.
        # TypeError when n_workers is None.
        n_workers = -1  # Synchronous execution
    graph = taskgraph.TaskGraph(work_token_dir, n_workers)

    reprojected_aoi_task = graph.add_task(
        pygeoprocessing.reproject_vector,
        args=(args['aoi_path'],
              dem_raster_info['projection_wkt'],
              file_registry['aoi_reprojected']),
        target_path_list=[file_registry['aoi_reprojected']],
        task_name='reproject_aoi_to_dem')

    reprojected_viewpoints_task = graph.add_task(
        pygeoprocessing.reproject_vector,
        args=(args['structure_path'],
              dem_raster_info['projection_wkt'],
              file_registry['structures_reprojected']),
        target_path_list=[file_registry['structures_reprojected']],
        task_name='reproject_structures_to_dem')

    clipped_viewpoints_task = graph.add_task(
        _clip_vector,
        args=(file_registry['structures_reprojected'],
              file_registry['aoi_reprojected'],
              file_registry['structures_clipped']),
        target_path_list=[file_registry['structures_clipped']],
        dependent_task_list=[reprojected_aoi_task,
                             reprojected_viewpoints_task],
        task_name='clip_reprojected_structures_to_aoi')

    clipped_dem_task = graph.add_task(
        _clip_and_mask_dem,
        args=(args['dem_path'],
              file_registry['aoi_reprojected'],
              file_registry['clipped_dem'],
              intermediate_dir),
        target_path_list=[file_registry['clipped_dem']],
        dependent_task_list=[reprojected_aoi_task],
        task_name='clip_dem_to_aoi')

    # viewshed calculation requires that the DEM and structures are all
    # finished.
    LOGGER.info('Waiting for clipping to finish')
    clipped_dem_task.join()
    clipped_viewpoints_task.join()

    # phase 2: calculate viewsheds.
    valid_viewpoints_task = graph.add_task(
        _determine_valid_viewpoints,
        args=(file_registry['clipped_dem'],
              file_registry['structures_clipped']),
        store_result=True,
        dependent_task_list=[clipped_viewpoints_task, clipped_dem_task],
        task_name='determine_valid_viewpoints')

    viewpoint_tuples = valid_viewpoints_task.get()
    if not viewpoint_tuples:
        raise ValueError('No valid viewpoints found. This may happen if '
                         'viewpoints are beyond the edge of the DEM or are '
                         'over nodata pixels.')

    # These are sorted outside the vector to ensure consistent ordering. This
    # helps avoid unnecessary recomputation in taskgraph for when an ESRI
    # Shapefile, for example, returns a different order of points because
    # someone decided to repack it.
    viewshed_files = []
    viewshed_tasks = []
    valuation_tasks = []
    valuation_filepaths = []
    weights = []
    feature_index = 0
    for viewpoint, max_radius, weight, viewpoint_height in sorted(
            viewpoint_tuples, key=lambda x: x[0]):
        weights.append(weight)
        visibility_filepath = file_registry['visibility_pattern'].format(
            id=feature_index)
        viewshed_files.append(visibility_filepath)
        viewshed_task = graph.add_task(
            viewshed,
            args=((file_registry['clipped_dem'], 1),  # DEM
                  viewpoint,
                  visibility_filepath),
            kwargs={'curved_earth': True,  # SQ model always assumes this.
                    'refraction_coeff': float(args['refraction']),
                    'max_distance': max_radius,
                    'viewpoint_height': viewpoint_height,
                    'aux_filepath': None},  # Remove aux filepath after run
            target_path_list=[visibility_filepath],
            dependent_task_list=[clipped_dem_task,
                                 clipped_viewpoints_task],
            task_name='calculate_visibility_%s' % feature_index)
        viewshed_tasks.append(viewshed_task)

        if do_valuation:
            # calculate valuation
            viewshed_valuation_path = file_registry['value_pattern'].format(
                id=feature_index)
            valuation_task = graph.add_task(
                _calculate_valuation,
                args=(visibility_filepath,
                      viewpoint,
                      weight,  # user defined, from WEIGHT field in vector
                      args['valuation_function'],
                      valuation_coefficients,  # a, b from args, a dict.
                      max_valuation_radius,
                      viewshed_valuation_path),
                target_path_list=[viewshed_valuation_path],
                dependent_task_list=[viewshed_task],
                task_name=f'calculate_valuation_for_viewshed_{feature_index}')
            valuation_tasks.append(valuation_task)
            valuation_filepaths.append(viewshed_valuation_path)

        feature_index += 1

    # The weighted visible structures raster is a leaf node
    weighted_visible_structures_task = graph.add_task(
        _count_and_weight_visible_structures,
        args=(viewshed_files,
              weights,
              file_registry['clipped_dem'],
              file_registry['n_visible_structures']),
        target_path_list=[file_registry['n_visible_structures']],
        dependent_task_list=sorted(viewshed_tasks),
        task_name='sum_visibility_for_all_structures')

    # If we're not doing valuation, we can still compute visual quality,
    # we'll just use the weighted visible structures raster instead of the
    # sum of the valuation rasters.
    if not do_valuation:
        parent_visual_quality_task = weighted_visible_structures_task
        parent_visual_quality_raster_path = (
            file_registry['n_visible_structures'])
    else:
        parent_visual_quality_task = graph.add_task(
            _sum_valuation_rasters,
            args=(file_registry['clipped_dem'],
                  valuation_filepaths,
                  file_registry['viewshed_value']),
            target_path_list=[file_registry['viewshed_value']],
            dependent_task_list=sorted(valuation_tasks),
            task_name='add_up_valuation_rasters')
        parent_visual_quality_raster_path = file_registry['viewshed_value']

    # visual quality is one of the leaf nodes on the task graph.
    graph.add_task(
        _calculate_visual_quality,
        args=(parent_visual_quality_raster_path,
              intermediate_dir,
              file_registry['viewshed_quality']),
        dependent_task_list=[parent_visual_quality_task],
        target_path_list=[file_registry['viewshed_quality']],
        task_name='calculate_visual_quality'
    )

    LOGGER.info('Waiting for Scenic Quality tasks to complete.')
    graph.join()


def _determine_valid_viewpoints(dem_path, structures_path):
    """Determine which viewpoints are valid and return them.

    A point is considered valid when it meets all of these conditions:

        1. The point must be within the bounding box of the DEM
        2. The point must not overlap a DEM pixel that is nodata
        3. The point must not have the same coordinates as another point

    All invalid points are skipped, and a logger message is written for the
    feature.

    Args:
        dem_path (str): The path to a GDAL-compatible digital elevation model
            raster on disk. The projection must match the projection of the
            ``structures_path`` vector.
        structures_path (str): The path to a GDAL-compatible vector containing
            point geometries and, optionally, a few fields describing
            parameters to the viewshed:

                * 'RADIUS' or 'RADIUS2': How far out from the viewpoint (in m)
                    the viewshed operation is permitted to extend. Default: no
                    limit.
                * 'HEIGHT': The height of the structure (in m). Default: 0.0
                * 'WEIGHT': The numeric weight that this viewshed should be
                    assigned when calculating visual quality. Default: 1.0

    Returns:
        An unsorted list of the valid viewpoints and their metadata. The
        tuples themselves are in the order::

            (viewpoint, radius, weight, height)

        Where

            * ``viewpoint``: a tuple of
                ``(projected x coord, projected y coord``)
            * ``radius``: the maximum radius of the viewshed
            * ``weight``: the weight of the viewshed (for calculating visual
                quality)
            * ``height``: The height of the structure at this point.
    """
    dem_raster_info = pygeoprocessing.get_raster_info(dem_path)
    dem_nodata = dem_raster_info['nodata'][0]
    dem_gt = dem_raster_info['geotransform']
    bbox_minx, bbox_miny, bbox_maxx, bbox_maxy = (
        dem_raster_info['bounding_box'])

    # Use interleaved coordinates (xmin, ymin, xmax, ymax)
    spatial_index = rtree.index.Index(interleaved=True)

    structures_vector = gdal.OpenEx(structures_path, gdal.OF_VECTOR)
    for structures_layer_index in range(structures_vector.GetLayerCount()):
        structures_layer = structures_vector.GetLayer(structures_layer_index)
        layer_name = structures_layer.GetName()
        LOGGER.info('Layer %s has %s features', layer_name,
                    structures_layer.GetFeatureCount())

        radius_fieldname = None
        fieldnames = set(
            column.GetName() for column in structures_layer.schema)
        possible_radius_fieldnames = set(
            ['RADIUS', 'RADIUS2']).intersection(fieldnames)
        if possible_radius_fieldnames:
            radius_fieldname = possible_radius_fieldnames.pop()

        height_present = False
        height_fieldname = 'HEIGHT'
        if height_fieldname in fieldnames:
            height_present = True

        weight_present = False
        weight_fieldname = 'WEIGHT'
        if weight_fieldname in fieldnames:
            weight_present = True

        last_log_time = time.time()
        n_features_touched = -1
        for point in structures_layer:
            n_features_touched += 1
            if time.time() - last_log_time > 5.0:
                LOGGER.info(
                    ("Checking structures in layer %s, approx. "
                     "%.2f%%complete."), layer_name,
                    100.0 * (n_features_touched /
                             structures_layer.GetFeatureCount()))
                last_log_time = time.time()

            # Coordinates in map units to pass to viewshed algorithm
            geometry = point.GetGeometryRef()
            viewpoint = (geometry.GetX(), geometry.GetY())

            if (not bbox_minx <= viewpoint[0] <= bbox_maxx or
                    not bbox_miny <= viewpoint[1] <= bbox_maxy):
                LOGGER.info(
                    ('Feature %s in layer %s is outside of the DEM bounding '
                     'box. Skipping.'), point.GetFID(), layer_name)
                continue

            max_radius = None
            if radius_fieldname:
                max_radius = math.fabs(point.GetField(radius_fieldname))

            height = 0.0
            if height_present:
                height = math.fabs(point.GetField(height_fieldname))

            weight = 1.0
            if weight_present:
                weight = float(point.GetField(weight_fieldname))

            spatial_index.insert(
                point.GetFID(),
                (viewpoint[0], viewpoint[1], viewpoint[0], viewpoint[1]),
                {'max_radius': max_radius,
                 'weight': weight,
                 'height': height})

    # Now check that the viewpoint isn't over nodata in the DEM.
    valid_structures = {}

    dem_origin_x = dem_gt[0]
    dem_origin_y = dem_gt[3]
    dem_pixelsize_x = dem_raster_info['pixel_size'][0]
    dem_pixelsize_y = dem_raster_info['pixel_size'][1]
    dem_raster = gdal.OpenEx(dem_path, gdal.OF_RASTER)
    dem_band = dem_raster.GetRasterBand(1)
    for block_data in pygeoprocessing.iterblocks((dem_path, 1),
                                                 offset_only=True):
        # Using shapely.geometry.box here so that it'll handle the min/max for
        # us and all we need to define here are the correct coordinates.
        block_geom = shapely.geometry.box(
            dem_origin_x + dem_pixelsize_x * block_data['xoff'],
            dem_origin_y + dem_pixelsize_y * block_data['yoff'],
            dem_origin_x + dem_pixelsize_x * (
                block_data['xoff'] + block_data['win_xsize']),
            dem_origin_y + dem_pixelsize_y * (
                block_data['yoff'] + block_data['win_ysize']))

        intersecting_points = list(spatial_index.intersection(
            block_geom.bounds, objects=True))
        if len(intersecting_points) == 0:
            continue

        dem_block = dem_band.ReadAsArray(**block_data)
        for item in intersecting_points:
            viewpoint = (item.bounds[0], item.bounds[2])
            feature_id = item.id
            metadata = item.object
            ix_viewpoint = int(
                (viewpoint[0] - dem_gt[0]) // dem_gt[1]) - block_data['xoff']
            iy_viewpoint = int(
                (viewpoint[1] - dem_gt[3]) // dem_gt[5]) - block_data['yoff']
            if utils.array_equals_nodata(
                    numpy.array(dem_block[iy_viewpoint][ix_viewpoint]),
                    dem_nodata).any():
                LOGGER.info(
                    'Feature %s in layer %s is over nodata; skipping.',
                    feature_id, layer_name)
                continue

            if viewpoint in valid_structures:
                LOGGER.info(
                    ('Feature %s in layer %s is a duplicate viewpoint. '
                     'Skipping.'), point.GetFID(), layer_name)
                continue

            # if we've made it here, the viewpoint is valid.
            valid_structures[viewpoint] = metadata

    # Casting to a list so that taskgraph can pickle the result.
    return list(
        (point, meta['max_radius'], meta['weight'], meta['height'])
        for (point, meta) in valid_structures.items())


def _clip_vector(shape_to_clip_path, binding_shape_path, output_path):
    """Clip one vector by another.

    Uses gdal.Layer.Clip() to clip a vector, where the output Layer
    inherits the projection and fields from the original.

    Args:
        shape_to_clip_path (string): a path to a vector on disk. This is
            the Layer to clip. Must have same spatial reference as
            'binding_shape_path'.
        binding_shape_path (string): a path to a vector on disk. This is
            the Layer to clip to. Must have same spatial reference as
            'shape_to_clip_path'
        output_path (string): a path on disk to write the clipped ESRI
            Shapefile to. Should end with a '.shp' extension.

    Returns:
        ``None``

    """
    driver = gdal.GetDriverByName('ESRI Shapefile')
    if os.path.isfile(output_path):
        driver.Delete(output_path)

    shape_to_clip = gdal.OpenEx(shape_to_clip_path, gdal.OF_VECTOR)
    binding_shape = gdal.OpenEx(binding_shape_path, gdal.OF_VECTOR)

    input_layer = shape_to_clip.GetLayer()
    binding_layer = binding_shape.GetLayer()

    vector = driver.Create(output_path, 0, 0, 0, gdal.GDT_Unknown)
    input_layer_defn = input_layer.GetLayerDefn()
    out_layer = vector.CreateLayer(
        input_layer_defn.GetName(), input_layer.GetSpatialRef())

    input_layer.Clip(binding_layer, out_layer)

    # Add in a check to make sure the intersection didn't come back
    # empty
    if out_layer.GetFeatureCount() == 0:
        raise ValueError(
            'Intersection ERROR: _clip_vector '
            'found no intersection between: file - %s and file - %s.' %
            (shape_to_clip_path, binding_shape_path))

    input_layer = None
    binding_layer = None
    shape_to_clip.FlushCache()
    binding_shape.FlushCache()
    shape_to_clip = None
    binding_shape = None


def _sum_valuation_rasters(dem_path, valuation_filepaths, target_path):
    """Sum up all valuation rasters.

    Args:
        dem_path (string): A path to the DEM. Must perfectly overlap all of
            the rasters in ``valuation_filepaths``.
        valuation_filepaths (list of strings): A list of paths to individual
            valuation rasters. All rasters in this list must overlap
            perfectly.
        target_path (string): The path on disk where the output raster will be
            written. If a file exists at this path, it will be overwritten.

    Returns:
        ``None``

    """
    dem_nodata = pygeoprocessing.get_raster_info(dem_path)['nodata'][0]

    def _sum_rasters(dem, *valuation_rasters):
        valid_dem_pixels = ~utils.array_equals_nodata(dem, dem_nodata)
        raster_sum = numpy.empty(dem.shape, dtype=numpy.float64)
        raster_sum[:] = _VALUATION_NODATA
        raster_sum[valid_dem_pixels] = 0

        for valuation_matrix in valuation_rasters:
            valid_pixels = (
                ~utils.array_equals_nodata(valuation_matrix, _VALUATION_NODATA)
                & valid_dem_pixels)
            raster_sum[valid_pixels] += valuation_matrix[valid_pixels]
        return raster_sum

    pygeoprocessing.raster_calculator(
        [(dem_path, 1)] + [(path, 1) for path in valuation_filepaths],
        _sum_rasters, target_path, gdal.GDT_Float64, _VALUATION_NODATA,
        raster_driver_creation_tuple=FLOAT_GTIFF_CREATION_OPTIONS)


def _calculate_valuation(visibility_path, viewpoint, weight,
                         valuation_method, valuation_coefficients,
                         max_valuation_radius,
                         valuation_raster_path):
    """Calculate valuation with one of the defined methods.

    Args:
        visibility_path (string): The path to a visibility raster for a single
            point. The visibility raster has pixel values of 0, 1, or nodata.
            This raster must be projected in meters.
        viewpoint (tuple): The viewpoint in projected coordinates (x, y) of the
            visibility raster.
        weight (number): The numeric weight of the visibility.
        valuation_method (string): The valuation method to use, one of
            ('linear', 'logarithmic', 'exponential').
        valuation_coefficients (dict): A dictionary mapping string coefficient
            letters to numeric coefficient values. Keys 'a' and 'b' are
            required.
        max_valuation_radius (number): Past this distance (in meters),
            valuation values will be set to 0.
        valuation_raster_path (string): The path to where the valuation raster
            will be saved.

    Returns:
        ``None``

    """
    LOGGER.info('Calculating valuation with %s method. Coefficients: %s',
                valuation_method,
                ' '.join(['%s=%g' % (k, v) for (k, v) in
                          sorted(valuation_coefficients.items())]))

    # All valuation functions use coefficients a, b
    a = valuation_coefficients['a']
    b = valuation_coefficients['b']

    if valuation_method == 'linear':

        def _valuation(distance, visibility):
            valid_pixels = (visibility == 1)
            valuation = numpy.empty(distance.shape, dtype=numpy.float64)
            valuation[:] = _VALUATION_NODATA
            valuation[(visibility == 0) | valid_pixels] = 0

            x = distance[valid_pixels]
            valuation[valid_pixels] = (
                (a + b * x) * (weight * visibility[valid_pixels]))
            return valuation

    elif valuation_method == 'logarithmic':

        def _valuation(distance, visibility):
            valid_pixels = (visibility == 1)
            valuation = numpy.empty(distance.shape, dtype=numpy.float64)
            valuation[:] = _VALUATION_NODATA
            valuation[(visibility == 0) | valid_pixels] = 0

            # Per Rob, this is the natural log.
            # Also per Rob (and Rich), we'll use log(x+1) because log of values
            # where 0 < x < 1 yields strange results indeed.
            valuation[valid_pixels] = (
                (a + b * numpy.log(distance[valid_pixels] + 1)) * (
                    weight * visibility[valid_pixels]))
            return valuation

    elif valuation_method == 'exponential':

        def _valuation(distance, visibility):
            valid_pixels = (visibility == 1)
            valuation = numpy.empty(distance.shape, dtype=numpy.float64)
            valuation[:] = _VALUATION_NODATA
            valuation[(visibility == 0) | valid_pixels] = 0

            valuation[valid_pixels] = (
                (a * numpy.exp(-b * distance[valid_pixels])) * (
                    weight * visibility[valid_pixels]))
            return valuation

    pygeoprocessing.new_raster_from_base(
        visibility_path, valuation_raster_path, gdal.GDT_Float64,
        [_VALUATION_NODATA])

    vis_raster_info = pygeoprocessing.get_raster_info(visibility_path)
    vis_gt = vis_raster_info['geotransform']
    iy_viewpoint = int((viewpoint[1] - vis_gt[3]) / vis_gt[5])
    ix_viewpoint = int((viewpoint[0] - vis_gt[0]) / vis_gt[1])

    # convert the distance transform to meters
    spatial_reference = osr.SpatialReference()
    spatial_reference.ImportFromWkt(vis_raster_info['projection_wkt'])
    linear_units = spatial_reference.GetLinearUnits()
    pixel_size_in_m = utils.mean_pixel_size_and_area(
        vis_raster_info['pixel_size'])[0] * linear_units

    valuation_raster = gdal.OpenEx(valuation_raster_path,
                                   gdal.OF_RASTER | gdal.GA_Update)
    valuation_band = valuation_raster.GetRasterBand(1)
    vis_nodata = vis_raster_info['nodata'][0]

    for block_info, vis_block in pygeoprocessing.iterblocks(
            (visibility_path, 1)):
        visibility_value = numpy.empty(vis_block.shape, dtype=numpy.float64)
        visibility_value[:] = _VALUATION_NODATA

        x_coord = numpy.linspace(
            block_info['xoff'],
            block_info['xoff'] + block_info['win_xsize'] - 1,
            block_info['win_xsize'])
        y_coord = numpy.linspace(
            block_info['yoff'],
            block_info['yoff'] + block_info['win_ysize'] - 1,
            block_info['win_ysize'])
        ix_matrix, iy_matrix = numpy.meshgrid(x_coord, y_coord)
        dist_in_m = numpy.hypot(numpy.absolute(ix_matrix - ix_viewpoint),
                                numpy.absolute(iy_matrix - iy_viewpoint),
                                dtype=numpy.float64) * pixel_size_in_m

        valid_distances = (dist_in_m <= max_valuation_radius)
        nodata = utils.array_equals_nodata(vis_block, vis_nodata)
        valid_indexes = (valid_distances & (~nodata))

        visibility_value[valid_indexes] = _valuation(dist_in_m[valid_indexes],
                                                     vis_block[valid_indexes])
        visibility_value[~valid_distances & ~nodata] = 0

        valuation_band.WriteArray(visibility_value,
                                  xoff=block_info['xoff'],
                                  yoff=block_info['yoff'])

    # the 0 means approximate stats are not okay
    valuation_band.ComputeStatistics(0)
    valuation_band = None
    valuation_raster.FlushCache()
    valuation_raster = None


def _clip_and_mask_dem(dem_path, aoi_path, target_path, working_dir):
    """Clip and mask the DEM to the AOI.

    Args:
        dem_path (string): The path to the DEM to use. Must have the same
            projection as the AOI.
        aoi_path (string): The path to the AOI to use. Must have the same
            projection as the DEM.
        target_path (string): The path on disk to where the clipped and masked
            raster will be saved. If a file exists at this location it will be
            overwritten. The raster will have a bounding box matching the
            intersection of the AOI and the DEM's bounding box and a spatial
            reference matching the AOI and the DEM.
        working_dir (string): A path to a directory on disk. A new temporary
            directory will be created within this directory for the storage of
            several working files. This temporary directory will be removed at
            the end of this function.

    Returns:
        ``None``

    """
    temp_dir = tempfile.mkdtemp(dir=working_dir,
                                prefix='clip_dem')

    LOGGER.info('Clipping the DEM to its intersection with the AOI.')
    aoi_vector_info = pygeoprocessing.get_vector_info(aoi_path)
    dem_raster_info = pygeoprocessing.get_raster_info(dem_path)
    mean_pixel_size = (
        abs(dem_raster_info['pixel_size'][0]) +
        abs(dem_raster_info['pixel_size'][1])) / 2.0
    pixel_size = (mean_pixel_size, -mean_pixel_size)

    intersection_bbox = [op(aoi_dim, dem_dim) for (aoi_dim, dem_dim, op) in
                         zip(aoi_vector_info['bounding_box'],
                             dem_raster_info['bounding_box'],
                             [max, max, min, min])]

    clipped_dem_path = os.path.join(temp_dir, 'clipped_dem.tif')
    pygeoprocessing.warp_raster(
        dem_path, pixel_size, clipped_dem_path, 'near',
        target_bb=intersection_bbox)

    LOGGER.info('Masking DEM pixels outside the AOI to nodata')
    aoi_mask_raster_path = os.path.join(temp_dir, 'aoi_mask.tif')
    pygeoprocessing.new_raster_from_base(
        clipped_dem_path, aoi_mask_raster_path, gdal.GDT_Byte,
        [_BYTE_NODATA], [0],
        raster_driver_creation_tuple=BYTE_GTIFF_CREATION_OPTIONS)
    pygeoprocessing.rasterize(aoi_path, aoi_mask_raster_path, [1], None)

    dem_nodata = dem_raster_info['nodata'][0]

    def _mask_op(dem, aoi_mask):
        valid_pixels = (~utils.array_equals_nodata(dem, dem_nodata) &
                        (aoi_mask == 1))
        masked_dem = numpy.empty(dem.shape)
        masked_dem[:] = dem_nodata
        masked_dem[valid_pixels] = dem[valid_pixels]
        return masked_dem

    pygeoprocessing.raster_calculator(
        [(clipped_dem_path, 1), (aoi_mask_raster_path, 1)],
        _mask_op, target_path, gdal.GDT_Float32, dem_nodata,
        raster_driver_creation_tuple=FLOAT_GTIFF_CREATION_OPTIONS)

    shutil.rmtree(temp_dir, ignore_errors=True)


def _count_and_weight_visible_structures(visibility_raster_path_list, weights,
                                         clipped_dem_path, target_path):
    """Count (and weight) the number of visible structures for each pixel.

    Args:
        visibility_raster_path_list (list of strings): A list of strings to
            perfectly overlapping visibility rasters.
        weights (list of numbers): A list of numeric weights to apply to each
            visibility raster. There must be the same number of weights in
            this list as there are elements in visibility_rasters.
        clipped_dem_path (string): String path to the DEM.
        target_path (string): The path to where the output raster is stored.

    Returns:
        ``None``

    """
    LOGGER.info('Summing and weighting %d visibility rasters',
                len(visibility_raster_path_list))
    target_nodata = -1
    dem_raster_info = pygeoprocessing.get_raster_info(clipped_dem_path)
    dem_nodata = dem_raster_info['nodata'][0]

    pygeoprocessing.new_raster_from_base(
        clipped_dem_path, target_path, gdal.GDT_Float32, [target_nodata],
        raster_driver_creation_tuple=FLOAT_GTIFF_CREATION_OPTIONS)

    weighted_sum_visibility_raster = gdal.OpenEx(
        target_path, gdal.OF_RASTER | gdal.GA_Update)
    weighted_sum_visibility_band = (
        weighted_sum_visibility_raster.GetRasterBand(1))

    dem_raster = gdal.OpenEx(clipped_dem_path, gdal.OF_RASTER)
    dem_band = dem_raster.GetRasterBand(1)
    last_log_time = time.time()
    n_visibility_pixels = (
        dem_raster_info['raster_size'][0] * dem_raster_info['raster_size'][1] *
        len(visibility_raster_path_list))
    n_visibility_pixels_touched = 0
    for block_data in pygeoprocessing.iterblocks((clipped_dem_path, 1),
                                                 offset_only=True):
        dem_block = dem_band.ReadAsArray(**block_data)
        valid_mask = ~utils.array_equals_nodata(dem_block, dem_nodata)

        visibility_sum = numpy.empty(dem_block.shape, dtype=numpy.float32)
        visibility_sum[:] = target_nodata
        visibility_sum[valid_mask] = 0

        # Weight and sum the outputs, only opening one raster at a time.
        # Opening rasters one at a time avoids errors about having too many
        # files open at once and also avoids possible out-of-memory errors
        # relative to if we were to open all the incoming rasters at once.
        for vis_raster_path, weight in zip(visibility_raster_path_list,
                                           weights):
            if time.time() - last_log_time > 5.0:
                LOGGER.info(
                    'Weighting and summing approx. %.2f%% complete.',
                    100.0 * (n_visibility_pixels_touched / n_visibility_pixels))
                last_log_time = time.time()

            visibility_raster = gdal.OpenEx(vis_raster_path, gdal.OF_RASTER)
            visibility_band = visibility_raster.GetRasterBand(1)
            visibility_block = visibility_band.ReadAsArray(**block_data)

            visible_mask = (valid_mask & (visibility_block == 1))
            visibility_sum[visible_mask] += (
                visibility_block[visible_mask] * weight)

            visibility_band = None
            visibility_raster = None
            n_visibility_pixels_touched += dem_block.size

        weighted_sum_visibility_band.WriteArray(
            visibility_sum, xoff=block_data['xoff'], yoff=block_data['yoff'])

    weighted_sum_visibility_band.ComputeStatistics(0)
    weighted_sum_visibility_band = None
    weighted_sum_visibility_raster = None

    dem_band = None
    dem_raster = None


def _calculate_visual_quality(source_raster_path, working_dir, target_path):
    """Calculate visual quality based on a raster.

    Visual quality is based on the nearest-rank method for breaking pixel
    values from the source raster into percentiles.

    Args:
        source_raster_path (string): The path to a raster from which
            percentiles should be calculated. Nodata values and pixel values
            of 0 are ignored.
        working_dir (string): A directory where working files can be saved.
            A new temporary directory will be created within. This new
            temporary directory will be removed at the end of the function.
        target_path (string): The path to where the output raster will be
            written.

    Returns:
        ``None``

    """
    # Using the nearest-rank method.
    LOGGER.info('Calculating visual quality')

    raster_info = pygeoprocessing.get_raster_info(source_raster_path)
    raster_nodata = raster_info['nodata'][0]

    temp_dir = tempfile.mkdtemp(dir=working_dir,
                                prefix='visual_quality')

    # phase 1: calculate percentiles from the visible_structures raster
    LOGGER.info('Determining percentiles for %s',
                os.path.basename(source_raster_path))

    def _mask_zeros(valuation_matrix):
        """Assign zeros to nodata, excluding them from percentile calc."""
        valid_mask = ~numpy.isclose(valuation_matrix, 0.0)
        if raster_nodata is not None:
            valid_mask &= ~utils.array_equals_nodata(
                valuation_matrix, raster_nodata)
        visual_quality = numpy.empty(valuation_matrix.shape,
                                     dtype=numpy.float64)
        visual_quality[:] = _VALUATION_NODATA
        visual_quality[valid_mask] = valuation_matrix[valid_mask]
        return visual_quality

    masked_raster_path = os.path.join(temp_dir, 'zeros_masked.tif')
    pygeoprocessing.raster_calculator(
        [(source_raster_path, 1)], _mask_zeros, masked_raster_path,
        gdal.GDT_Float64, _VALUATION_NODATA,
        raster_driver_creation_tuple=FLOAT_GTIFF_CREATION_OPTIONS)

    percentile_values = pygeoprocessing.raster_band_percentile(
        (masked_raster_path, 1), temp_dir, [0., 25., 50., 75.])

    shutil.rmtree(temp_dir, ignore_errors=True)

    # Phase 2: map values to their bins to indicate visual quality.
    percentile_bins = numpy.array(percentile_values)
    LOGGER.info('Mapping percentile breaks %s', percentile_bins)

    def _map_percentiles(valuation_matrix):
        nonzero = (valuation_matrix != 0)
        nodata = utils.array_equals_nodata(valuation_matrix, raster_nodata)
        valid_indexes = (~nodata & nonzero)
        visual_quality = numpy.empty(valuation_matrix.shape,
                                     dtype=numpy.int8)
        visual_quality[:] = _BYTE_NODATA
        visual_quality[~nonzero & ~nodata] = 0
        visual_quality[valid_indexes] = numpy.digitize(
            valuation_matrix[valid_indexes], percentile_bins)
        return visual_quality

    pygeoprocessing.raster_calculator(
        [(source_raster_path, 1)], _map_percentiles, target_path,
        gdal.GDT_Byte, _BYTE_NODATA,
        raster_driver_creation_tuple=BYTE_GTIFF_CREATION_OPTIONS)


@validation.invest_validator
def validate(args, limit_to=None):
    """Validate args to ensure they conform to ``execute``'s contract.

    Args:
        args (dict): dictionary of key(str)/value pairs where keys and
            values are specified in ``execute`` docstring.
        limit_to (str): (optional) if not None indicates that validation
            should only occur on the ``args[limit_to]`` value. The intent that
            individual key validation could be significantly less expensive
            than validating the entire ``args`` dictionary.

    Returns:
        list of ([invalid key_a, invalid_key_b, ...], 'warning/error message')
            tuples. Where an entry indicates that the invalid keys caused
            the error message in the second part of the tuple. This should
            be an empty list if validation succeeds.

    """
    return validation.validate(
        args, ARGS_SPEC['args'], ARGS_SPEC['args_with_spatial_overlap'])<|MERGE_RESOLUTION|>--- conflicted
+++ resolved
@@ -17,14 +17,10 @@
 
 from .. import gettext
 from .. import spec_utils
-<<<<<<< HEAD
-from ..unit_registry import u
-=======
 from .. import utils
->>>>>>> a7d543f9
 from .. import validation
 from ..model_metadata import MODEL_METADATA
-from ..spec_utils import u
+from ..unit_registry import u
 
 LOGGER = logging.getLogger(__name__)
 _VALUATION_NODATA = -99999  # largish negative nodata value.
