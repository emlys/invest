import os from 'os';
import React from 'react';
import PropTypes from 'prop-types';

import Form from 'react-bootstrap/Form';
import Button from 'react-bootstrap/Button';
import Col from 'react-bootstrap/Col';
import Row from 'react-bootstrap/Row';
import InputGroup from 'react-bootstrap/InputGroup';
import Modal from 'react-bootstrap/Modal';
import { MdFolderOpen, MdInfo } from 'react-icons/md';

/**
 * Filter a message that refers to many spatial inputs' bounding boxes.
 *
 * Messages are oneline strings with `|` separating each
 * filename & bounding-box pair. E.g:
 *
 *   `Bounding boxes do not intersect:
 *   ./a.shp: [-84.9, 19.1, -69.15, 29.5] |
 *   ./b.shp: [-79.0198, 26.481, -78.3717, 27.268] | ...`
 *
 * @param {string} message - a string that contains `filepath` e.g:
 * @param {string} filepath - string preceding the relevant part of `message`
 * @returns {string} - the filtered and formatted part of the message
 */
function filterSpatialOverlapFeedback(message, filepath) {
  const newPrefix = _('Bounding box does not intersect at least one other:');
  const bbox = message.split(`${filepath}:`).pop().split('|')[0];
  const bboxFormatted = bbox.split(' ').map(
    (str) => str.padEnd(22, ' ')
  ).join('').trim();
  return `${newPrefix}${os.EOL}${bboxFormatted}`;
}

function FormLabel(props) {
  return (
    <Form.Label column sm="3" htmlFor={props.argkey}>
      <span>
        {props.argname}
        <em>
          {
            (typeof props.required === 'boolean' && !props.required)
              ? ' (optional)' : ''
          }
        </em>
      </span>
    </Form.Label>
  );
}
FormLabel.propTypes = {
  argkey: PropTypes.string.isRequired,
  argname: PropTypes.string.isRequired,
  required: PropTypes.oneOfType(
    [PropTypes.string, PropTypes.bool]
  ),
};

function Feedback(props) {
  return (
    // d-block class is needed because of a bootstrap bug
    // https://github.com/twbs/bootstrap/issues/29439
    <Form.Control.Feedback
      className="d-block"
      type="invalid"
      id={`${props.argkey}-feedback`}
    >
      {`${props.argtype} : ${(props.message)}`}
    </Form.Control.Feedback>
  );
}
Feedback.propTypes = {
  argkey: PropTypes.string.isRequired,
  argtype: PropTypes.string.isRequired,
  message: PropTypes.string,
};
Feedback.defaultProps = {
  message: '',
};

/** Prevent the default case for onDragOver so onDrop event will be fired. */
function dragOverHandler(event) {
  event.preventDefault();
  event.stopPropagation();
  if (event.currentTarget.disabled) {
    event.dataTransfer.dropEffect = 'none';
  } else {
    event.dataTransfer.dropEffect = 'copy';
  }
}

function dragEnterHandler(event) {
  event.preventDefault();
  event.stopPropagation();
  if (event.currentTarget.disabled) {
    event.dataTransfer.dropeffect = 'none';
  } else {
    event.dataTransfer.dropEffect = 'copy';
    event.currentTarget.classList.add('input-dragging');
  }
}

function dragLeavingHandler(event) {
  event.preventDefault();
  event.stopPropagation();
  event.dataTransfer.dropEffect = 'copy';
  event.currentTarget.classList.remove('input-dragging');
}

export default class ArgInput extends React.PureComponent {
  render() {
    const {
      argkey,
      argSpec,
      enabled,
      handleBoolChange,
      handleChange,
      inputDropHandler,
      isValid,
      selectFile,
      touched,
      dropdownOptions,
      value,
    } = this.props;
    let { validationMessage } = this.props;
    let Input;
    // Messages with this pattern include validation feedback about
    // multiple inputs, but the whole message is repeated for each input.
    // It's more readable if filtered on the individual input.
    const pattern = 'Bounding boxes do not intersect';
    if (validationMessage.startsWith(pattern)) {
      validationMessage = filterSpatialOverlapFeedback(
        validationMessage, value
      );
    }

    const className = enabled ? null : 'arg-disable';

    // These types need a text input, and some also need a file browse button
    if ([
      'csv', 'vector', 'raster', 'directory', 'file',
      'freestyle_string', 'number', 'integer', 'percent', 'ratio'
    ].includes(argSpec.type)) {
      // These types benefit from more descriptive placeholder text.
      let placeholderText;
      switch (argSpec.type) {
        case 'freestyle_string':
          placeholderText = _('text');
          break;
        case 'percent':
          placeholderText = _('percent: a number from 0 - 100');
          break;
        case 'ratio':
          placeholderText = _('ratio: a decimal from 0 - 1');
          break;
        default:
          placeholderText = _(argSpec.type);
      }

      Input = (
        <Form.Group
          as={Row}
          key={argkey}
          data-testid={`group-${argkey}`}
          // this grays out the label but doesn't actually disable the field
          className={className}
        >
          <FormLabel
            argkey={argkey}
            argname={argSpec.name}
            required={argSpec.required}
          />
          <Col>
            <InputGroup>
              <div className="d-flex flex-nowrap w-100">
                <AboutModal argument={argSpec} />
                <Form.Control
                  id={argkey}
                  name={argkey}
                  type="text"
                  placeholder={placeholderText}
                  value={value || ''} // empty string is handled better than `undefined`
                  onChange={handleChange}
                  onFocus={handleChange}
                  isValid={enabled && touched && isValid}
                  isInvalid={enabled && validationMessage}
                  disabled={!enabled}
                  onDrop={inputDropHandler}
                  onDragOver={dragOverHandler}
                  onDragEnter={dragEnterHandler}
                  onDragLeave={dragLeavingHandler}
                />
                {
                  ['csv', 'vector', 'raster', 'directory', 'file']
                    .includes(argSpec.type)
                    ? ( // add a file selector button
                      <InputGroup.Append>
                        <Button
                          aria-label={`browse for ${argSpec.name}`}
                          className="ml-2"
                          id={argkey}
                          variant="outline-dark"
                          value={argSpec.type} // dialog will limit options accordingly
                          name={argkey}
                          onClick={selectFile}
                          disabled={!enabled}
                        >
<<<<<<< HEAD
                          {_("Browse")}
=======
                          <MdFolderOpen />
>>>>>>> 6f8a29ca
                        </Button>
                      </InputGroup.Append>
                    )
                    : <React.Fragment />
                }
              </div>
              {
                (validationMessage && touched)
                  ? (
                    <Feedback
                      argkey={argkey}
                      argtype={argSpec.type}
                      message={validationMessage}
                    />
                  )
                  : <React.Fragment />
              }
            </InputGroup>
          </Col>
        </Form.Group>
      );

    // Radio select for boolean args
    } else if (argSpec.type === 'boolean') {
      // The `checked` property does not treat 'undefined' the same as false,
      // instead React avoids setting the property altogether. Hence, !! to
      // cast undefined to false.
      Input = (
        <Form.Group
          as={Row}
          key={argkey}
          data-testid={`group-${argkey}`}
          className={className}
        >
          <FormLabel
            argkey={argkey}
            argname={argSpec.name}
            required={argSpec.required}
          />
          <Col className="text-nowrap">
            <AboutModal argument={argSpec} />
            <Form.Check
              id={argkey}
              inline
              type="radio"
              label="Yes"
              value="true"
              checked={!!value} // double bang casts undefined to false
              onChange={handleBoolChange}
              name={argkey}
              disabled={!enabled}
            />
            <Form.Check
              id={argkey}
              inline
              type="radio"
              label="No"
              value="false"
              checked={!value} // undefined becomes true, that's okay
              onChange={handleBoolChange}
              name={argkey}
              disabled={!enabled}
            />
          </Col>
        </Form.Group>
      );

    // Dropdown menus for args with options
    } else if (argSpec.type === 'option_string') {
      Input = (
        <Form.Group
          as={Row}
          key={argkey}
          data-testid={`group-${argkey}`}
          className={className}
        >
          <FormLabel
            argkey={argkey}
            argname={argSpec.name}
            required={argSpec.required}
          />
          <Col>
            <InputGroup>
              <div className="d-flex flex-nowrap w-auto">
                <AboutModal argument={argSpec} />
                <Form.Control
                  id={argkey}
                  as="select"
                  name={argkey}
                  value={value}
                  onChange={handleChange}
                  onFocus={handleChange}
                  disabled={!enabled}
                >
                  {dropdownOptions.map(
                    (opt) => <option value={opt} key={opt}>{opt}</option>
                  )}
                </Form.Control>
              </div>
              {
                (validationMessage && touched)
                  ? (
                    <Feedback
                      argkey={argkey}
                      argtype={argSpec.type}
                      message={validationMessage}
                    />
                  )
                  : <React.Fragment />
              }
            </InputGroup>
          </Col>
        </Form.Group>
      );
    }
    return Input;
  }
}

ArgInput.propTypes = {
  argkey: PropTypes.string.isRequired,
  argSpec: PropTypes.object.isRequired,
  value: PropTypes.oneOfType([PropTypes.string, PropTypes.bool]),
  touched: PropTypes.bool,
  isValid: PropTypes.bool,
  validationMessage: PropTypes.string,
  handleChange: PropTypes.func.isRequired,
  handleBoolChange: PropTypes.func.isRequired,
  selectFile: PropTypes.func.isRequired,
  enabled: PropTypes.bool.isRequired,
  dropdownOptions: PropTypes.arrayOf(PropTypes.string),
  inputDropHandler:PropTypes.func.isRequired,
};
ArgInput.defaultProps = {
  value: undefined,
  touched: false,
  isValid: undefined,
  validationMessage: '',
};

class AboutModal extends React.PureComponent {
  constructor(props) {
    super(props);
    this.state = {
      aboutShow: false
    };
    this.handleAboutOpen = this.handleAboutOpen.bind(this);
    this.handleAboutClose = this.handleAboutClose.bind(this);
  }

  handleAboutClose() {
    this.setState({ aboutShow: false });
  }

  handleAboutOpen() {
    this.setState({ aboutShow: true });
  }

  render() {
    return (
      <React.Fragment>
        <Button
          aria-label={`info about ${this.props.argument.name}`}
          className="mr-2"
          onClick={this.handleAboutOpen}
          variant="outline-info"
        >
          <MdInfo />
        </Button>
        <Modal show={this.state.aboutShow} onHide={this.handleAboutClose}>
          <Modal.Header>
            <Modal.Title>{this.props.argument.name}</Modal.Title>
            </Modal.Header>
          <Modal.Body>{this.props.argument.about}</Modal.Body>
        </Modal>
      </React.Fragment>
    );
  }
}

AboutModal.propTypes = {
  argument: PropTypes.shape({
    name: PropTypes.string,
    about: PropTypes.string,
  }).isRequired,
};<|MERGE_RESOLUTION|>--- conflicted
+++ resolved
@@ -205,11 +205,7 @@
                           onClick={selectFile}
                           disabled={!enabled}
                         >
-<<<<<<< HEAD
-                          {_("Browse")}
-=======
                           <MdFolderOpen />
->>>>>>> 6f8a29ca
                         </Button>
                       </InputGroup.Append>
                     )
