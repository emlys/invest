--- conflicted
+++ resolved
@@ -87,12 +87,8 @@
             value={argsValues[argkey].value}
             enabled={argsEnabled[argkey]}
             touched={argsValues[argkey].touched}
-<<<<<<< HEAD
-            ui_option={argsValues[argkey].ui_option}
             dropdownOptions={argsDropdownOptions[argkey]}
-=======
             control_option={argsValues[argkey].control_option}
->>>>>>> 88ae7d9d
             isValid={argsValidation[argkey].valid}
             validationMessage={argsValidation[argkey].validationMessage}
             handleChange={this.handleChange}
