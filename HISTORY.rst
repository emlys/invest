..
  Changes should be grouped for readability.

  InVEST model names:
  - Carbon
  - Coastal Blue Carbon
  - Coastal Vulnerability
  - Crop Production
  - Delineateit
  - Finfish
  - Fisheries
  - Forest Carbon Edge Effects
  - Globio
  - Habitat Quality
  - HRA
  - Annual Water Yield 
  - NDR
  - Pollination
  - Recreation
  - Routedem
  - Scenario Generator
  - Scenic Quality
  - SDR
  - Seasonal Water Yield
  - Urban Cooling
  - Urban Flood Risk
  - Wave Energy
  - Wind Energy

  Everything else:
  - General


<<<<<<< HEAD
..
Unreleased Changes
------------------
  * Refactor of Habitat Quality that implements TaskGraph and the following:
    * Threat files are now indicated in the Threat Table csv input under 
    required columns: ``BASE_PATH``, ``CUR_PATH``, ``FUT_PATH``. 
    * Threat and Sensitivity column names are now case-insensitive.
    * Sensitivity threat columns now match threat names from Threat Table 
    exactly, without the need for "L_". "L_" prefix is deprecated.
    * Threat raster input folder has been removed.
    * Validation enhancements that check whether threat raster paths are valid.
    * HQ update to User's Guide.
    * Changing sample data to reflect Threat Table csv input changes and 
    bumping revision.
    * More comprehensive testing for Habitat Quality and validation.
    * Checking if Threat raster values are between 0 and 1 range, raising 
    ValueError if not. No longer snapping values less than 0 to 0 and greater
    than 1 to 1.
    * Fixing bug that was setting Threat raster values to 1 even if they were 
    floats between 0 and 1.
=======
.. :changelog:
Unreleased Changes (3.9)
------------------------
* General:
  * Deprecating GDAL 2 and adding support for GDAL 3.
  * Adding function in utils.py to handle InVEST coordindate transformations.
  * Making InVEST compatible with Pygeoprocessing 2.0 by updating: 
    * ``convolve_2d`` keyword ``ignore_nodata`` to ``ignore_nodata_and_edges``.
    * ``get_raster_info`` / ``get_vector_info`` keyword ``projection`` to 
      ``projection_wkt``.

Unreleased Changes
------------------
* Scenic Quality
    * Fixing an issue in Scenic Quality where the creation of the weighted sum
      of visibility rasters could cause "Too Many Open Files" errors and/or
      ``MemoryError`` when the model is run with many viewpoints.
    * Progress logging has been added to several loops that may take a longer
      time when the model is run with thousands of points at a time.
    * A major part of the model's execution was optimized for speed,
      particularly when the model is run with many, many points.
* SDR:
    * Removed the unused parameter ``args['target_pixel_size']`` from the SDR
      ``execute`` docstring.

3.8.4 (2020-06-05)
------------------
* General:
    * Advanced the ``Taskgraph`` version requirement to fix a bug where workspace
      directories created by InVEST versions <=3.8.0 could not be re-used by more
      recent InVEST versions.
* NDR:
    * The Start Menu shortcut on Windows and launcher label on Mac now have
      consistent labels for NDR: "NDR: Nutrient Delivery Ratio".
* SDR:
    * The Start Menu shortcut on Windows and launcher label on Mac now have
      consistent labels for SDR: "SDR: Sediment Delivery Ratio".

3.8.3 (2020-05-29)
------------------
* sdr
  * SDR's compiled core now defines its own ``SQRT2`` instead of relying on an
    available standard C library definition. This new definition helps to avoid
    some compiler issues on Windows.

3.8.2 (2020-05-15)
------------------
* InVEST's CSV encoding requirements are now described in the validation
  error message displayed when a CSV cannot be opened.
>>>>>>> d0705008

3.8.1 (2020-05-08)
------------------
* Fixed a compilation issue on Mac OS X Catalina.
* Fixed an issue with NDR's raster normalization function so that Float64
  nodata values are now correctly cast to Float32.  This issue was affecting
  the summary vector, where the ``surf_n``, ``sub_n`` and ``n_export_tot``
  columns would contain values of ``-inf``.
* Fixed minor bug in Coastal Vulnerability shore point creation. Also added a
  check to fail fast when zero shore points are found within the AOI.
* The Finfish Aquaculture model no longer generates histograms for
  uncertainty analysis due to issues with matplotlib that make InVEST
  unstable. See https://github.com/natcap/invest/issues/87 for more.
* Corrected the Urban Cooling Model's help text for the "Cooling Capacity
  Calculation Method" in the User Interface.
* Fixing an issue with SDR's ``LS`` calculations.  The ``x`` term is now
  the weighted mean of proportional flow from the current pixel into its
  neighbors.  Note that for ease of debugging, this has been implemented as a
  separate raster and is now included in ``RKLS`` calculations instead of in
  the ``LS`` calculations.
* Fixed a bug in validation where checking for spatial overlap would be skipped
  entirely in cases where optional model arguments were not used.
* Bumping the ``psutil`` dependency requirement to ``psutil>=5.6.6`` to address
  a double-free vulnerability documented in CVE-2019-18874.
* Adding a GitHub Actions workflow for building python wheels for Mac and Windows
  as well as a source distribution.
* Updating links in ``setup.py``, ``README.rst`` and ``README_PYTHON.rst`` to
  refer to the repository's new home on github.
* Binary builds for Windows and Mac OS X have been moved to GitHub Actions from
  AppVeyor.  All AppVeyor-specific configuration has been removed.
* Fixing an issue with the InVEST Makefile where ``make deploy`` was
  attempting to synchronize nonexistent sample data zipfiles with a storage
  bucket on GCP.  Sample data zipfiles are only built on Windows, and so
  ``make deploy`` will only attempt to upload them when running on Windows.
* Fixed a bug in CLI logging where logfiles created by the CLI were
  incompatible with the ``natcap.invest.datastack`` operation that
  allows the UI to load model arguments from logfiles.
* Added error-handling in Urban Flood Risk Mitigation to tell users to
  "Check that the Soil Group raster does not contain values other than
  (1, 2, 3, 4)" when a ``ValueError`` is raised from ``_lu_to_cn_op``.
* Updated the ``Makefile`` to use the new git location of the InVEST User's
  Guide repository at https://github.com/natcap/invest.users-guide
* Automated tests are now configured to use Github Actions for 32- and 64-bit
  build targets for Python 3.6 and 3.7 on Windows.  We are still using
  AppVeyor for our binary builds for the time being.
* Makefile has been updated to fetch the version string from ``git`` rather
  than ``hg``.  A mercurial client is still needed in order to clone the
  InVEST User's Guide.
* Removing Python 2 compatibility code such as ``future``, ``pyqt4``,
  ``basestring``, ``unicode``, ``six``, unicode casting, etc...
* Update api-docs conf file to mock sdr.sdr_core and to use updated unittest
  mock

3.8.0 (2020-02-07)
------------------
* Created a sub-directory for the sample data in the installation directory.
* Fixed minor bug in HRA that was duplicating the ``results_suffix`` in some
  output filenames.
* Updated the DelineateIt UI to improve the language around what the model
  should do when it encounters invalid geometry.  The default is now
  that it should skip invalid geometry.
* Updating how threat rasters are handled in Habitat Quality to address a few
  related and common usability issues for the model.  First, threat
  rasters are now aligned to the LULC instead of the intersection of the whole
  stack.  This means that the model now handles threat inputs that do not all
  completely overlap the LULC (they must all still be in the same projection).
  Second, nodata values in threat rasters are converted to a threat value of 0.
  Any threat pixel values other than 0 or nodata are interpreted as a threat
  value of 1.
* Updating the ``psutil`` requirement to avoid a possible import issue when
  building binaries under WINE.  Any version of ``psutil`` should work
  except for ``5.6.0``.
* InVEST sample data was re-organized to simply have one folder per model.
  New datastacks were added for SDR, NDR, Seasonal Water Yield,
  Annual Water Yield, DelineateIt, and Coastal Vulnerability.
* Fixed an issue with NDR where the model was not properly checking for the
  bounds of the raster, which could in some cases lead to exceptions being
  printed to the command-line.  The model now correctly checks for these
  raster boundaries.
* Habitat Risk Assessment model supports points and lines -- in addition to
  previously supported polygons and rasters -- for habitats or stressors.
* Updated raster percentile algorithms in Scenic Quality and Wave Energy
  models to use a more efficient and reliable raster percentile function
  from pygeoprocessing.
* InVEST is now compatible with pygeoprocessing 1.9.1.
* All InVEST models now have an ``ARGS_SPEC`` object that contains metadata
  about the model and describes the model's arguments.  Validation has been
  reimplemented across all models to use these ``ARGS_SPEC`` objects.
* The results suffix key for the Wave Energy and Wind Energy models has been
  renamed ``results_suffix`` (was previously ``suffix``).  This is for
  consistency across InVEST models.
* Speed and memory optimization of raster processing in the Recreation model.
* Removed a constraint in Coastal Vulnerability so the AOI polygon no longer
  needs to intersect the continental shelf contour line. So the AOI can now be
  used exclusively to delineate the coastal area of interest.
* Improved how Coastal Vulnerability calculates local wind-driven waves.
  This requires a new bathymetry raster input and implements equation 10
  of the User Guide. Also minor updates to fields in intermediate outputs,
  notably a 'shore_id' field is now the unique ID for joining tables and
  FIDs are no longer used.
* Added a status message to the UI if a datastack file fails to load,
  instead of staying silent.
* Correcting an issue with repository fetching in the InVEST ``Makefile``.
  Managed repositories will now be fetched and updated to the expected revision
  even if the repository already exists.
* Fixed the duplicate ``results_suffix`` input in Wave Energy UI.
* Added a human-friendly message on NDR model ``KeyError``.
* Adding a check to Annual Water Yield to ensure that the ``LULC_veg`` column
  has correct values.
* Improved how Seasonal Water Yield handles nodata values when processing
  floating-point precipitation and quickflow rasters.
* Add SDR feature to model sediment deposition across the landscape.
* Fixed an issue that would cause an exception if SDR landcover map was masked
  out if the original landcover map had no-nodata value defined.
* Fixed an issue in the SDR model that could cause reported result vector
  values to not correspond with known input vectors if the input watershed
  vector was not an ESRI Shapefile.
* Fixed issue in Seasonal Water Yield model that would cause an unhandled
  exception when input rasters had areas of a valid DEM but nodata in other
  input layers that overlap that dem.
* Fixed an issue in the NDR model that would cause an exception if the critical
  length of a landcover field was set to 0.
* Implemented PEP518-compatible build system definition in the file
  ``pyproject.toml``.  This should make it easier to install ``natcap.invest``
  from a source distribution.
* Fixed a ``TypeError`` issue in Seasonal Water Yield that would occur when
  the Land-Use/Land-Cover raster did not have a defined nodata value.  This
  case is now handled correctly.
* The binary build process for InVEST on Windows (which includes binaries
  based on PyInstaller and an NSIS Installer package) has been migrated
  to 32-bit Python 3.7.  The build itself is taking place on AppVeyor, and
  the configuration for this is contained within ``appveyor.yml``.
  Various python scripts involved in the distribution and release processes
  have been updated for compatibility with python 3.7 as a part of this
  migration.
* Fixed an ``IndexError`` issue in Wave Energy encountered in runs using
  the global wave energy dataset.  This error was the result of an incorrect
  spatial query of points and resulted in some wave energy points being
  double-counted.
* Fixed taskgraph-related issues with Habitat Risk Assessment where
  1) asynchronous mode was failing due to missing task dependencies and
  2) avoided recomputation was confounded by two tasks modifying the same files.
* Fixed an issue with Habitat Quality where the model was incorrectly
  expecting the sensitivity table to have a landcover code of 0.
* The InVEST CLI has been completely rebuilt to divide
  functionality into various topic-specific subcommands.  The various internal
  consumers of this API have been updated accordingly.  ``invest --help`` will
  contain details of the new interface.
* Updated the InVEST Launcher to list the human-readable model names rather
  than the internal model identifiers.
* Updated Coastal Vulnerability Model with significant speedups including
  ~40x speedup for geomorphology process and ~3x speedup for wind exposure process.
  Also saving an intermediate vector with wave energy values and a geomorphology
  vector with points that were assigned the ``geomorphology_fill_value``.
* Updated trove classifiers to indicate support for python versions 2.7, 3.6
  and 3.7.
* Updated all InVEST models to be compatible with a Python 2.7 or a Python 3.6
  environment. Also tested all models against GDAL versions 2.2.4 and 2.4.1.
* Fixed an issue with Habitat Quality where convolutions over threat rasters
  were not excluding nodata values, leading to incorrect outputs.  Nodata values
  are now handled correctly and excluded from the convolution entirely.
* Updated the subpackage ``natcap.invest.ui`` to work with python 3.6 and later
  and also to support the PySide2 bindings to Qt5.
* InVEST Coastal Blue Carbon model now writes out a net present value
  raster for the year of the current landcover, each transition year,
  and the final analysis year (if provided).
* Correcting an issue with InVEST Coastal Blue Carbon where incorrect
  configuration of a nodata value would result in ``-inf`` values in
  output rasters.  Now, any values without a defined reclassification
  rule that make it past validation will be written out as nodata.
* DelineateIt has been reimplemented using the latest version of
  pygeoprocessing (and the watershed delineation routine it provides) and now
  uses ``taskgraph`` for avoiding unnecessary recomputation.
* Fixed a bug in Recreation Model that was causing server-side code
  to execute twice for every client-side call.
* Fixed a bug in Recreation model that did not apply ``results_suffix`` to
  the monthly_table.csv output.
* Various fixes in Coastal Vulnerability Model. CSV output files now
  have FID column for joining to vector outputs. ``results_suffix`` can be
  used without triggering task re-execution. Raster processing maintains original
  resolution of the input raster so long as it is projected. Otherwise resamples
  to ``model_resolution``.
* Fixed a bug in Coastal Vulnerability model's task graph that sometimes
  caused an early task to re-execute when it should be deemed pre-calculated.
* Fixed a bug in the pollination model that would cause outputs to be all 0
  rasters if all the ``relative_abundance`` fields in the guild table were
  integers.
* Fixed a file cache flushing issue observed on Debian in
  ``utils.exponential_decay_kernel_raster`` that would cause an exponential
  kernel raster to contain random values rather than expected value.
* Added a new InVEST model: Urban Flood Risk Mitigation.
* Fixed an issue in the SDR model that would cause an unhandled exception
  if either the erosivity or erodibility raster had an undefined nodata value.
* Added a new InVEST model: Urban Cooling Model.

3.7.0 (2019-05-09)
------------------
* Refactoring Coastal Vulnerability (CV) model. CV now uses TaskGraph and
  Pygeoprocessing >=1.6.1. The model is now largely vector-based instead of
  raster-based. Fewer input datasets are required for the same functionality.
  Runtime in sycnhronous mode is similar to previous versions, but runtime can
  be reduced with multiprocessing. CV also supports avoided recomputation for
  successive runs in the same workspace, even if a different file suffix is
  used. Output vector files are in CSV and geopackage formats.
* Model User Interface 'Report an Issue' link points to our new
  community.naturalcapitalproject.org
* Correcting an issue with the Coastal Blue Carbon preprocessor where
  using misaligned landcover rasters would cause an exception to be raised.
* Correcting an issue with RouteDEM where runs of the tool with Flow Direction
  enabled would cause the tool to crash if ``n_workers > 0``.
* Correcting an issue with Habitat Quality's error checking where nodata values
  in landcover rasters were not being taken into account.
* Valuation is now an optional component of the InVEST Scenic Quality model.
* Fixing a bug in the percentiles algorithm used by Scenic Quality that
  would result in incorrect visual quality outputs.
* Carbon Model and Crop Production models no longer crash if user-input
  rasters do not have a nodata value defined. In this case these models
  treat all pixel values as valid data.
* Adding bitbucket pipelines and AppVeyor build configurations.
* Refactoring Recreation Model client to use taskgraph and the latest
  pygeoprocessing. Avoided re-computation from taskgraph means that
  successive model runs with the same AOI and gridding option can re-use PUD
  results and avoid server communication entirely. Successive runs with the
  same predictor data will re-use intermediate geoprocessing results.
  Multiprocessing offered by taskgraph means server-side PUD calculations
  and client-side predictor data processing can happen in parallel. Some
  output filenames have changed.
* Upgrading to SDR to use new PyGeoprocessing multiflow routing, DEM pit
  filling, contiguous stream extraction, and TaskGraph integration. This
  also includes a new TaskGraph feature that avoids recomputation by copying
  results from previous runs so long as the expected result would be
  identical. To use this feature, users must execute successive runs of SDR
  in the same workspace but use a different file suffix. This is useful when
  users need to do a parameter study or run scenarios with otherwise minor
  changes to inputs.
* Refactoring Habitat Risk Assessment (HRA) Model to use TaskGraph >= 0.8.2 and
  Pygeoprocessing >= 1.6.1. The HRA Proprocessor is removed and its previous
  functionality was simplified and merged into the HRA model itself.
  The model will no longer generate HTML plots and tables.
* Adding a software update notification button, dialog, and a link to the
  download page on the User Interface when a new InVEST version is available.
* Migrating the subversion sample and test data repositories to Git LFS
  repositories on BitBucket. Update the repository URL and fetch commands on
  Makefile accordingly.
* Fixing a bug in Habitat Quality UI where the absence of the required
  half_saturation_constant variable did not raise an exception.
* Adding encoding='utf-8-sig' to pandas.read_csv() to support
  utils.build_lookup_from_csv() to read CSV files encoded with UTF-8 BOM
  (byte-order mark) properly.

3.6.0 (2019-01-30)
------------------
* Correcting an issue with the InVEST Carbon Storage and Sequestration model
  where filepaths containing non-ASCII characters would cause the model's
  report generation to crash.  The output report is now a UTF-8 document.
* Refactoring RouteDEM to use taskgraph and the latest pygeoprocessing
  (``>=1.5.0``).  RouteDEM now fills hydrological sinks and users have the
  option to use either of the D8 or Multiple Flow Direction (MFD) routing
  algorithms.
* Adding a new input to the InVEST Settings window to allow users to customize
  the value that should be used for the ``n_workers`` parameter in
  taskgraph-enabled models.  This change involves removing the "Number of
  Parallel Workers" input from the model inputs pane for some models in
  favor of this new location.  The default value for this setting is ``-1``,
  indicating synchronous (non-threaded, non-multiprocessing) execution of
  tasks.
* Removing Scenario Generator: Rule-based model.
* Fixing a bug in Hydropower model where watershed aggregations would be incorrect
  if a watershed is partially covering nodata raster values. Nodata values are now
  ignored in zonal statistics. Numerical results change very slightly in the
  case where a watershed only includes a few nodata pixels.
* Adding TaskGraph functionality to GLOBIO model.
* Adding some TaskGraph functionality to Scenario Generator: Proximity.
* Fixing an issue with the InVEST Fisheries model that would prevent the model
  from batch-processing a directory of population tables.  The model will now
  process these files as expected.
* Reimplementing Crop Production models using taskgraph.
* Fixing an issue with Crop Production Regression's result_table.csv where the
  'production_modeled' and '<nutrient>_modeled' values calculated for each crop
  were done so using the same crop raster (e.g. wheat, soybean, and barley values
  were all based on soybean data).
* Hydropower subwatershed results now include all the same metrics as the
  watershed results, with the exception of economic valuation metrics.
* Reimplementing the Hydropower model using taskgraph.
* Reimplementing the Carbon model using taskgraph.
* Fixing an issue with Coastal Blue Carbon validation to allow column names to
  ignore case.
* Updating core carbon forest edge regression data coefficient to drop
  impossible negative coefficients.
* Fixing an issue with the Scenario Generator: Proximity model that would
  raise an exception if no AOI were passed in even though the AOI is optional.
* Removing Overlap Analysis and Overlap Analysis: Management Zones.
* Removing Habitat Suitability.
* Added comprehensive error checking to hydropower model to test for the VERY
  common errors of missing biophysical, demand, and valuation coefficients in
  their respective tables.
* Fixing an issue with Hydropower Water Yield ("Annual Water Yield") where
  valuation would never be triggered when running the model through the User
  Interface. And a related issue where the model would crash if a valuation table
  was provided but a demand table was not. The UI no longer validates that config.
* Fixing an issue with how logging is captured when a model is run through the
  InVEST User Interface.  Now, logging from any thread started by the executor
  thread will be written to the log file, which we expect to aid in debugging.
* Fixing an issue with Scenic Quality where viewpoints outside of the AOI
  were not being properly excluded.  Viewpoints are now excluded correctly.
* The crop production model has been refactored to drop the "aggregate ID"
  concept when summarizing results across an aggregate polygon. The model now
  uses the polygon FIDs internally and externally when producing the result
  summary table.
* Correcting the rating instructions in the criteria rating instructions on how
  the data quality (DQ) and weight should be rated in the HRA Preprocessor.
  A DQ score of 1 should represent better data quality whereas the score of 3 is
  worse data quality. A weight score of 1 is more important, whereas that of 3
  is less important.
* Fixing a case where a zero discount rate and rate of change in the carbon
  model would cause a divide by zero error.

3.5.0 (2018-08-14)
------------------
* Bumped pygeoprocessing requirement to ``pygeoprocessing>=1.2.3``.
* Bumped taskgraph requirement to ``taskgraph>=0.6.1``.
* Reimplemented the InVEST Scenic Quality model.  This new version removes the
  'population' and 'overlap' postprocessing steps, updates the available
  valuation functions and greatly improves the runtime and memory-efficiency of
  the model.  See the InVEST User's Guide chapter for more information.
* Updated Recreation server's database to include metadata from photos taken
  from 2005-2017 (previous range was 2005-2014). The new range is reflected
  in the UI.
* Fixed an issue with the InVEST binary build where binaries on Windows would
  crash with an error saying Python27.dll could not be loaded.
* Fixed an issue in the Rule-Based Scenario Generator UI where vector column
  names from override and constraint layers were not being loaded.  This bug
  caused the field 'UNKNOWN' to be passed to the model, causing an error.
* Fixed an issue with the InVEST UI (all models), where attempting to
  drag-and-drop a directory onto a model input would cause the application to
  crash.
* Coastal Vulnerability UI now specifies a number of reasonable defaults for
  some numeric inputs.
* Fixed an issue with the Fisheries UI where alpha and beta parameter inputs
  were incorrectly disabled for the Ricker recruitment function.
* InVEST now uses a Makefile to automate the build processes.  GNU Make is
  required to use the Makefile.  See ``README.rst`` for instructions on
  building InVEST.  This replaces the old ``pavement.py`` build entrypoint,
  which has been removed.
* Fixed an issue with the InVEST UI (all models), where attempting to
  drag-and-drop a directory onto a model input would cause the application to
  crash.
* Fixed an issue with Forest Carbon Edge Effect where the UI layer was always
  causing the model to run with only the aboveground carbon pool
* Added functionality to the InVEST UI so that ``Dropdown`` inputs can now map
  dropdown values to different output values.
* Fixed an issue in the Crop Production Percentile model that would treat the
  optional AOI vector field as a filename and crash on a run if it were empty.
* Fixing an issue in the Pollination Model that would cause occasional crashes
  due to a missing dependent task; it had previously been patched by setting
  taskgraph to operate in single thread mode. This restores multithreading
  in the pollination model.
* Fixed an issue in the water yield / hydropower model that would skip
  calculation of water demand tables when "water scarcity" was enabled.
* Fixed an issue in the model data of the crop production model where some
  crops were using incorrect climate bin rasters. Since the error was in the
  data and not the code, users will need to download the most recent version
  of InVEST's crop model data during the installation step to get the fix.

3.4.4 (2018-03-26)
------------------
* InVEST now requires GDAL 2.0.0 and has been tested up to GDAL 2.2.3. Any API users of InVEST will need to use GDAL version >= 2.0. When upgrading GDAL we noticed slight numerical differences in our test suite in both numerical raster differences, geometry transforms, and occasionally a single pixel difference when using `gdal.RasterizeLayer`. Each of these differences in the InVEST test suite is within a reasonable numerical tolerance and we have updated our regression test suite appropriately. Users comparing runs between previous versions of InVEST may also notice reasonable numerical differences between runs.
* Added a UI keyboard shortcut for showing documentation. On Mac OSX, this will be Command-?. On Windows, GNOME and KDE, this will be F1.
* Patching an issue in NDR that was using the nitrogen subsurface retention efficiency for both nitrogen and phosphorous.
* Fixed an issue with the Seasonal Water Yield model that incorrectly required a rain events table when the climate zone mode was in use.
* Fixed a broken link to local and online user documentation from the Seasonal Water Yield model from the model's user interface.

3.4.3 (2018-03-26)
------------------
* Fixed a critical issue in the carbon model UI that would incorrectly state the user needed a "REDD Priority Raster" when none was required.
* Fixed an issue in annual water yield model that required subwatersheds even though it is an optional field.
* Fixed an issue in wind energy UI that was incorrectly validating most of the inputs.

3.4.2 (2017-12-15)
------------------
* Fixed a cross-platform issue with the UI where logfiles could not be dropped onto UI windows.
* Model arguments loaded from logfiles are now cast to their correct literal value.  This addresses an issue where some models containing boolean inputs could not have their parameters loaded from logfiles.
* Fixed an issue where the Pollination Model's UI required a farm polygon. It should have been optional and now it is.
* Fixing an issue with the documentation and forums links on the InVEST model windows.  The links now correctly link to the documentation page or forums as needed.
* Fixing an issue with the ``FileSystemRunDialog`` where pressing the 'X' button in the corner of the window would close the window, but not reset its state.  The window's state is now reset whenever the window is closed (and the window cannot be closed when the model is running)

3.4.1 (2017-12-11)
------------------
* In the Coastal Blue Carbon model, the ``interest_rate`` parameter has been renamed to ``inflation_rate``.
* Fixed issues with sample parameter sets for InVEST Habitat Quality, Habitat Risk Assessment, Coastal Blue Carbon, and Coastal Blue Carbon Preprocessors.  All sample parameter sets now have the correct paths to the model's input files, and correctly note the name of the model that they apply to.
* Added better error checking to the SDR model for missing `ws_id` and invalid `ws_id` values such as `None` or some non-integer value. Also added tests for the `SDR` validation module.

3.4.0 (2017-12-03)
------------------
* Fixed an issue with most InVEST models where the suffix was not being reflected in the output filenames.  This was due to a bug in the InVEST UI, where the suffix args key was assumed to be ``'suffix'``.  Instances of ``InVESTModel`` now accept a keyword argument to defined the suffix args key.
* Fixed an issue/bug in Seasonal Water Yield that would occur when a user provided a datastack that had nodata values overlapping with valid DEM locations. Previously this would generate an NaN for various biophysical values at that pixel and cascade it downslope. Now any question of nodata on a valid DEM pixel is treated as "0". This will make serious visual artifacts on the output, but should help users pinpoint the source of bad data rather than crash.
* Refactored all but routing components of SDR to use PyGeoprocessing 0.5.0 and laid a consistent raster floating point type of 'float32'. This will cause numerically insignificant differences between older versions of SDR and this one. But differences are well within the tolerance of the overall error of the model and expected error rate of data. Advantages are smaller disk footprint per run, cleaner and more maintainable design, and a slight performance increase.
* Bug fixed in SDR that would align the output raster stack to match with the landcover pixel stack even though the rest of the rasters are scaled and clipped to the DEM.
* When loading parameters from a datastack, parameter set or logfile, the UI will check that the model that created the file being loaded matches the name of the model that is currently running.  If there is a mismatch, a dialog is presented for the user to confirm or cancel the loading of parameters. Logfiles from IUI (which do not have clearly-recorded modelname or InVEST version information) can still have their arguments parsed, but the resulting model name and InVEST version will be set to ``"UNKNOWN"``.
* Data Stack files (``*.invest.json``, ``*.invest.tar.gz``) can now be dragged and dropped on an InVEST model window, which will prompt the UI to load that parameter set.
* Spatial inputs to Coastal Blue Carbon are now aligned as part of the model. This resolves a longstanding issue with the model where inputs would need to perfectly overlap (even down to pixel indices), or else the model would yield strange results.
* The InVEST UI now contains a submenu for opening a recently-opened datastack.  This submenu is automatically populated with the 10 most recently-opened datastacks for the current model.
* Removed vendored ``natcap.invest.dbfpy`` subpackage.
* Removed deprecated ``natcap.invest.fileio`` module.
* Removed ``natcap.invest.iui`` UI subpackage in favor of a new UI framework found at ``natcap.invest.ui``. This new UI features a greatly improved API, good test coverage, support for Qt4 and Qt5, and includes updates to all InVEST models to support validation of model arguments from a python script, independent of the UI.
* Updated core model of seasonal water yield to allow for negative `L_avail`.
* Updated RouteDEM to allow for file suffixes, finer control over what DEM routing algorithms to run, and removal of the multiple stepped stream threshold classification.
* Redesign/refactor of pollination model. Long term bugs in the model are resolved, managed pollinators added, and many simplifications to the end user's experience.  The updated user's guide chapter is available here: http://data.naturalcapitalproject.org/nightly-build/invest-users-guide/html/croppollination.html
* Scenario Generator - Rule Based now has an optional input to define a seed.
  This input is used to seed the random shuffling of parcels that have equal
  priorities.
* InVEST on mac is now distributed as a single application bundle, allowing InVEST to run as expected on mac OSX Sierra.  Individual models are selected and launched from a new launcher window.
* The InVEST CLI now has a GUI model launcher:  ``$ invest launcher``
* Updated the Coastal Blue Carbon model to improve handling of blank lines in input CSV tables and improve memory efficiency of the current implementation.
* Improved the readability of a cryptic error message in Coastal Vulnerability that is normally raised when the depth threshold is too high or the exposure proportion is too low to detect any shoreline segments.
* Adding InVEST HTML documentation to the Mac disk image distribution.
* Upgrading dependency of PyGeoprocessing to 0.3.3.  This fixes a memory leak associated with any model that aggregates rasters over complicated overlapping polygons.
* Adding sample data to Blue Carbon model that were missing.
* Deprecating the InVEST Marine Water Quality model.  This also removes InVEST's dependancy on the pyamg package which has been removed from REQUIREMENTS.TXT.
* Deprecating the ArcGIS-based Coastal Protection model and ArcGIS-based data-preprocessing scripts.  The toolbox and scripts may still be found at https://bitbucket.org/natcap/invest.arcgis.
* Fixing an issue in the carbon edge effect model that caused output values in the shapefile to be rounded to the nearest integer.
* Fixing issue in SDR model that would occasionally cause users to see errors about field widths in the output shapefile generation.
* Updated the erodibility sample raster that ships with InVEST for the SDR model.  The old version was in US units, in this version we convert to SI units as the model requires, and clipped the raster to the extents of the other stack to save disk space.

3.3.3 (2017-02-06)
------------------
* Fixed an issue in the UI where the carbon model wouldn't accept negative numbers in the price increase of carbon.
* RouteDEM no longer produces a "tiled_dem.tif" file since that functionality is being deprecated in PyGeoprocessing.
* Fixing an issue in SDR where the optional drainage layer would not be used in most of the SDR biophysical calculations.
* Refactoring so water yield pixels with Kc and et0 equal to be 0 now yields a 0.0 value of water yield on that pixel rather than nodata.
* Light optimization refactor of wind energy model that improves runtimes in some cases by a factor of 2-3.
* Performance optimizations to HRA that improve runtimes by approximately 30%.
* Fixed a broken UI link to Seasonal Water Yield's user's guide.
* Fixed an issue with DelineateIT that caused ArcGIS users to see both the watershed and inverse watershed polygons when viewing the output of the tool.
* Upgrading dependency to PyGeoprocessing 0.3.2.
* Fixed an issue with SDR that caused the LS factor to be an order of magnitue too high in areas where the slope was greater than 9%.  In our sample case this caused sediment export estimates to be about 6% too high, but in cases where analyses are run over steep slopes the error would have been greater.
* ``paver check`` now warns if the ``PYTHONHOME`` environment variable is set.
* API docs now correctly reflect installation steps needed for python development headers on linux.
* Fixed a side effect in the InVEST user interface that would cause ``tempfile.tempdir`` to be set and then not be reset after a model run is finished.
* The InVEST user interface will now record GDAL/OGR log messages in the log messages window and in the logfile written to the workspace.
* Updated branding and usability of the InVEST installer for Windows, and the Mac Disk Image (.dmg).


3.3.2 (2016-10-17)
------------------
* Partial test coverage for HRA model.
* Full test coverage for Overlap Analysis model.
* Full test coverage for Finfish Aquaculture.
* Full test coverage for DelineateIT.
* Full test coverage for RouteDEM.
* Fixed an issue in Habitat Quality where an error in the sample table or malformed threat raster names would display a confusing message to the user.
* Full test coverage for scenario generator proximity model.
* Patching an issue in seasonal water yield that causes an int overflow error if the user provides a floating point landcover map and the nodata value is outside of the range of an int64.
* Full test coverage for the fisheries model.
* Patched an issue that would cause the Seasonal Water Edge model to crash when the curve number was 100.
* Patching a critical issue with forest carbon edge that would give incorrect results for edge distance effects.
* Patching a minor issue with forest carbon edge that would cause the model to crash if only one  interpolation point were selected.
* Full test coverage for pollination model.
* Removed "farms aggregation" functionality from the InVEST pollination model.
* Full test coverage for the marine water quality model.
* Full test coverage for GLOBIO model.
* Full test coverage for carbon forest edge model.
* Upgraded SciPy dependancy to 0.16.1.
* Patched bug in NDR that would cause a phosphorus density to be reported per pixel rather than total amount of phosporous in a pixel.
* Corrected an issue with the uses of buffers in the euclidean risk function of Habitat Risk Assessment.  (issue #3564)
* Complete code coverage tests for Habitat Quality model.
* Corrected an issue with the ``Fisheries_Inputs.csv`` sample table used by Overlap Analysis.  (issue #3548)
* Major modifications to Terrestrial Carbon model to include removing the harvested wood product pool, uncertainty analysis, and updated efficient raster calculations for performance.
* Fixed an issue in GLOBIO that would cause model runs to crash if the AOI marked as optional was not present.
* Removed the deprecated and incomplete Nearshore Wave and Erosion model (``natcap.invest.nearshore_wave_and_erosion``).
* Removed the deprecated Timber model (``natcap.invest.timber``).
* Fixed an issue where seasonal water yield would raise a divide by zero error if a watershed polygon didn't cover a valid data region.  Now sets aggregation quantity to zero and reports a warning in the log.
* ``natcap.invest.utils.build_file_registry`` now raises a ``ValueError`` if a path is not a string or list of strings.
* Fixed issues in NDR that would indicate invalid values were being processed during runtimes by skipping the invalid calculations in the first place rather than calculating them and discarding after the fact.
* Complete code coverage tests for NDR model.
* Minor (~10% speedup) performance improvements to NDR.
* Added functionality to recreation model so that the `monthly_table.csv` file now receives a file suffix if one is provided by the user.
* Fixed an issue in SDR where the m exponent was calculated incorrectly in many situations resulting in an error of about 1% in total export.
* Fixed an issue in SDR that reported runtime overflow errors during normal processing even though the model completed without other errors.

3.3.1 (2016-06-13)
------------------
* Refactored API documentation for readability, organization by relevant topics, and to allow docs to build on `invest.readthedocs.io <http://invest.readthedocs.io>`_,
* Installation of ``natcap.invest`` now requires ``natcap.versioner``.  If this is not available on the system at runtime, setuptools will make it available at runtime.
* InVEST Windows installer now includes HISTORY.rst as the changelog instead of the old ``InVEST_Updates_<version>`` files.
* Habitat suitability model is generalized and released as an API only accessible model.  It can be found at ``natcap.invest.habitat_suitability.execute``.  This model replaces the oyster habitat suitability model.
    * The refactor of this model requires an upgrade to ``numpy >= 1.11.0``.
* Fixed a crash in the InVEST CLI where calling ``invest`` without a parameter would raise an exception on linux-based systems.  (Issue `#3528 <https://bitbucket.org/natcap/invest/issues/3515>`_)
* Patched an issue in Seasonal Water Yield model where a nodata value in the landcover map that was equal to ``MAX_INT`` would cause an overflow error/crash.
* InVEST NSIS installer will now optionally install the Microsoft Visual C++ 2008 redistributable on Windows 7 or earlier.  This addresses a known issue on Windows 7 systems when importing GDAL binaries (Issue `#3515 <https://bitbucket.org/natcap/invest/issues/3515>`_).  Users opting to install this redistributable agree to abide by the terms and conditions therein.
* Removed the deprecated subpackage ``natcap.invest.optimization``.
* Updated the InVEST license to legally define the Natural Capital Project.
* Corrected an issue in Coastal Vulnerability where an output shapefile was being recreated for each row, and where field values were not being stored correctly.
* Updated Scenario Generator model to add basic testing, file registry support, PEP8 and PEP257 compliance, and to fix several bugs.
* Updated Crop Production model to add a simplified UI, faster runtime, and more testing.

3.3.0 (2016-03-14)
------------------
* Refactored Wind Energy model to use a CSV input for wind data instead of a Binary file.
* Redesigned InVEST recreation model for a single input streamlined interface, advanced analytics, and refactored outputs.  While the model is still based on "photo user days" old model runs are not backward compatable with the new model or interface. See the Recreation Model user's guide chapter for details.
    * The refactor of this model requires an upgrade to ``GDAL >=1.11.0 <2.0`` and ``numpy >= 1.10.2``.
* Removed nutrient retention (water purification) model from InVEST suite and replaced it with the nutrient delivery ratio (NDR) model.  NDR has been available in development relseases, but has now officially been added to the set of Windows Start Menu models and the "under development" tag in its users guide has been removed.  See the InVEST user's guide for details between the differences and advantages of NDR over the old nutrient model.
* Modified NDR by adding a required "Runoff Proxy" raster to the inputs.  This allows the model to vary the relative intensity of nutrient runoff based on varying precipitation variability.
* Fixed a bug in the Area Change rule of the Rule-Based Scenario Generator, where units were being converted incorrectly. (Issue `#3472 <https://bitbucket.org/natcap/invest/issues/3472>`_) Thanks to Fosco Vesely for this fix.
* InVEST Seasonal Water Yield model released.
* InVEST Forest Carbon Edge Effect model released.
* InVEST Scenario Generator: Proximity Based model released and renamed the previous "Scenario Generator" to "Scenario Generator: Rule Based".
* Implemented a blockwise exponential decay kernel generation function, which is now used in the Pollination and Habitat Quality models.
* GLOBIO now uses an intensification parameter and not a map to average all agriculture across the GLOBIO 8 and 9 classes.
* GLOBIO outputs modified so core outputs are in workspace and intermediate outputs are in a subdirectory called 'intermediate_outputs'.
* Fixed a crash with the NDR model that could occur if the DEM and landcover maps were different resolutions.
* Refactored all the InVEST model user interfaces so that Workspace defaults to the user's home "Documents" directory.
* Fixed an HRA bug where stessors with a buffer of zero were being buffered by 1 pixel
* HRA enhancement which creates a common raster to burn all input shapefiles onto, ensuring consistent alignment.
* Fixed an issue in SDR model where a landcover map that was smaller than the DEM would create extraneous "0" valued cells.
* New HRA feature which allows for "NA" values to be entered into the "Ratings" column for a habitat / stressor pair in the Criteria Ratings CSV. If ALL ratings are set to NA, the habitat / stressor will be treated as having no interaction. This means in the model, that there will be no overlap between the two sources. All rows parameters with an NA rating will not be used in calculating results.
* Refactored Coastal Blue Carbon model for greater speed, maintainability and clearer documentation.
* Habitat Quality bug fix when given land cover rasters with different pixel sizes than threat rasters. Model would use the wrong pixel distance for the convolution kernel.
* Light refactor of Timber model. Now using CSV input attribute file instead of DBF file.
* Fixed clipping bug in Wave Energy model that was not properly clipping polygons correctly. Found when using global data.
* Made the following changes / updates to the coastal vulnerability model:
    * Fixed a bug in the model where the geomorphology ranks were not always being used correctly.
    * Removed the HTML summary results output and replaced with a link to a dashboard that helps visualize and interpret CV results.
    * Added a point shapefile output: 'outputs/coastal_exposure.shp' that is a shapefile representation of the corresponding CSV table.
    * The model UI now requires the 'Relief' input. No longer optional.
    * CSV outputs and Shapefile outputs based on rasters now have x, y coorinates of the center of the pixel instead of top left of the pixel.
* Turning setuptools' zip_safe to False for consistency across the Natcap Namespace.
* GLOBIO no longer requires user to specify a keyfield in the AOI.
* New feature to GLOBIO to summarize MSA by AOI.
* New feature to GLOBIO to use a user defined MSA parameter table to do the MSA thresholds for infrastructure, connectivity, and landuse type
* Documentation to the GLOBIO code base including the large docstring for 'execute'.

3.2.0 (2015-05-31)
------------------
InVEST 3.2.0 is a major release with the addition of several experimental models and tools as well as an upgrade to the PyGeoprocessing core:

* Upgrade to PyGeoprocessing v0.3.0a1 for miscelaneous performance improvements to InVEST's core geoprocessing routines.
* An alpha unstable build of the InVEST crop production model is released with partial documentation and sample data.
* A beta build of the InVEST fisheries model is released with documentation and sample data.
* An alpha unstable build of the nutrient delivery ratio (NDR) model is available directly under InVEST's instalation directory at  ``invest-x86/invest_ndr.exe``; eventually this model will replace InVEST's current "Nutrient" model.  It is currently undocumented and unsupported but inputs are similar to that of InVEST's SDR model.
* An alpha unstable build of InVEST's implementation of GLOBIO is available directly under InVEST's instalation directory at ``invest-x86/invest_globio.exe``.  It is currently undocumented but sample data are provided.
* DelinateIT, a watershed delination tool based on PyGeoprocessing's d-infinity flow algorithm is released as a standalone tool in the InVEST repository with documentation and sample data.
* Miscelaneous performance patches and bug fixes.

3.1.3 (2015-04-23)
------------------
InVEST 3.1.3 is a hotfix release patching a memory blocking issue resolved in PyGeoprocessing version 0.2.1.  Users might have experienced slow runtimes on SDR or other routed models.

3.1.2 (2015-04-15)
------------------
InVEST 3.1.2 is a minor release patching issues mostly related to the freshwater routing models and signed GDAL Byte datasets.

* Patching an issue where some projections were not regognized and InVEST reported an UnprojectedError.
* Updates to logging that make it easier to capture logging messages when scripting InVEST.
* Shortened water yield user interface height so it doesn't waste whitespace.
* Update PyGeoprocessing dependency to version 0.2.0.
* Fixed an InVEST wide issue related to bugs stemming from the use of signed byte raster inputs that resulted in nonsensical outputs or KeyErrors.
* Minor performance updates to carbon model.
* Fixed an issue where DEMS with 32 bit ints and INT_MAX as the nodata value nodata value incorrectly treated the nodata value in the raster as a very large DEM value ultimately resulting in rasters that did not drain correctly and empty flow accumulation rasters.
* Fixed an issue where some reservoirs whose edges were clipped to the edge of the watershed created large plateaus with no drain except off the edge of the defined raster.  Added a second pass in the plateau drainage algorithm to test for these cases and drains them to an adjacent nodata area if they occur.
* Fixed an issue in the Fisheries model where the Results Suffix input was invariably initializing to an empty string.
* Fixed an issue in the Blue Carbon model that prevented the report from being generated in the outputs file.

3.1.1 (2015-03-13)
------------------
InVEST 3.1.1 is a major performance and memory bug patch to the InVEST toolsuite.  We recommend all users upgrade to this version.

* Fixed an issue surrounding reports of SDR or Nutrient model outputs of zero values, nodata holes, excessive runtimes, or out of memory errors.  Some of those problems happened to be related to interesting DEMs that would break the flat drainage algorithm we have inside RouteDEM that adjusted the heights of those regions to drain away from higher edges and toward lower edges, and then pass the height adjusted dem to the InVEST model to do all its model specific calculations.  Unfortunately this solution was not amenable to some degenerate DEM cases and we have now adjusted the algorithm to treat each plateau in the DEM as its own separate region that is processed independently from the other regions. This decreases memory use so we never effectively run out of memory at a minor hit to overall runtime.  We also now adjust the flow direction directly instead of adjust the dem itself.  This saves us from having to modify the DEM and potentially get it into a state where a drained plateau would be higher than its original pixel neighbors that used to drain into it.

There are side effects that result in sometimes large changes to un calibrated runs of SDR or nutrient.  These are related to slightly different flow directions across the landscape and a bug fix on the distance to stream calculation.

* InVEST geoprocessing now uses the PyGeoprocessing package (v0.1.4) rather than the built in functionality that used to be in InVEST.  This will not affect end users of InVEST but may be of interest to users who script InVEST calls who want a standalone Python processing package for raster stack math and hydrological routing.  The project is hosted at https://bitbucket.org/richpsharp/pygeoprocessing.

* Fixed an marine water quality issue where users could input AOIs that were unprojected, but output pixel sizes were specified in meters.  Really the output pixel size should be in the units of the polygon and are now specified as such.  Additionally an exception is raised if the pixel size is too small to generate a numerical solution that is no longer a deep scipy error.

* Added a suffix parameter to the timber and marine water quality models that append a user defined string to the output files; consistent with most of the other InVEST models.

* Fixed a user interface issue where sometimes the InVEST model run would not open a windows explorer to the user's workspace.  Instead it would open to C:\User[..]\My Documents.  This would often happen if there were spaces in the the workspace name or "/" characters in the path.

* Fixed an error across all InVEST models where a specific combination of rasters of different cell sizes and alignments and unsigned data types could create errors in internal interpolation of the raster stacks.  Often these would appear as 'KeyError: 0' across a variety of contexts.  Usually the '0' was an erroneous value introduced by a faulty interpolation scheme.

* Fixed a MemoryError that could occur in the pollination and habitat quality models when the the base landcover map was large and the biophysical properties table allowed the effect to be on the order of that map.  Now can use any raster or range values with only a minor hit to runtime performance.

* Fixed a serious bug in the plateau resolution algorithm that occurred on DEMs with large plateau areas greater than 10x10 in size.  The underlying 32 bit floating point value used to record small height offsets did not have a large enough precision to differentiate between some offsets thus creating an undefined flow direction and holes in the flow accumulation algorithm.

* Minor performance improvements in the routing core, in some cases decreasing runtimes by 30%.

* Fixed a minor issue in DEM resolution that occurred when a perfect plateau was encountered.  Rather that offset the height so the plateau would drain, it kept the plateau at the original height.  This occurred because the uphill offset was nonexistent so the algorithm assumed no plateau resolution was needed.  Perfect plateaus now drain correctly.  In practice this kind of DEM was encountered in areas with large bodies of water where the remote sensing algorithm would classify the center of a lake 1 meter higher than the rest of the lake.

* Fixed a serious routing issue where divergent flow directions were not getting accumulated 50% of the time. Related to a division speed optimization that fell back on C-style modulus which differs from Python.

* InVEST SDR model thresholded slopes in terms of radians, not percent thus clipping the slope tightly between 0.001 and 1%.  The model now only has a lower threshold of 0.00005% for the IC_0 factor, and no other thresholds.  We believe this was an artifact left over from an earlier design of the model.


* Fixed a potential memory inefficiency in Wave Energy Model when computing the percentile rasters. Implemented a new memory efficient percentile algorithm and updated the outputs to reflect the new open source framework of the model. Now outputting csv files that describe the ranges and meaning of the percentile raster outputs.

* Fixed a bug in Habitat Quality where the future output "quality_out_f.tif" was not reflecting the habitat value given in the sensitivity table for the specified landcover types.


3.1.0 (2014-11-19)
------------------
InVEST 3.1.0 (http://www.naturalcapitalproject.org/download.html) is a major software and science milestone that includes an overhauled sedimentation model, long awaited fixes to exponential decay routines in habitat quality and pollination, and a massive update to the underlying hydrological routing routines.  The updated sediment model, called SDR (sediment delivery ratio), is part of our continuing effort to improve the science and capabilities of the InVEST tool suite.  The SDR model inputs are backwards comparable with the InVEST 3.0.1 sediment model with two additional global calibration parameters and removed the need for the retention efficiency parameter in the biophysical table; most users can run SDR directly with the data they have prepared for previous versions.  The biophysical differences between the models are described in a section within the SDR user's guide and represent a superior representation of the hydrological connectivity of the watershed, biophysical parameters that are independent of cell size, and a more accurate representation of sediment retention on the landscape.  Other InVEST improvements to include standard bug fixes, performance improvements, and usability features which in part are described below:

* InVEST Sediment Model has been replaced with the InVEST Sediment Delivery Ratio model.  See the SDR user's guide chapter for the difference between the two.
* Fixed an issue in the pollination model where the exponential decay function decreased too quickly.
* Fixed an issue in the habitat quality model where the exponential decay function decreased too quickly and added back linear decay as an option.
* Fixed an InVEST wide issue where some input rasters that were signed bytes did not correctly map to their negative nodata values.
* Hydropower input rasters have been normalized to the LULC size so sampling error is the same for all the input watersheds.
* Adding a check to make sure that input biophysical parameters to the water yield model do not exceed invalid scientific ranges.
* Added a check on nutrient retention in case the upstream water yield was less than 1 so that the log value did not go negative.  In that case we clamp upstream water yield to 0.
* A KeyError issue in hydropower was resolved that occurred when the input rasters were at such a coarse resolution that at least one pixel was completely contained in each watershed.  Now a value of -9999 will be reported for watersheds that don't contain any valid data.
* An early version of the monthly water yield model that was erroneously included in was in the installer; it was removed in this version.
* Python scripts necessary for running the ArcGIS version of Coastal Protection were missing.  They've since been added back to the distribution.
* Raster calculations are now processed by raster block sizes.  Improvements in raster reads and writes.
* Fixed an issue in the routing core where some wide DEMs would cause out of memory errors.
* Scenario generator marked as stable.
* Fixed bug in HRA where raster extents of shapefiles were not properly encapsulating the whole AOI.
* Fixed bug in HRA where any number of habitats over 4 would compress the output plots. Now extends the figure so that all plots are correctly scaled.
* Fixed a bug in HRA where the AOI attribute 'name' could not be an int. Should now accept any type.
* Fixed bug in HRA which re-wrote the labels if it was run immediately without closing the UI.
* Fixed nodata masking bug in Water Yield when raster extents were less than that covered by the watershed.
* Removed hydropower calibration parameter form water yield model.
* Models that had suffixes used to only allow alphanumeric characters.  Now all suffix types are allowed.
* A bug in the core platform that would occasionally cause routing errors on irregularly pixel sized rasters was fixed.  This often had the effect that the user would see broken streams and/or nodata values scattered through sediment or nutrient results.
* Wind Energy:
        * Added new framework for valuation component. Can now input a yearly price table that spans the lifetime of the wind farm. Also if no price table is made, can specify a price for energy and an annual rate of change.
        * Added new memory efficient distance transform functionality
        * Added ability to leave out 'landing points' in 'grid connection points' input. If not landing points are found, it will calculate wind farm directly to grid point distances
* Error message added in Wave Energy if clip shape has no intersection
* Fixed an issue where the data type of the nodata value in a raster might be different than the values in the raster.  This was common in the case of 64 bit floating point values as nodata when the underlying raster was 32 bit.  Now nodata values are cast to the underlying types which improves the reliability of many of the InVEST models.


3.0.1 (2014-05-19)
------------------
* Blue Carbon model released.

* HRA UI now properly reflects that the Resolution of Analysis is in meters, not meters squared, and thus will be applied as a side length for a raster pixel.

* HRA now accepts CSVs for ratings scoring that are semicolon separated as well as comma separated.

* Fixed a minor bug in InVEST's geoprocessing aggregate core that now consistently outputs correct zonal stats from the underlying pixel level hydro outputs which affects the water yield, sediment, and nutrient models.

* Added compression to InVEST output geotiff files.  In most cases this reduces output disk usage by a factor of 5.

* Fixed an issue where CSVs in the sediment model weren't open in universal line read mode.

* Fixed an issue where approximating whether pixel edges were the same size was not doing an approximately equal function.

* Fixed an issue that made the CV model crash when the coastline computed from the landmass didn't align perfectly with that defined in the geomorphology layer.

* Fixed an issue in the CV model where the intensity of local wave exposure was very low, and yielded zero local wave power for the majority of coastal segments.

* Fixed an issue where the CV model crashes if a coastal segment is at the edge of the shore exposure raster.

* Fixed the exposure of segments surrounded by land that appeared as exposed when their depth was zero.

* Fixed an issue in the CV model where the natural habitat values less than 5 were one unit too low, leading to negative habitat values in some cases.

* Fixed an exponent issue in the CV model where the coastal vulnerability index was raised to a power that was too high.

* Fixed a bug in the Scenic Quality model that prevented it from starting, as well as a number of other issues.

* Updated the pollination model to conform with the latest InVEST geoprocessing standards, resulting in an approximately 33% speedup.

* Improved the UI's ability to remember the last folder visited, and to have all file and folder selection dialogs have access to this information.

* Fixed an issue in Marine Water Quality where the UV points were supposed to be optional, but instead raised an exception when not passed in.

3.0.0 (2014-03-23)
------------------
The 3.0.0 release of InVEST represents a shift away from the ArcGIS to the InVEST standalone computational platform.  The only exception to this shift is the marine coastal protection tier 1 model which is still supported in an ArcGIS toolbox and has no InVEST 3.0 standalone at the moment.  Specific changes are detailed below

* A standalone version of the aesthetic quality model has been developed and packaged along with this release.  The standalone outperforms the ArcGIS equivalent and includes a valuation component.  See the user's guide for details.

* The core water routing algorithms for the sediment and nutrient models have been overhauled.  The routing algorithms now correctly adjust flow in plateau regions, address a bug that would sometimes not route large sections of a DEM, and has been optimized for both run time and memory performance.  In most cases the core d-infinity flow accumulation algorithm out performs TauDEM.  We have also packaged a simple interface to these algorithms in a standalone tool called RouteDEM; the functions can also be referenced from the scripting API in the invest_natcap.routing package.

* The sediment and nutrient models are now at a production level release.  We no longer support the ArcGIS equivalent of these models.

* The sediment model has had its outputs simplified with major changes including the removal of the 'pixel mean' outputs, a direct output of the pixel level export and retention maps, and a single output shapefile whose attribute table contains aggregations of sediment output values.  Additionally all inputs to the sediment biophysical table including p, c, and retention coefficients are now expressed as a proportion between 0 and 1; the ArcGIS model had previously required those inputs were integer values between 0 and 1000.  See the "Interpreting Results" section of sediment model for full details on the outputs.

* The nutrient model has had a similar overhaul to the sediment model including a simplified output structure with many key outputs contained in the attribute table of the shapefile.  Retention coefficients are also expressed in proportions between 0 and 1.  See the "Interpreting Results" section of nutrient model for full details on the outputs.

* Fixed a bug in Habitat Risk Assessment where the HRA module would incorrectly error if a criteria with a 0 score (meant to be removed from the assessment) had a 0 data quality or weight.

* Fixed a bug in Habitat Risk Assessment where the average E/C/Risk values across the given subregion were evaluating to negative numbers.

* Fixed a bug in Overlap Analysis where Human Use Hubs would error if run without inter-activity weighting, and Intra-Activity weighting would error if run without Human Use Hubs.

* The runtime performance of the hydropower water yield model has been improved.

* Released InVEST's implementation of the D-infinity flow algorithm in a tool called RouteDEM available from the start menu.

* Unstable version of blue carbon available.

* Unstable version of scenario generator available.

* Numerous other minor bug fixes and performance enhacnements.



2.6.0 (2013-12-16)
------------------
The 2.6.0 release of InVEST removes most of the old InVEST models from the Arc toolbox in favor of the new InVEST standalone models.  While we have been developing standalone equivalents for the InVEST Arc models since version 2.3.0, this is the first release in which we removed support for the deprecated ArcGIS versions after an internal review of correctness, performance, and stability on the standalones.  Additionally, this is one of the last milestones before the InVEST 3.0.0 release later next year which will transition InVEST models away from strict ArcGIS dependence to a standalone form.

Specifically, support for the following models have been moved from the ArcGIS toolbox to their Windows based standalones: (1) hydropower/water yield, (2) finfish aquaculture, (3) coastal protection tier 0/coastal vulnerability, (4) wave energy, (5) carbon, (6) habitat quality/biodiversity, (7) pollination, (8) timber, and (9) overlap analysis.  Additionally, documentation references to ArcGIS for those models have been replaced with instructions for launching standalone InVEST models from the Windows start menu.

This release also addresses minor bugs, documentation updates, performance tweaks, and new functionality to the toolset, including:

*  A Google doc to provide guidance for scripting the InVEST standalone models: https://docs.google.com/document/d/158WKiSHQ3dBX9C3Kc99HUBic0nzZ3MqW3CmwQgvAqGo/edit?usp=sharing

* Fixed a bug in the sample data that defined Kc as a number between 0 and 1000 instead of a number between 0 and 1.

* Link to report an issue now takes user to the online forums rather than an email address.

* Changed InVEST Sediment model standalone so that retention values are now between 0 and 1 instead of 0 and 100.

* Fixed a bug in Biodiversity where if no suffix were entered output filenames would have a trailing underscore (_) behind them.

* Added documentation to the water purification/nutrient retention model documentation about the standalone outputs since they differ from the ArcGIS version of the model.

* Fixed an issue where the model would try to move the logfile to the workspace after the model run was complete and Windows would erroneously report that the move failed.

* Removed the separation between marine and freshwater terrestrial models in the user's guide.  Now just a list of models.

* Changed the name of InVEST "Biodiversity" model to "Habitat Quality" in the module names, start menu, user's guide, and sample data folders.

* Minor bug fixes, performance enhancements, and better error reporting in the internal infrastructure.

* HRA risk in the unstable standalone is calculated differently from the last release. If there is no spatial overlap within a cell, there is automatically a risk of 0. This also applies to the E and C intermediate files for a given pairing. If there is no spatial overlap, E and C will be 0 where there is only habitat. However, we still create a recovery potential raster which has habitat- specific risk values, even without spatial overlap of a stressor. HRA shapefile outputs for high, medium, low risk areas are now calculated using a user-defined maximum number of overlapping stressors, rather than all potential stressors. In the HTML subregion averaged output, we now attribute what portion of risk to a habitat comes from each habitat-stressor pairing. Any pairings which don't overlap will have an automatic risk of 0.

* Major changes to Water Yield : Reservoir Hydropower Production. Changes include an alternative equation for calculating Actual Evapotranspiration (AET) for non-vegetated land cover types including wetlands. This allows for a more accurate representation of processes on land covers such as urban, water, wetlands, where root depth values aren't applicable. To differentiate between the two equations a column 'LULC_veg' has been added to the Biophysical table in Hydropower/input/biophysical_table.csv. In this column a 1 indicates vegetated and 0 indicates non-vegetated.

* The output structure and outputs have also change in Water Yield : Reservoir Hydropower Production. There is now a folder 'output' that contains all output files including a sub directory 'per_pixel' which has three pixel raster outputs. The subwatershed results are only calculated for the water yield portion and those results can be found as a shapefile, 'subwatershed_results.shp', and CSV file, 'subwatershed_results.csv'. The watershed results can be found in similar files: watershed_results.shp and watershed_results.csv. These two files for the watershed outputs will aggregate the Scarcity and Valuation results as well.

* The evapotranspiration coefficients for crops, Kc, has been changed to a decimal input value in the biophysical table. These values used to be multiplied by 1000 so that they were in integer format, that pre processing step is no longer necessary.

* Changing support from richsharp@stanford.edu to the user support forums at http://ncp-yamato.stanford.edu/natcapforums.

2.5.6 (2013-09-06)
------------------
The 2.5.6 release of InVEST that addresses minor bugs, performance
tweaks, and new functionality of the InVEST standalone models.
Including:

* Change the changed the Carbon biophysical table to use code field
  name from LULC to lucode so it is consistent with the InVEST water
  yield biophysical table.

* Added Monte Carlo uncertainty analysis and documentation to finfish
  aquaculture model.

* Replaced sample data in overlap analysis that was causing the model
  to crash.

* Updates to the overlap analysis user's guide.

* Added preprocessing toolkit available under
  C:\{InVEST install directory}\utils

* Biodiversity Model now exits gracefully if a threat raster is not
  found in the input folder.

* Wind Energy now uses linear (bilinear because its over 2D space?)
  interpolation.

* Wind Energy has been refactored to current API.

* Potential Evapotranspiration input has been properly named to
  Reference Evapotranspiration.

* PET_mn for Water Yield is now Ref Evapotranspiration times Kc
  (evapotranspiration coefficient).

* The soil depth field has been renamed 'depth to root restricting
  layer' in both the hydropower and nutrient retention models.

* ETK column in biophysical table for Water Yield is now Kc.

* Added help text to Timber model.

* Changed the behavior of nutrient retention to return nodata values
  when the mean runoff index is zero.

* Fixed an issue where the hydropower model didn't use the suffix
  inputs.

* Fixed a bug in Biodiversity that did not allow for numerals in the
  threat names and rasters.

* Updated routing algorithm to use a modern algorithm for plateau
  direction resolution.

* Fixed an issue in HRA where individual risk pixels weren't being
  calculated correctly.

* HRA will now properly detect in the preprocessed CSVs when criteria
  or entire habitat-stressor pairs are not desired within an
  assessment.

* Added an infrastructure feature so that temporary files are created
  in the user's workspace rather than at the system level
  folder.  This lets users work in a secondary workspace on a USB
  attached hard drive and use the space of that drive, rather than the
  primary operating system drive.

2.5.5 (2013-08-06)
------------------
The 2.5.5 release of InVEST that addresses minor bugs, performance
tweaks, and new functionality of the InVEST standalone models.  Including:

 * Production level release of the 3.0 Coastal Vulnerability model.
    - This upgrades the InVEST 2.5.4 version of the beta standalone CV
      to a full release with full users guide.  This version of the
      CV model should be used in all cases over its ArcGIS equivalent.

 * Production level release of the Habitat Risk Assessment model.
    - This release upgrades the InVEST 2.5.4 beta version of the
      standalone habitat risk assessment model. It should be used in
      all cases over its ArcGIS equivalent.

 * Uncertainty analysis in Carbon model (beta)
    - Added functionality to assess uncertainty in sequestration and
      emissions given known uncertainty in carbon pool stocks.  Users
      can now specify standard  deviations of carbon pools with
      normal distributions as well as desired uncertainty levels.
      New outputs include masks for regions which both sequester and
      emit carbon with a high probability of confidence.  Please see
      the "Uncertainty Analysis" section of the carbon user's guide
      chapter for more information.

 * REDD+ Scenario Analysis in Carbon model (beta)
    - Additional functionality to assist users evaluating REDD
      and REDD+ scenarios in the carbon model.  The uncertainty analysis
      functionality can also be used with these scenarios.
      Please see the "REDD Scenario Analysis" section of the
      carbon user's guide chapter for more information.

 * Uncertainty analysis in Finfish Aquaculture model (beta)
    - Additionally functionality to account for uncertainty in
      alpha and beta growth parameters as well as histogram
      plots showing the distribution of harvest weights and
      net present value.   Uncertainty analysis is performed
      through Monte Carlo runs that normally sample the
      growth parameters.

 * Streamlined Nutrient Retention model functionality
    - The nutrient retention module no longer requires users to explicitly
      run the water yield model.  The model now seamlessly runs water yield
      during execution.

 * Beta release of the recreation model
    - The recreation is available for beta use with limited documentation.

 * Full release of the wind energy model
    - Removing the 'beta' designation on the wind energy model.


Known Issues:

 * Flow routing in the standalone sediment and nutrient models has a
   bug that prevents routing in some (not all) landscapes.  This bug is
   related to resolving d-infinity flow directions across flat areas.
   We are implementing the solution in Garbrecht and Martx (1997).
   In the meanwhile the sediment and nutrient models are still marked
   as beta until this issue is resolved.

2.5.4 (2013-06-07)
------------------
This is a minor release of InVEST that addresses numerous minor bugs and performance tweaks in the InVEST 3.0 models.  Including:

 * Refactor of Wave Energy Model:
    - Combining the Biophysical and Valuation modules into one.
    - Adding new data for the North Sea and Australia
    - Fixed a bug where elevation values that were equal to or greater than zero
      were being used in calculations.
    - Fixed memory issues when dealing with large datasets.
    - Updated core functions to remove any use of depracated functions

 * Performance updates to the carbon model.

 * Nodata masking fix for rarity raster in Biodiversity Model.
    - When computing rarity from a base landuse raster and current or future
      landuse raster, the intersection of the two was not being properly taken.

 * Fixes to the flow routing algorithms in the sediment and nutrient
   retention models in cases where stream layers were burned in by ArcGIS
   hydro tools.  In those cases streams were at the same elevation and caused
   routing issues.

 * Fixed an issue that affected several InVEST models that occured
   when watershed polygons were too small to cover a pixel.  Excessively
   small watersheds are now handled correctly

 * Arc model deprecation.  We are deprecating the following ArcGIS versions
   of our InVEST models in the sense we recommend ALL users use the InVEST
   standalones over the ArcGIS versions, and the existing ArcGIS versions
   of these models will be removed entirely in the next release.

        * Timber
        * Carbon
        * Pollination
        * Biodiversity
        * Finfish Aquaculture

Known Issues:

 * Flow routing in the standalone sediment and nutrient models has a
   bug that prevents routing in several landscapes.  We're not
   certain of the nature of the bug at the moment, but we will fix by
   the next release.  Thus, sediment and nutrient models are marked
   as (beta) since in some cases the DEM routes correctly.

2.5.3 (2013-03-21)
------------------
This is a minor release of InVEST that fixes an issue with the HRA model that caused ArcGIS versions of the model to fail when calculating habitat maps for risk hotspots. This upgrade is strongly recommended for users of InVEST 2.5.1 or 2.5.2.

2.5.2 (2013-03-17)
------------------
This is a minor release of InVEST that fixes an issue with the HRA sample data that caused ArcGIS versions of the model to fail on the training data.  There is no need to upgrade for most users unless you are doing InVEST training.

2.5.1 (2013-03-12)
------------------
This is a minor release of InVEST that does not add any new models, but
does add additional functionality, stability, and increased performance to
one of the InVEST 3.0 standalones:

  - Pollination 3.0 Beta:
        - Fixed a bug where Windows users of InVEST could run the model, but
          most raster outputs were filled with nodata values.

Additionally, this minor release fixes a bug in the InVEST user interface where
collapsible containers became entirely non-interactive.

2.5.0 (2013-03-08)
------------------
This a major release of InVEST that includes new standalone versions (ArcGIS
is not required) our models as well as additional functionality, stability,
and increased performance to many of the existing models.  This release is
timed to support our group's annual training event at Stanford University.
We expect to release InVEST 2.5.1 a couple of weeks after to address any
software issues that arise during the training.  See the release notes
below for details of the release, and please contact richsharp@stanford.edu
for any issues relating to software:

  - *new* Sediment 3.0 Beta:
      - This is a standalone model that executes an order of magnitude faster
        than the original ArcGIS model, but may have memory issues with
	larger datasets. This fix is scheduled for the 2.5.1 release of InVEST.
      - Uses a d-infinity flow algorithm (ArcGIS version uses D8).
      - Includes a more accurate LS factor.
      - Outputs are now summarized by polygon rather than rasterized polygons.
        Users can view results directly as a table rather than sampling a
        GIS raster.
  - *new* Nutrient 3.0 Beta:
      - This is a standalone model that executes an order of magnitude faster
        than the original ArcGIS model, but may have memory issues with
	larger datasets. This fix is scheduled for the 2.5.1 release of InVEST.
      - Uses a d-infinity flow algorithm (ArcGIS version uses D8).
      - Includes a more accurate LS factor.
      - Outputs are now summarized by polygon rather than rasterized polygons.
        Users can view results directly as a table rather than sampling a
        GIS raster.
  - *new* Wind Energy:
      - A new offshore wind energy model.  This is a standalone-only model
        available under the windows start menu.
  - *new* Recreation Alpha:
      - This is a working demo of our soon to be released future land and near
        shore recreation model.  The model itself is incomplete and should only
        be used as a demo or by NatCap partners that know what they're doing.
  - *new* Habitat Risk Assessment 3.0 Alpha:
      - This is a working demo of our soon to be released 3.0 version of habitat
        risk assessment.  The model itself is incomplete and should only
    	be used as a demo or by NatCap partners that know what they're doing.
    	Users that need to use the habitat risk assessment should use the
        ArcGIS version of this model.

  - Improvements to the InVEST 2.x ArcGIS-based toolset:
      - Bug fixes to the ArcGIS based Coastal Protection toolset.

  - Removed support for the ArcGIS invest_VERSION.mxd map.  We expect to
    transition the InVEST toolset exclusive standalone tools in a few months.  In
    preparation of this we are starting to deprecate parts of our old ArcGIS
    toolset including this ArcMap document.  The InVEST ArcToolbox is still
    available in C:\InVEST_2_5_0\invest_250.tbx.

  - Known issues:

    - The InVEST 3.0 standalones generate open source GeoTiffs as
      outputs rather than the proprietary ESRI Grid format.  ArcGIS 9.3.1
      occasionally displays these rasters incorrectly.  We have found
      that these layers can be visualized in ArcGIS 9.3.1 by following
      convoluted steps: Right Click on the layer and select Properties; click on
      the Symbology tab; select Stretch, agree to calculate a histogram (this will
      create an .aux file that Arc can use for visualization), click "Ok", remove
      the raster from the layer list, then add it back. As an alternative, we
      suggest using an open source GIS Desktop Tool like Quantum GIS or ArcGIS
      version 10.0 or greater.

   - The InVEST 3.0 carbon model will generate inaccurate sequestration results
     if the extents of the current and future maps don't align.  This will be
     fixed in InVEST 2.5.1; in the meanwhile a workaround is to clip both LULCs
     so they have identical overlaps.

   - A user reported an unstable run of InVEST 3.0 water yield.  We are not
     certain what is causing the issue, but we do have a fix that will go out
     in InVEST 2.5.1.

   - At the moment the InVEST standalones do not run on Windows XP.  This appears
     to be related to an incompatibility between Windows XP and GDAL, the an open
     source gis library we use to create and read GIS data.  At the moment we are
     uncertain if we will be able to fix this bug in future releases, but will
     pass along more information in the future.

2.4.5 (2013-02-01)
------------------
This is a minor release of InVEST that does not add any new models, but
does add additional functionality, stability, and increased performance to
many of the InVEST 3.0 standalones:

  - Pollination 3.0 Beta:
      - Greatly improved memory efficiency over previous versions of this model.
      - 3.0 Beta Pollination Biophysical and Valuation have been merged into a
        single tool, run through a unified user interface.
      - Slightly improved runtime through the use of newer core InVEST GIS libraries.
      - Optional ability to weight different species individually.  This feature
        adds a column to the Guilds table that allows the user to specify a
        relative weight for each species, which will be used before combining all
        species supply rasters.
      - Optional ability to aggregate pollinator abundances at specific points
        provided by an optional points shapefile input.
      - Bugfix: non-agricultural pixels are set to a value of 0.0 to indicate no
        value on the farm value output raster.
      - Bugfix: sup_val_<beename>_<scenario>.tif rasters are now saved to the
        intermediate folder inside the user's workspace instead of the output
        folder.
  - Carbon Biophysical 3.0 Beta:
        * Tweaked the user interface to require the user to
          provide a future LULC raster when the 'Calculate Sequestration' checkbox
          is checked.
        * Fixed a bug that restricted naming of harvest layers.  Harvest layers are
          now selected simply by taking the first available layer.
  - Better memory efficiency in hydropower model.
  - Better support for unicode filepaths in all 3.0 Beta user interfaces.
  - Improved state saving and retrieval when loading up previous-run parameters
    in all 3.0 Beta user interfaces.
  - All 3.0 Beta tools now report elapsed time on completion of a model.
  - All 3.0 Beta tools now provide disk space usage reports on completion of a
    model.
  - All 3.0 Beta tools now report arguments at the top of each logfile.
  - Biodiversity 3.0 Beta: The half-saturation constant is now allowed to be a
    positive floating-point number.
  - Timber 3.0 Beta: Validation has been added to the user interface for this
    tool for all tabular and shapefile inputs.
  - Fixed some typos in Equation 1 in the Finfish Aquaculture user's guide.
  - Fixed a bug where start menu items were not getting deleted during an InVEST
    uninstall.
  - Added a feature so that if the user selects to download datasets but the
    datasets don't successfully download the installation alerts the user and
    continues normally.
  - Fixed a typo with tau in aquaculture guide, originally said 0.8, really 0.08.

  - Improvements to the InVEST 2.x ArcGIS-based toolset:
      - Minor bugfix to Coastal Vulnerability, where an internal unit of
        measurements was off by a couple digits in the Fetch Calculator.
      - Minor fixes to various helper tools used in InVEST 2.x models.
      - Outputs for Hargreaves are now saved as geoTIFFs.
      - Thornwaite allows more flexible entering of hours of sunlight.

2.4.4 (2012-10-24)
------------------
- Fixes memory errors experienced by some users in the Carbon Valuation 3.0 Beta model.
- Minor improvements to logging in the InVEST User Interface
- Fixes an issue importing packages for some officially-unreleased InVEST models.

2.4.3 (2012-10-19)
------------------
- Fixed a minor issue with hydropower output vaulation rasters whose statistics were not pre-calculated.  This would cause the range in ArcGIS to show ther rasters at -3e38 to 3e38.
- The InVEST installer now saves a log of the installation process to InVEST_<version>\install_log.txt
- Fixed an issue with Carbon 3.0 where carbon output values were incorrectly calculated.
- Added a feature to Carbon 3.0 were total carbon stored and sequestered is output as part of the running log.
- Fixed an issue in Carbon 3.0 that would occur when users had text representations of floating point numbers in the carbon pool dbf input file.
- Added a feature to all InVEST 3.0 models to list disk usage before and after each run and in most cases report a low free space error if relevant.

2.4.2 (2012-10-15)
------------------
- Fixed an issue with the ArcMap document where the paths to default data were not saved as relative paths.  This caused the default data in the document to not be found by ArcGIS.
- Introduced some more memory-efficient processing for Biodiversity 3.0 Beta.  This fixes an out-of-memory issue encountered by some users when using very large raster datasets as inputs.

2.4.1 (2012-10-08)
------------------
- Fixed a compatibility issue with ArcGIS 9.3 where the ArcMap and ArcToolbox were unable to be opened by Arc 9.3.

2.4.0 (2012-10-05)
------------------
Changes in InVEST 2.4.0

General:

This is a major release which releases two additional beta versions of the
InVEST models in the InVEST 3.0 framework.  Additionally, this release
introduces start menu shortcuts for all available InVEST 3.0 beta models.
Existing InVEST 2.x models can still be found in the included Arc toolbox.

Existing InVEST models migrated to the 3.0 framework in this release
include:

- Biodiversity 3.0 Beta
    - Minor bug fixes and usability enhancements
    - Runtime decreased by a factor of 210
- Overlap Analysis 3.0 Beta
    - In most cases runtime decreased by at least a factor of 15
    - Minor bug fixes and usability enhancements
    - Split into two separate tools:
        * Overlap Analysis outputs rasters with individually-weighted pixels
        * Overlap Analysis: Management Zones produces a shapefile output.
    - Updated table format for input activity CSVs
    - Removed the "grid the seascape" step

Updates to ArcGIS models:

- Coastal vulnerability
    - Removed the "structures" option
    - Minor bug fixes and usability enhancements
- Coastal protection (erosion protection)
    - Incorporated economic valuation option
    - Minor bug fixes and usability enhancements

Additionally there are a handful of minor fixes and feature
enhancements:

- InVEST 3.0 Beta standalones (identified by a new InVEST icon) may be run
  from the Start Menu (on windows navigate to
  Start Menu -> All Programs -> InVEST 2.4.0
- Bug fixes for the calculation of raster statistics.
- InVEST 3.0 wave energy no longer requires an AOI for global runs, but
  encounters memory issues on machines with less than 4GB of RAM.  This
  is a known issue that will be fixed in a minor release.
- Minor fixes to several chapters in the user's guide.
- Minor bug fix to the 3.0 Carbon model: harvest maps are no longer required
  inputs.
- Other minor bug fixes and runtime performance tweaks in the 3.0 framework.
- Improved installer allows users to remove InVEST from the Windows Add/Remove
  programs menu.
- Fixed a visualization bug with wave energy where output rasters did not have the min/max/stdev calculations on them.  This made the default visualization in arc be a gray blob.

2.3.0 (2012-08-02)
------------------
Changes in InVEST 2.3.0

General:

This is a major release which releases several beta versions of the
InVEST models in the InVEST 3.0 framework.  These models run as
standalones, but a GIS platform is needed to edit and view the data
inputs and outputs.  Until InVEST 3.0 is released the original ArcGIS
based versions of these tools will remain the release.

Existing InVEST models migrated to the 3.0 framework in this release
include:

- Reservoir Hydropower Production 3.0 beta
    - Minor bug fixes.
- Finfish Aquaculture
    - Minor bug fixes and usability enhancements.
- Wave Energy 3.0 beta
    - Runtimes for non-global runs decreased by a factor of 7
    - Minor bugs in interpolation that exist in the 2.x model is fixed in
      3.0 beta.
- Crop Pollination 3.0 beta
    - Runtimes decreased by a factor of over 10,000

This release also includes the new models which only exist in the 3.0
framework:

- Marine Water Quality 3.0 alpha with a preliminary  user's guide.

InVEST models in the 3.0 framework from previous releases that now
have a standalone executable include:

- Managed Timber Production Model
- Carbon Storage and Sequestration

Additionally there are a handful of other minor fixes and feature
enhancements since the previous release:

- Minor bug fix to 2.x sedimentation model that now correctly
  calculates slope exponentials.
- Minor fixes to several chapters in the user's guide.
- The 3.0 version of the Carbon model now can value the price of carbon
  in metric tons of C or CO2.
- Other minor bug fixes and runtime performance tweaks in the 3.0 framework.

2.2.2 (2012-03-03)
------------------
Changes in InVEST 2.2.2

General:

This is a minor release which fixes the following defects:

-Fixed an issue with sediment retention model where large watersheds
 allowed loading per cell was incorrectly rounded to integer values.

-Fixed bug where changing the threshold didn't affect the retention output
 because function was incorrectly rounded to integer values.

-Added total water yield in meters cubed to to output table by watershed.

-Fixed bug where smaller than default (2000) resolutions threw an error about
 not being able to find the field in "unitynew".  With non-default resolution,
 "unitynew" was created without an attribute table, so one was created by
 force.

-Removed mention of beta state and ecoinformatics from header of software
 license.

-Modified overlap analysis toolbox so it reports an error directly in the
 toolbox if the workspace name is too long.

2.2.1 (2012-01-26)
------------------
Changes in InVEST 2.2.1

General:

This is a minor release which fixes the following defects:

-A variety of miscellaneous bugs were fixed that were causing crashes of the Coastal Protection model in Arc 9.3.
-Fixed an issue in the Pollination model that was looking for an InVEST1005 directory.
-The InVEST "models only" release had an entry for the InVEST 3.0 Beta tools, but was missing the underlying runtime.  This has been added to the models only 2.2.1 release at the cost of a larger installer.
-The default InVEST ArcMap document wouldn't open in ArcGIS 9.3.  It can now be opened by Arc 9.3 and above.
-Minor updates to the Coastal Protection user's guide.

2.2.0 (2011-12-22)
------------------
In this release we include updates to the habitat risk assessment
model, updates to Coastal Vulnerability Tier 0 (previously named
Coastal Protection), and a new tier 1 Coastal Vulnerability tool.
Additionally, we are releasing a beta version of our 3.0 platform that
includes the terrestrial timber and carbon models.

See the "Marine Models" and "InVEST 3.0 Beta" sections below for more details.

**Marine Models**

1. Marine Python Extension Check

   This tool has been updated to include extension requirements for the new
   Coastal Protection T1 model.  It also reflects changes to the Habitat Risk
   Assessment and Coastal Protection T0 models, as they no longer require the
   PythonWin extension.

2. Habitat Risk Assessment (HRA)

   This model has been updated and is now part of three-step toolset.  The
   first step is a new Ratings Survey Tool which eliminates the need for
   Microsoft Excel when users are providing habitat-stressor ratings.  This
   Survey Tool now allows users to up- and down-weight the importance of
   various criteria.  For step 2, a copy of the Grid the Seascape tool has been
   placed in the HRA toolset.  In the last step, users will run the HRA model
   which includes the following updates:

   - New habitat outputs classifying risk as low, medium, and high
   - Model run status updates (% complete) in the message window
   - Improved habitat risk plots embedded in the output HTML

3. Coastal Protection

   This module is now split into sub-models, each with two parts.  The first
   sub-model is Coastal Vulnerability (Tier 0) and the new addition is Coastal
   Protection (Tier 1).

   Coastal Vulnerability (T0)
   Step 1) Fetch Calculator - there are no updates to this tool.
   Step 2) Vulnerability Index

   - Wave Exposure: In this version of the model, we define wave exposure for
     sites facing the open ocean as the maximum of the weighted average of
     wave's power coming from the ocean or generated by local winds.  We
     weight wave power coming from each of the 16 equiangular sector by the
     percent of time that waves occur in that sector, and based on whether or
     not fetch in that sector exceeds 20km.  For sites that are sheltered, wave
     exposure is the average of wave power generated by the local storm winds
     weighted by the percent occurrence of those winds in each sector.  This
     new method takes into account the seasonality of wind and wave patterns
     (storm waves generally come from a preferential direction), and helps
     identify regions that are not exposed to powerful waves although they are
     open to the ocean (e.g. the leeside of islands).

   - Natural Habitats: The ranking is now computed using the rank of all
     natural habitats present in front of a segment, and we weight the lowest
     ranking habitat 50% more than all other habitats.  Also, rankings and
     protective distance information are to be provided by CSV file instead of
     Excel.  With this new method, shoreline segments that have more habitats
     than others will have a lower risk of inundation and/or erosion during
     storms.

   - Structures: The model has been updated to now incorporate the presence of
     structures by decreasing the ranking of shoreline segments that adjoin
     structures.

   Coastal Protection (T1) - This is a new model which plots the amount of
   sandy beach erosion or consolidated bed scour that backshore regions
   experience in the presence or absence of natural habitats.  It is composed
   of two steps: a Profile Generator and Nearshore Waves and Erosion.  It is
   recommended to run the Profile Generator before the Nearshore Waves and
   Erosion model.

   Step 1) Profile Generator:  This tool helps the user generate a 1-dimensional
   bathymetric and topographic profile perpendicular to the shoreline at the
   user-defined location.  This model provides plenty of guidance for building
   backshore profiles for beaches, marshes and mangroves.  It will help users
   modify bathymetry profiles that they already have, or can generate profiles
   for sandy beaches if the user has not bathymetric data.  Also, the model
   estimates and maps the location of natural habitats present in front of the
   region of interest.  Finally, it provides sample wave and wind data that
   can be later used in the Nearshore Waves and Erosion model, based on
   computed fetch values and default Wave Watch III data.

   Step 2) Nearshore Waves and Erosion: This model estimates profiles of beach
   erosion or values of rates of consolidated bed scour at a site as a function
   of the type of habitats present in the area of interest.  The model takes
   into account the protective effects of vegetation, coral and oyster reefs,
   and sand dunes.  It also shows the difference of protection provided when
   those habitats are present, degraded, or gone.

4. Aesthetic Quality

   This model no longer requires users to provide a projection for Overlap
   Analysis.  Instead, it uses the projection from the user-specified Area of
   Interest (AOI) polygon.  Additionally, the population estimates for this
   model have been fixed.

**InVEST 3.0 Beta**

The 2.2.0 release includes a preliminary version of our InVEST 3.0 beta
platform.  It is included as a toolset named "InVEST 3.0 Beta" in the
InVEST220.tbx.  It is currently only supported with ArcGIS 10.  To launch
an InVEST 3.0 beta tool, double click on the desired tool in the InVEST 3.0
toolset then click "Ok" on the Arc toolbox screen that opens. The InVEST 3.0
tool panel has inputs very similar to the InVEST 2.2.0 versions of the tools
with the following modifications:

InVEST 3.0 Carbon:
  * Fixes a minor bug in the 2.2 version that ignored floating point values
    in carbon pool inputs.
  * Separation of carbon model into a biophysical and valuation model.
  * Calculates carbon storage and sequestration at the minimum resolution of
    the input maps.
  * Runtime efficiency improved by an order of magnitude.
  * User interface streamlined including dynamic activation of inputs based
    on user preference, direct link to documentation, and recall of inputs
    based on user's previous run.

InVEST 3.0 Timber:
  * User interface streamlined including dynamic activation of inputs based
    on user preference, direct link to documentation, and recall of inputs
    based on user's previous run.


2.1.1 (2011-10-17)
------------------
Changes in InVEST 2.1.1

General:

This is a minor release which fixes the following defects:

-A truncation error was fixed on nutrient retention and sedimentation model that involved division by the number of cells in a watershed.  Now correctly calculates floating point division.
-Minor typos were fixed across the user's guide.

2.1 Beta (2011-05-11)
---------------------
Updates to InVEST Beta

InVEST 2.1 . Beta

Changes in InVEST 2.1

General:

1.	InVEST versioning
We have altered our versioning scheme.  Integer changes will reflect major changes (e.g. the addition of marine models warranted moving from 1.x to 2.0).  An increment in the digit after the primary decimal indicates major new features (e.g the addition of a new model) or major revisions.  For example, this release is numbered InVEST 2.1 because two new models are included).  We will add another decimal to reflect minor feature revisions or bug fixes.  For example, InVEST 2.1.1 will likely be out soon as we are continually working to improve our tool.
2.	HTML guide
With this release, we have migrated the entire InVEST users. guide to an HTML format.  The HTML version will output a pdf version for use off-line, printing, etc.


**MARINE MODELS**

1.Marine Python Extension Check

-This tool has been updated to allow users to select the marine models they intend to run.  Based on this selection, it will provide a summary of which Python and ArcGIS extensions are necessary and if the Python extensions have been successfully installed on the user.s machine.

2.Grid the Seascape (GS)

-This tool has been created to allow marine model users to generate an seascape analysis grid within a specified area of interest (AOI).

-It only requires an AOI and cell size (in meters) as inputs, and produces a polygon grid which can be used as inputs for the Habitat Risk Assessment and Overlap Analysis models.

3. Coastal Protection

- This is now a two-part model for assessing Coastal Vulnerability.  The first part is a tool for calculating fetch and the second maps the value of a Vulnerability Index, which differentiates areas with relatively high or low exposure to erosion and inundation during storms.

- The model has been updated to now incorporate coastal relief and the protective influence of up to eight natural habitat input layers.

- A global Wave Watch 3 dataset is also provided to allow users to quickly generate rankings for wind and wave exposure worldwide.

4. Habitat Risk Assessment (HRA)

This new model allows users to assess the risk posed to coastal and marine habitats by human activities and the potential consequences of exposure for the delivery of ecosystem services and biodiversity.  The HRA model is suited to screening the risk of current and future human activities in order to prioritize management strategies that best mitigate risk.

5. Overlap Analysis

This new model maps current human uses in and around the seascape and summarizes the relative importance of various regions for particular activities.  The model was designed to produce maps that can be used to identify marine and coastal areas that are most important for human use, in particular recreation and fisheries, but also other activities.

**FRESHWATER MODELS**

All Freshwater models now support ArcMap 10.


Sample data:

1. Bug fix for error in Water_Tables.mdb Biophysical table where many field values were shifted over one column relative to the correct field name.

2. Bug fix for incorrect units in erosivity layer.


Hydropower:

1.In Water Yield, new output tables have been added containing mean biophysical outputs (precipitation, actual and potential evapotranspiration, water yield)  for each watershed and sub-watershed.


Water Purification:

1. The Water Purification Threshold table now allows users to specify separate thresholds for nitrogen and phosphorus.   Field names thresh_n and thresh_p replace the old ann_load.

2. The Nutrient Retention output tables nutrient_watershed.dbf and nutrient_subwatershed.dbf now include a column for nutrient retention per watershed/sub-watershed.

3. In Nutrient Retention, some output file names have changed.

4. The user's guide has been updated to explain more accurately the inclusion of thresholds in the biophysical service estimates.


Sedimentation:

1. The Soil Loss output tables sediment_watershed.dbf and sediment_subwatershed.dbf now include a column for sediment retention per watershed/sub-watershed.

2. In Soil Loss, some output file names have changed.

3. The default input value for Slope Threshold is now 75.

4. The user's guide has been updated to explain more accurately the inclusion of thresholds in the biophysical service estimates.

5. Valuation: Bug fix where the present value was not being applied correctly.





2.0 Beta (2011-02-14)
---------------------
Changes in InVEST 2.0

InVEST 1.005 is a minor release with the following modification:

1. Aesthetic Quality

    This new model allows users to determine the locations from which new nearshore or offshore features can be seen.  It generates viewshed maps that can be used to identify the visual footprint of new offshore development.


2. Coastal Vulnerability

    This new model produces maps of coastal human populations and a coastal exposure to erosion and inundation index map.  These outputs can be used to understand the relative contributions of different variables to coastal exposure and to highlight the protective services offered by natural habitats.


3. Aquaculture

    This new model is used to evaluate how human activities (e.g., addition or removal of farms, changes in harvest management practices) and climate change (e.g., change in sea surface temperature) may affect the production and economic value of aquacultured Atlantic salmon.


4. Wave Energy

    This new model provides spatially explicit information, showing potential areas for siting Wave Energy conversion (WEC) facilities with the greatest energy production and value.  This site- and device-specific information for the WEC facilities can then be used to identify and quantify potential trade-offs that may arise when siting WEC facilities.


5. Avoided Reservoir Sedimentation

    - The name of this model has been changed to the Sediment Retention model.

    - We have added a water quality valuation model for sediment retention. The user now has the option to select avoided dredge cost analysis, avoided water treatment cost analysis or both.  The water quality valuation approach is the same as that used in the Water Purification: Nutrient Retention model.

    - The threshold information for allowed sediment loads (TMDL, dead volume, etc.) are now input in a stand alone table instead of being included in the valuation table. This adjusts the biophysical service output for any social allowance of pollution. Previously, the adjustment was only done in the valuation model.

    - The watersheds and sub-watershed layers are now input as shapefiles instead of rasters.

    - Final outputs are now aggregated to the sub-basin scale. The user must input a sub-basin shapefile. We provide the Hydro 1K dataset as a starting option. See users guide for changes to many file output names.

    - Users are strongly advised not to interpret pixel-scale outputs for hydrological understanding or decision-making of any kind. Pixel outputs should only be used for calibration/validation or model checking.


6. Hydropower Production

    - The watersheds and sub-watershed layers are now input as shapefiles instead of rasters.

    - Final outputs are now aggregated to the sub-basin scale. The user must input a sub-basin shapefile. We provide the Hydro 1K dataset as a starting option. See users guide for changes to many file output names.

    - Users are strongly advised not to interpret pixel-scale outputs for hydrological understanding or decision-making of any kind. Pixel outputs should only be used for calibration/validation or model checking.

    - The calibration constant for each watershed is now input in a stand-alone table instead of being included in the valuation table. This makes running the water scarcity model simpler.


7. Water Purification: Nutrient Retention

    - The threshold information for allowed pollutant levels (TMDL, etc.) are now input in a stand alone table instead of being included in the valuation table. This adjusts the biophysical service output for any social allowance of pollution. Previously, the adjustment was only done in the valuation model.

    - The watersheds and sub-watershed layers are now input as shapefiles instead of rasters.

    - Final outputs are now aggregated to the sub-basin scale. The user must input a sub-basin shapefile. We provide the Hydro 1K dataset as a starting option. See users guide for changes to many file output names.

    - Users are strongly advised not to interpret pixel-scale outputs for hydrological understanding or decision-making of any kind. Pixel outputs should only be used for calibration/validation or model checking.


8. Carbon Storage and Sequestration

    The model now outputs an aggregate sum of the carbon storage.


9. Habitat Quality and Rarity

    This model had an error while running ReclassByACII if the land cover codes were not sorted alphabetically.  This has now been corrected and it sorts the reclass file before running the reclassification

    The model now outputs an aggregate sum of the habitat quality.

10. Pollination

    In this version, the pollination model accepts an additional parameter which indicated the proportion of a crops yield that is attributed to wild pollinators.<|MERGE_RESOLUTION|>--- conflicted
+++ resolved
@@ -31,11 +31,18 @@
   - General
 
 
-<<<<<<< HEAD
-..
-Unreleased Changes
-------------------
-  * Refactor of Habitat Quality that implements TaskGraph and the following:
+.. :changelog:
+Unreleased Changes (3.9)
+------------------------
+* General:
+  * Deprecating GDAL 2 and adding support for GDAL 3.
+  * Adding function in utils.py to handle InVEST coordindate transformations.
+  * Making InVEST compatible with Pygeoprocessing 2.0 by updating: 
+    * ``convolve_2d`` keyword ``ignore_nodata`` to ``ignore_nodata_and_edges``.
+    * ``get_raster_info`` / ``get_vector_info`` keyword ``projection`` to 
+      ``projection_wkt``.
+* Habitat Quality:
+    * Refactor of Habitat Quality that implements TaskGraph
     * Threat files are now indicated in the Threat Table csv input under 
     required columns: ``BASE_PATH``, ``CUR_PATH``, ``FUT_PATH``. 
     * Threat and Sensitivity column names are now case-insensitive.
@@ -52,18 +59,7 @@
     than 1 to 1.
     * Fixing bug that was setting Threat raster values to 1 even if they were 
     floats between 0 and 1.
-=======
-.. :changelog:
-Unreleased Changes (3.9)
-------------------------
-* General:
-  * Deprecating GDAL 2 and adding support for GDAL 3.
-  * Adding function in utils.py to handle InVEST coordindate transformations.
-  * Making InVEST compatible with Pygeoprocessing 2.0 by updating: 
-    * ``convolve_2d`` keyword ``ignore_nodata`` to ``ignore_nodata_and_edges``.
-    * ``get_raster_info`` / ``get_vector_info`` keyword ``projection`` to 
-      ``projection_wkt``.
-
+    
 Unreleased Changes
 ------------------
 * Scenic Quality
@@ -102,7 +98,6 @@
 ------------------
 * InVEST's CSV encoding requirements are now described in the validation
   error message displayed when a CSV cannot be opened.
->>>>>>> d0705008
 
 3.8.1 (2020-05-08)
 ------------------
