--- conflicted
+++ resolved
@@ -70,13 +70,11 @@
       raster. ``nan`` pixels will now be propertly ignored before calculating
       mean depths along fetch rays.
       https://github.com/natcap/invest/issues/1528
-<<<<<<< HEAD
 * Seasonal Water Yield
     * Fixed an issue where the monthly quickflow values were being summed over
       a block area and not summed pixelwise. This caused the quickflow 
       output ``QF.tif`` to have malformed values.
       https://github.com/natcap/invest/issues/1541
-=======
 * SDR
     * Fixed an issue encountered in the sediment deposition function where
       rasters with more than 2^32 pixels would raise a cryptic error relating
@@ -88,7 +86,6 @@
       ``float`` or ``int`` types. If the inputs happened to be passed as
       a ``str`` this caused unintended side effects such as a concatenation
       error. (https://github.com/natcap/invest/issues/1498)
->>>>>>> 8139d2b6
 * Urban Nature Access
     * Fixed a ``NameError`` that occurred when running the model using
       search radii defined per population group with an exponential search
