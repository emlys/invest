--- conflicted
+++ resolved
@@ -2,11 +2,13 @@
 
 Unreleased Changes
 ------------------
-<<<<<<< HEAD
 * InVEST Coastal Blue Carbon model now writes out a net present value
   raster for the year of the current landcover, each transition year,
   and the final analysis year (if provided).
-=======
+* Correcting an issue with InVEST Coastal Blue Carbon where incorrect
+  configuration of a nodata value would result in ``-inf`` values in
+  output rasters.  Now, any values without a defined reclassification
+  rule that make it past validation will be written out as nodata.
 
 3.7.0 (2019-05-09)
 ------------------
@@ -17,7 +19,6 @@
   be reduced with multiprocessing. CV also supports avoided recomputation for
   successive runs in the same workspace, even if a different file suffix is used.
   Output vector files are in CSV and geopackage formats.
->>>>>>> d95b32cc
 * Model User Interface 'Report an Issue' link points to our new
   community.naturalcapitalproject.org
 * Correcting an issue with the Coastal Blue Carbon preprocessor where
