--- conflicted
+++ resolved
@@ -69,7 +69,12 @@
       of 0.5 indicate same abundance between baseline and current/future
       LULC; values 0.5 to 1 indicate less abundance in current/future LULC
       and therefore higher rarity.
-<<<<<<< HEAD
+* Scenic Quality
+    * Renamed the model title from
+      "Unobstructed Views: Scenic Quality Provision" to "Scenic Quality".
+* Visitation: Recreation and Tourism
+    * Renamed the Windows start menu shortcut from "Recreation" to
+      "Visitation: Recreation and Tourism".
 * Wind Energy
     * No model inputs or outputs are measured in "millions of" currency units
       any more. Specifically:
@@ -85,14 +90,6 @@
       it should be provided in currency units.
     * The NPV output, formerly ``npv_US_millions.tif``, is now ``npv.tif``.
       It is now in currency units, not millions of currency units.
-=======
-* Scenic Quality
-    * Renamed the model title from
-      "Unobstructed Views: Scenic Quality Provision" to "Scenic Quality".
-* Visitation: Recreation and Tourism
-    * Renamed the Windows start menu shortcut from "Recreation" to
-      "Visitation: Recreation and Tourism".
->>>>>>> 0eadc5bc
 
 3.9.2 (2021-10-29)
 ------------------
