.. :changelog:

Unreleased Changes
------------------
<<<<<<< HEAD
* Added error-handling in Urban Flood Risk Mitigation to tell users to
  "Check that the Soil Group raster does not contain values other than 
  (1, 2, 3, 4)" when a ``ValueError`` is raised from ``_lu_to_cn_op``.
* Fixed a bug in CLI logging where logfiles created by the CLI were 
=======
* Updated the ``Makefile`` to use the new git location of the InVEST User's
  Guide repository at https://github.com/natcap/invest.users-guide
* Fixed a bug in CLI logging where logfiles created by the CLI were
>>>>>>> 0452221b
  incompatible with the ``natcap.invest.datastack`` operation that
  allows the UI to load model arguments from logfiles.
* Automated tests are now configured to use Github Actions for 32- and 64-bit
  build targets for Python 3.6 and 3.7 on Windows.  We are still using
  AppVeyor for our binary builds for the time being.
* Makefile has been updated to fetch the version string from ``git`` rather
  than ``hg``.  A mercurial client is still needed in order to clone the
  InVEST User's Guide.

3.8.0 (2020-02-07)
------------------
* Created a sub-directory for the sample data in the installation directory.
* Fixed minor bug in HRA that was duplicating the ``results_suffix`` in some
  output filenames.
* Updated the DelineateIt UI to improve the language around what the model
  should do when it encounters invalid geometry.  The default is now
  that it should skip invalid geometry.
* Updating how threat rasters are handled in Habitat Quality to address a few
  related and common usability issues for the model.  First, threat
  rasters are now aligned to the LULC instead of the intersection of the whole
  stack.  This means that the model now handles threat inputs that do not all
  completely overlap the LULC (they must all still be in the same projection).
  Second, nodata values in threat rasters are converted to a threat value of 0.
  Any threat pixel values other than 0 or nodata are interpreted as a threat
  value of 1.
* Updating the ``psutil`` requirement to avoid a possible import issue when
  building binaries under WINE.  Any version of ``psutil`` should work
  except for ``5.6.0``.
* InVEST sample data was re-organized to simply have one folder per model.
  New datastacks were added for SDR, NDR, Seasonal Water Yield,
  Annual Water Yield, DelineateIt, and Coastal Vulnerability.
* Fixed an issue with NDR where the model was not properly checking for the
  bounds of the raster, which could in some cases lead to exceptions being
  printed to the command-line.  The model now correctly checks for these
  raster boundaries.
* Habitat Risk Assessment model supports points and lines -- in addition to
  previously supported polygons and rasters -- for habitats or stressors.
* Updated raster percentile algorithms in Scenic Quality and Wave Energy
  models to use a more efficient and reliable raster percentile function
  from pygeoprocessing.
* InVEST is now compatible with pygeoprocessing 1.9.1.
* All InVEST models now have an ``ARGS_SPEC`` object that contains metadata
  about the model and describes the model's arguments.  Validation has been
  reimplemented across all models to use these ``ARGS_SPEC`` objects.
* The results suffix key for the Wave Energy and Wind Energy models has been
  renamed ``results_suffix`` (was previously ``suffix``).  This is for
  consistency across InVEST models.
* Speed and memory optimization of raster processing in the Recreation model.
* Removed a constraint in Coastal Vulnerability so the AOI polygon no longer
  needs to intersect the continental shelf contour line. So the AOI can now be
  used exclusively to delineate the coastal area of interest.
* Improved how Coastal Vulnerability calculates local wind-driven waves.
  This requires a new bathymetry raster input and implements equation 10
  of the User Guide. Also minor updates to fields in intermediate outputs,
  notably a 'shore_id' field is now the unique ID for joining tables and
  FIDs are no longer used.
* Added a status message to the UI if a datastack file fails to load,
  instead of staying silent.
* Correcting an issue with repository fetching in the InVEST ``Makefile``.
  Managed repositories will now be fetched and updated to the expected revision
  even if the repository already exists.
* Fixed the duplicate ``results_suffix`` input in Wave Energy UI.
* Added a human-friendly message on NDR model ``KeyError``.
* Adding a check to Annual Water Yield to ensure that the ``LULC_veg`` column
  has correct values.
* Improved how Seasonal Water Yield handles nodata values when processing
  floating-point precipitation and quickflow rasters.
* Add SDR feature to model sediment deposition across the landscape.
* Fixed an issue that would cause an exception if SDR landcover map was masked
  out if the original landcover map had no-nodata value defined.
* Fixed an issue in the SDR model that could cause reported result vector
  values to not correspond with known input vectors if the input watershed
  vector was not an ESRI Shapefile.
* Fixed issue in Seasonal Water Yield model that would cause an unhandled
  exception when input rasters had areas of a valid DEM but nodata in other
  input layers that overlap that dem.
* Fixed an issue in the NDR model that would cause an exception if the critical
  length of a landcover field was set to 0.
* Implemented PEP518-compatible build system definition in the file
  ``pyproject.toml``.  This should make it easier to install ``natcap.invest``
  from a source distribution.
* Fixed a ``TypeError`` issue in Seasonal Water Yield that would occur when
  the Land-Use/Land-Cover raster did not have a defined nodata value.  This
  case is now handled correctly.
* The binary build process for InVEST on Windows (which includes binaries
  based on PyInstaller and an NSIS Installer package) has been migrated
  to 32-bit Python 3.7.  The build itself is taking place on AppVeyor, and
  the configuration for this is contained within ``appveyor.yml``.
  Various python scripts involved in the distribution and release processes
  have been updated for compatibility with python 3.7 as a part of this
  migration.
* Fixed an ``IndexError`` issue in Wave Energy encountered in runs using
  the global wave energy dataset.  This error was the result of an incorrect
  spatial query of points and resulted in some wave energy points being
  double-counted.
* Fixed taskgraph-related issues with Habitat Risk Assessment where
  1) asynchronous mode was failing due to missing task dependencies and
  2) avoided recomputation was confounded by two tasks modifying the same files.
* Fixed an issue with Habitat Quality where the model was incorrectly
  expecting the sensitivity table to have a landcover code of 0.
* The InVEST CLI has been completely rebuilt to divide
  functionality into various topic-specific subcommands.  The various internal
  consumers of this API have been updated accordingly.  ``invest --help`` will
  contain details of the new interface.
* Updated the InVEST Launcher to list the human-readable model names rather
  than the internal model identifiers.
* Updated Coastal Vulnerability Model with significant speedups including
  ~40x speedup for geomorphology process and ~3x speedup for wind exposure process.
  Also saving an intermediate vector with wave energy values and a geomorphology
  vector with points that were assigned the ``geomorphology_fill_value``.
* Updated trove classifiers to indicate support for python versions 2.7, 3.6
  and 3.7.
* Updated all InVEST models to be compatible with a Python 2.7 or a Python 3.6
  environment. Also tested all models against GDAL versions 2.2.4 and 2.4.1.
* Fixed an issue with Habitat Quality where convolutions over threat rasters
  were not excluding nodata values, leading to incorrect outputs.  Nodata values
  are now handled correctly and excluded from the convolution entirely.
* Updated the subpackage ``natcap.invest.ui`` to work with python 3.6 and later
  and also to support the PySide2 bindings to Qt5.
* InVEST Coastal Blue Carbon model now writes out a net present value
  raster for the year of the current landcover, each transition year,
  and the final analysis year (if provided).
* Correcting an issue with InVEST Coastal Blue Carbon where incorrect
  configuration of a nodata value would result in ``-inf`` values in
  output rasters.  Now, any values without a defined reclassification
  rule that make it past validation will be written out as nodata.
* DelineateIt has been reimplemented using the latest version of
  pygeoprocessing (and the watershed delineation routine it provides) and now
  uses ``taskgraph`` for avoiding unnecessary recomputation.
* Fixed a bug in Recreation Model that was causing server-side code
  to execute twice for every client-side call.
* Fixed a bug in Recreation model that did not apply ``results_suffix`` to
  the monthly_table.csv output.
* Various fixes in Coastal Vulnerability Model. CSV output files now
  have FID column for joining to vector outputs. ``results_suffix`` can be
  used without triggering task re-execution. Raster processing maintains original
  resolution of the input raster so long as it is projected. Otherwise resamples
  to ``model_resolution``.
* Fixed a bug in Coastal Vulnerability model's task graph that sometimes
  caused an early task to re-execute when it should be deemed pre-calculated.
* Fixed a bug in the pollination model that would cause outputs to be all 0
  rasters if all the ``relative_abundance`` fields in the guild table were
  integers.
* Fixed a file cache flushing issue observed on Debian in
  ``utils.exponential_decay_kernel_raster`` that would cause an exponential
  kernel raster to contain random values rather than expected value.
* Added a new InVEST model: Urban Flood Risk Mitigation.
* Fixed an issue in the SDR model that would cause an unhandled exception
  if either the erosivity or erodibility raster had an undefined nodata value.
* Added a new InVEST model: Urban Cooling Model.

3.7.0 (2019-05-09)
------------------
* Refactoring Coastal Vulnerability (CV) model. CV now uses TaskGraph and
  Pygeoprocessing >=1.6.1. The model is now largely vector-based instead of
  raster-based. Fewer input datasets are required for the same functionality.
  Runtime in sycnhronous mode is similar to previous versions, but runtime can
  be reduced with multiprocessing. CV also supports avoided recomputation for
  successive runs in the same workspace, even if a different file suffix is
  used. Output vector files are in CSV and geopackage formats.
* Model User Interface 'Report an Issue' link points to our new
  community.naturalcapitalproject.org
* Correcting an issue with the Coastal Blue Carbon preprocessor where
  using misaligned landcover rasters would cause an exception to be raised.
* Correcting an issue with RouteDEM where runs of the tool with Flow Direction
  enabled would cause the tool to crash if ``n_workers > 0``.
* Correcting an issue with Habitat Quality's error checking where nodata values
  in landcover rasters were not being taken into account.
* Valuation is now an optional component of the InVEST Scenic Quality model.
* Fixing a bug in the percentiles algorithm used by Scenic Quality that
  would result in incorrect visual quality outputs.
* Carbon Model and Crop Production models no longer crash if user-input
  rasters do not have a nodata value defined. In this case these models
  treat all pixel values as valid data.
* Adding bitbucket pipelines and AppVeyor build configurations.
* Refactoring Recreation Model client to use taskgraph and the latest
  pygeoprocessing. Avoided re-computation from taskgraph means that
  successive model runs with the same AOI and gridding option can re-use PUD
  results and avoid server communication entirely. Successive runs with the
  same predictor data will re-use intermediate geoprocessing results.
  Multiprocessing offered by taskgraph means server-side PUD calculations
  and client-side predictor data processing can happen in parallel. Some
  output filenames have changed.
* Upgrading to SDR to use new PyGeoprocessing multiflow routing, DEM pit
  filling, contiguous stream extraction, and TaskGraph integration. This
  also includes a new TaskGraph feature that avoids recomputation by copying
  results from previous runs so long as the expected result would be
  identical. To use this feature, users must execute successive runs of SDR
  in the same workspace but use a different file suffix. This is useful when
  users need to do a parameter study or run scenarios with otherwise minor
  changes to inputs.
* Refactoring Habitat Risk Assessment (HRA) Model to use TaskGraph >= 0.8.2 and
  Pygeoprocessing >= 1.6.1. The HRA Proprocessor is removed and its previous
  functionality was simplified and merged into the HRA model itself.
  The model will no longer generate HTML plots and tables.
* Adding a software update notification button, dialog, and a link to the
  download page on the User Interface when a new InVEST version is available.
* Migrating the subversion sample and test data repositories to Git LFS
  repositories on BitBucket. Update the repository URL and fetch commands on
  Makefile accordingly.
* Fixing a bug in Habitat Quality UI where the absence of the required
  half_saturation_constant variable did not raise an exception.
* Adding encoding='utf-8-sig' to pandas.read_csv() to support
  utils.build_lookup_from_csv() to read CSV files encoded with UTF-8 BOM
  (byte-order mark) properly.

3.6.0 (2019-01-30)
------------------
* Correcting an issue with the InVEST Carbon Storage and Sequestration model
  where filepaths containing non-ASCII characters would cause the model's
  report generation to crash.  The output report is now a UTF-8 document.
* Refactoring RouteDEM to use taskgraph and the latest pygeoprocessing
  (``>=1.5.0``).  RouteDEM now fills hydrological sinks and users have the
  option to use either of the D8 or Multiple Flow Direction (MFD) routing
  algorithms.
* Adding a new input to the InVEST Settings window to allow users to customize
  the value that should be used for the ``n_workers`` parameter in
  taskgraph-enabled models.  This change involves removing the "Number of
  Parallel Workers" input from the model inputs pane for some models in
  favor of this new location.  The default value for this setting is ``-1``,
  indicating synchronous (non-threaded, non-multiprocessing) execution of
  tasks.
* Removing Scenario Generator: Rule-based model.
* Fixing a bug in Hydropower model where watershed aggregations would be incorrect
  if a watershed is partially covering nodata raster values. Nodata values are now
  ignored in zonal statistics. Numerical results change very slightly in the
  case where a watershed only includes a few nodata pixels.
* Adding TaskGraph functionality to GLOBIO model.
* Adding some TaskGraph functionality to Scenario Generator: Proximity.
* Fixing an issue with the InVEST Fisheries model that would prevent the model
  from batch-processing a directory of population tables.  The model will now
  process these files as expected.
* Reimplementing Crop Production models using taskgraph.
* Fixing an issue with Crop Production Regression's result_table.csv where the
  'production_modeled' and '<nutrient>_modeled' values calculated for each crop
  were done so using the same crop raster (e.g. wheat, soybean, and barley values
  were all based on soybean data).
* Hydropower subwatershed results now include all the same metrics as the
  watershed results, with the exception of economic valuation metrics.
* Reimplementing the Hydropower model using taskgraph.
* Reimplementing the Carbon model using taskgraph.
* Fixing an issue with Coastal Blue Carbon validation to allow column names to
  ignore case.
* Updating core carbon forest edge regression data coefficient to drop
  impossible negative coefficients.
* Fixing an issue with the Scenario Generator: Proximity model that would
  raise an exception if no AOI were passed in even though the AOI is optional.
* Removing Overlap Analysis and Overlap Analysis: Management Zones.
* Removing Habitat Suitability.
* Added comprehensive error checking to hydropower model to test for the VERY
  common errors of missing biophysical, demand, and valuation coefficients in
  their respective tables.
* Fixing an issue with Hydropower Water Yield ("Annual Water Yield") where
  valuation would never be triggered when running the model through the User
  Interface. And a related issue where the model would crash if a valuation table
  was provided but a demand table was not. The UI no longer validates that config.
* Fixing an issue with how logging is captured when a model is run through the
  InVEST User Interface.  Now, logging from any thread started by the executor
  thread will be written to the log file, which we expect to aid in debugging.
* Fixing an issue with Scenic Quality where viewpoints outside of the AOI
  were not being properly excluded.  Viewpoints are now excluded correctly.
* The crop production model has been refactored to drop the "aggregate ID"
  concept when summarizing results across an aggregate polygon. The model now
  uses the polygon FIDs internally and externally when producing the result
  summary table.
* Correcting the rating instructions in the criteria rating instructions on how
  the data quality (DQ) and weight should be rated in the HRA Preprocessor.
  A DQ score of 1 should represent better data quality whereas the score of 3 is
  worse data quality. A weight score of 1 is more important, whereas that of 3
  is less important.
* Fixing a case where a zero discount rate and rate of change in the carbon
  model would cause a divide by zero error.

3.5.0 (2018-08-14)
------------------
* Bumped pygeoprocessing requirement to ``pygeoprocessing>=1.2.3``.
* Bumped taskgraph requirement to ``taskgraph>=0.6.1``.
* Reimplemented the InVEST Scenic Quality model.  This new version removes the
  'population' and 'overlap' postprocessing steps, updates the available
  valuation functions and greatly improves the runtime and memory-efficiency of
  the model.  See the InVEST User's Guide chapter for more information.
* Updated Recreation server's database to include metadata from photos taken
  from 2005-2017 (previous range was 2005-2014). The new range is reflected
  in the UI.
* Fixed an issue with the InVEST binary build where binaries on Windows would
  crash with an error saying Python27.dll could not be loaded.
* Fixed an issue in the Rule-Based Scenario Generator UI where vector column
  names from override and constraint layers were not being loaded.  This bug
  caused the field 'UNKNOWN' to be passed to the model, causing an error.
* Fixed an issue with the InVEST UI (all models), where attempting to
  drag-and-drop a directory onto a model input would cause the application to
  crash.
* Coastal Vulnerability UI now specifies a number of reasonable defaults for
  some numeric inputs.
* Fixed an issue with the Fisheries UI where alpha and beta parameter inputs
  were incorrectly disabled for the Ricker recruitment function.
* InVEST now uses a Makefile to automate the build processes.  GNU Make is
  required to use the Makefile.  See ``README.rst`` for instructions on
  building InVEST.  This replaces the old ``pavement.py`` build entrypoint,
  which has been removed.
* Fixed an issue with the InVEST UI (all models), where attempting to
  drag-and-drop a directory onto a model input would cause the application to
  crash.
* Fixed an issue with Forest Carbon Edge Effect where the UI layer was always
  causing the model to run with only the aboveground carbon pool
* Added functionality to the InVEST UI so that ``Dropdown`` inputs can now map
  dropdown values to different output values.
* Fixed an issue in the Crop Production Percentile model that would treat the
  optional AOI vector field as a filename and crash on a run if it were empty.
* Fixing an issue in the Pollination Model that would cause occasional crashes
  due to a missing dependent task; it had previously been patched by setting
  taskgraph to operate in single thread mode. This restores multithreading
  in the pollination model.
* Fixed an issue in the water yield / hydropower model that would skip
  calculation of water demand tables when "water scarcity" was enabled.
* Fixed an issue in the model data of the crop production model where some
  crops were using incorrect climate bin rasters. Since the error was in the
  data and not the code, users will need to download the most recent version
  of InVEST's crop model data during the installation step to get the fix.

3.4.4 (2018-03-26)
------------------
* InVEST now requires GDAL 2.0.0 and has been tested up to GDAL 2.2.3. Any API users of InVEST will need to use GDAL version >= 2.0. When upgrading GDAL we noticed slight numerical differences in our test suite in both numerical raster differences, geometry transforms, and occasionally a single pixel difference when using `gdal.RasterizeLayer`. Each of these differences in the InVEST test suite is within a reasonable numerical tolerance and we have updated our regression test suite appropriately. Users comparing runs between previous versions of InVEST may also notice reasonable numerical differences between runs.
* Added a UI keyboard shortcut for showing documentation. On Mac OSX, this will be Command-?. On Windows, GNOME and KDE, this will be F1.
* Patching an issue in NDR that was using the nitrogen subsurface retention efficiency for both nitrogen and phosphorous.
* Fixed an issue with the Seasonal Water Yield model that incorrectly required a rain events table when the climate zone mode was in use.
* Fixed a broken link to local and online user documentation from the Seasonal Water Yield model from the model's user interface.

3.4.3 (2018-03-26)
------------------
* Fixed a critical issue in the carbon model UI that would incorrectly state the user needed a "REDD Priority Raster" when none was required.
* Fixed an issue in annual water yield model that required subwatersheds even though it is an optional field.
* Fixed an issue in wind energy UI that was incorrectly validating most of the inputs.

3.4.2 (2017-12-15)
------------------
* Fixed a cross-platform issue with the UI where logfiles could not be dropped onto UI windows.
* Model arguments loaded from logfiles are now cast to their correct literal value.  This addresses an issue where some models containing boolean inputs could not have their parameters loaded from logfiles.
* Fixed an issue where the Pollination Model's UI required a farm polygon. It should have been optional and now it is.
* Fixing an issue with the documentation and forums links on the InVEST model windows.  The links now correctly link to the documentation page or forums as needed.
* Fixing an issue with the ``FileSystemRunDialog`` where pressing the 'X' button in the corner of the window would close the window, but not reset its state.  The window's state is now reset whenever the window is closed (and the window cannot be closed when the model is running)

3.4.1 (2017-12-11)
------------------
* In the Coastal Blue Carbon model, the ``interest_rate`` parameter has been renamed to ``inflation_rate``.
* Fixed issues with sample parameter sets for InVEST Habitat Quality, Habitat Risk Assessment, Coastal Blue Carbon, and Coastal Blue Carbon Preprocessors.  All sample parameter sets now have the correct paths to the model's input files, and correctly note the name of the model that they apply to.
* Added better error checking to the SDR model for missing `ws_id` and invalid `ws_id` values such as `None` or some non-integer value. Also added tests for the `SDR` validation module.

3.4.0 (2017-12-03)
------------------
* Fixed an issue with most InVEST models where the suffix was not being reflected in the output filenames.  This was due to a bug in the InVEST UI, where the suffix args key was assumed to be ``'suffix'``.  Instances of ``InVESTModel`` now accept a keyword argument to defined the suffix args key.
* Fixed an issue/bug in Seasonal Water Yield that would occur when a user provided a datastack that had nodata values overlapping with valid DEM locations. Previously this would generate an NaN for various biophysical values at that pixel and cascade it downslope. Now any question of nodata on a valid DEM pixel is treated as "0". This will make serious visual artifacts on the output, but should help users pinpoint the source of bad data rather than crash.
* Refactored all but routing components of SDR to use PyGeoprocessing 0.5.0 and laid a consistent raster floating point type of 'float32'. This will cause numerically insignificant differences between older versions of SDR and this one. But differences are well within the tolerance of the overall error of the model and expected error rate of data. Advantages are smaller disk footprint per run, cleaner and more maintainable design, and a slight performance increase.
* Bug fixed in SDR that would align the output raster stack to match with the landcover pixel stack even though the rest of the rasters are scaled and clipped to the DEM.
* When loading parameters from a datastack, parameter set or logfile, the UI will check that the model that created the file being loaded matches the name of the model that is currently running.  If there is a mismatch, a dialog is presented for the user to confirm or cancel the loading of parameters. Logfiles from IUI (which do not have clearly-recorded modelname or InVEST version information) can still have their arguments parsed, but the resulting model name and InVEST version will be set to ``"UNKNOWN"``.
* Data Stack files (``*.invest.json``, ``*.invest.tar.gz``) can now be dragged and dropped on an InVEST model window, which will prompt the UI to load that parameter set.
* Spatial inputs to Coastal Blue Carbon are now aligned as part of the model. This resolves a longstanding issue with the model where inputs would need to perfectly overlap (even down to pixel indices), or else the model would yield strange results.
* The InVEST UI now contains a submenu for opening a recently-opened datastack.  This submenu is automatically populated with the 10 most recently-opened datastacks for the current model.
* Removed vendored ``natcap.invest.dbfpy`` subpackage.
* Removed deprecated ``natcap.invest.fileio`` module.
* Removed ``natcap.invest.iui`` UI subpackage in favor of a new UI framework found at ``natcap.invest.ui``. This new UI features a greatly improved API, good test coverage, support for Qt4 and Qt5, and includes updates to all InVEST models to support validation of model arguments from a python script, independent of the UI.
* Updated core model of seasonal water yield to allow for negative `L_avail`.
* Updated RouteDEM to allow for file suffixes, finer control over what DEM routing algorithms to run, and removal of the multiple stepped stream threshold classification.
* Redesign/refactor of pollination model. Long term bugs in the model are resolved, managed pollinators added, and many simplifications to the end user's experience.  The updated user's guide chapter is available here: http://data.naturalcapitalproject.org/nightly-build/invest-users-guide/html/croppollination.html
* Scenario Generator - Rule Based now has an optional input to define a seed.
  This input is used to seed the random shuffling of parcels that have equal
  priorities.
* InVEST on mac is now distributed as a single application bundle, allowing InVEST to run as expected on mac OSX Sierra.  Individual models are selected and launched from a new launcher window.
* The InVEST CLI now has a GUI model launcher:  ``$ invest launcher``
* Updated the Coastal Blue Carbon model to improve handling of blank lines in input CSV tables and improve memory efficiency of the current implementation.
* Improved the readability of a cryptic error message in Coastal Vulnerability that is normally raised when the depth threshold is too high or the exposure proportion is too low to detect any shoreline segments.
* Adding InVEST HTML documentation to the Mac disk image distribution.
* Upgrading dependency of PyGeoprocessing to 0.3.3.  This fixes a memory leak associated with any model that aggregates rasters over complicated overlapping polygons.
* Adding sample data to Blue Carbon model that were missing.
* Deprecating the InVEST Marine Water Quality model.  This also removes InVEST's dependancy on the pyamg package which has been removed from REQUIREMENTS.TXT.
* Deprecating the ArcGIS-based Coastal Protection model and ArcGIS-based data-preprocessing scripts.  The toolbox and scripts may still be found at https://bitbucket.org/natcap/invest.arcgis.
* Fixing an issue in the carbon edge effect model that caused output values in the shapefile to be rounded to the nearest integer.
* Fixing issue in SDR model that would occasionally cause users to see errors about field widths in the output shapefile generation.
* Updated the erodibility sample raster that ships with InVEST for the SDR model.  The old version was in US units, in this version we convert to SI units as the model requires, and clipped the raster to the extents of the other stack to save disk space.

3.3.3 (2017-02-06)
------------------
* Fixed an issue in the UI where the carbon model wouldn't accept negative numbers in the price increase of carbon.
* RouteDEM no longer produces a "tiled_dem.tif" file since that functionality is being deprecated in PyGeoprocessing.
* Fixing an issue in SDR where the optional drainage layer would not be used in most of the SDR biophysical calculations.
* Refactoring so water yield pixels with Kc and et0 equal to be 0 now yields a 0.0 value of water yield on that pixel rather than nodata.
* Light optimization refactor of wind energy model that improves runtimes in some cases by a factor of 2-3.
* Performance optimizations to HRA that improve runtimes by approximately 30%.
* Fixed a broken UI link to Seasonal Water Yield's user's guide.
* Fixed an issue with DelineateIT that caused ArcGIS users to see both the watershed and inverse watershed polygons when viewing the output of the tool.
* Upgrading dependency to PyGeoprocessing 0.3.2.
* Fixed an issue with SDR that caused the LS factor to be an order of magnitue too high in areas where the slope was greater than 9%.  In our sample case this caused sediment export estimates to be about 6% too high, but in cases where analyses are run over steep slopes the error would have been greater.
* ``paver check`` now warns if the ``PYTHONHOME`` environment variable is set.
* API docs now correctly reflect installation steps needed for python development headers on linux.
* Fixed a side effect in the InVEST user interface that would cause ``tempfile.tempdir`` to be set and then not be reset after a model run is finished.
* The InVEST user interface will now record GDAL/OGR log messages in the log messages window and in the logfile written to the workspace.
* Updated branding and usability of the InVEST installer for Windows, and the Mac Disk Image (.dmg).


3.3.2 (2016-10-17)
------------------
* Partial test coverage for HRA model.
* Full test coverage for Overlap Analysis model.
* Full test coverage for Finfish Aquaculture.
* Full test coverage for DelineateIT.
* Full test coverage for RouteDEM.
* Fixed an issue in Habitat Quality where an error in the sample table or malformed threat raster names would display a confusing message to the user.
* Full test coverage for scenario generator proximity model.
* Patching an issue in seasonal water yield that causes an int overflow error if the user provides a floating point landcover map and the nodata value is outside of the range of an int64.
* Full test coverage for the fisheries model.
* Patched an issue that would cause the Seasonal Water Edge model to crash when the curve number was 100.
* Patching a critical issue with forest carbon edge that would give incorrect results for edge distance effects.
* Patching a minor issue with forest carbon edge that would cause the model to crash if only one  interpolation point were selected.
* Full test coverage for pollination model.
* Removed "farms aggregation" functionality from the InVEST pollination model.
* Full test coverage for the marine water quality model.
* Full test coverage for GLOBIO model.
* Full test coverage for carbon forest edge model.
* Upgraded SciPy dependancy to 0.16.1.
* Patched bug in NDR that would cause a phosphorus density to be reported per pixel rather than total amount of phosporous in a pixel.
* Corrected an issue with the uses of buffers in the euclidean risk function of Habitat Risk Assessment.  (issue #3564)
* Complete code coverage tests for Habitat Quality model.
* Corrected an issue with the ``Fisheries_Inputs.csv`` sample table used by Overlap Analysis.  (issue #3548)
* Major modifications to Terrestrial Carbon model to include removing the harvested wood product pool, uncertainty analysis, and updated efficient raster calculations for performance.
* Fixed an issue in GLOBIO that would cause model runs to crash if the AOI marked as optional was not present.
* Removed the deprecated and incomplete Nearshore Wave and Erosion model (``natcap.invest.nearshore_wave_and_erosion``).
* Removed the deprecated Timber model (``natcap.invest.timber``).
* Fixed an issue where seasonal water yield would raise a divide by zero error if a watershed polygon didn't cover a valid data region.  Now sets aggregation quantity to zero and reports a warning in the log.
* ``natcap.invest.utils.build_file_registry`` now raises a ``ValueError`` if a path is not a string or list of strings.
* Fixed issues in NDR that would indicate invalid values were being processed during runtimes by skipping the invalid calculations in the first place rather than calculating them and discarding after the fact.
* Complete code coverage tests for NDR model.
* Minor (~10% speedup) performance improvements to NDR.
* Added functionality to recreation model so that the `monthly_table.csv` file now receives a file suffix if one is provided by the user.
* Fixed an issue in SDR where the m exponent was calculated incorrectly in many situations resulting in an error of about 1% in total export.
* Fixed an issue in SDR that reported runtime overflow errors during normal processing even though the model completed without other errors.

3.3.1 (2016-06-13)
------------------
* Refactored API documentation for readability, organization by relevant topics, and to allow docs to build on `invest.readthedocs.io <http://invest.readthedocs.io>`_,
* Installation of ``natcap.invest`` now requires ``natcap.versioner``.  If this is not available on the system at runtime, setuptools will make it available at runtime.
* InVEST Windows installer now includes HISTORY.rst as the changelog instead of the old ``InVEST_Updates_<version>`` files.
* Habitat suitability model is generalized and released as an API only accessible model.  It can be found at ``natcap.invest.habitat_suitability.execute``.  This model replaces the oyster habitat suitability model.
    * The refactor of this model requires an upgrade to ``numpy >= 1.11.0``.
* Fixed a crash in the InVEST CLI where calling ``invest`` without a parameter would raise an exception on linux-based systems.  (Issue `#3528 <https://bitbucket.org/natcap/invest/issues/3515>`_)
* Patched an issue in Seasonal Water Yield model where a nodata value in the landcover map that was equal to ``MAX_INT`` would cause an overflow error/crash.
* InVEST NSIS installer will now optionally install the Microsoft Visual C++ 2008 redistributable on Windows 7 or earlier.  This addresses a known issue on Windows 7 systems when importing GDAL binaries (Issue `#3515 <https://bitbucket.org/natcap/invest/issues/3515>`_).  Users opting to install this redistributable agree to abide by the terms and conditions therein.
* Removed the deprecated subpackage ``natcap.invest.optimization``.
* Updated the InVEST license to legally define the Natural Capital Project.
* Corrected an issue in Coastal Vulnerability where an output shapefile was being recreated for each row, and where field values were not being stored correctly.
* Updated Scenario Generator model to add basic testing, file registry support, PEP8 and PEP257 compliance, and to fix several bugs.
* Updated Crop Production model to add a simplified UI, faster runtime, and more testing.

3.3.0 (2016-03-14)
------------------
* Refactored Wind Energy model to use a CSV input for wind data instead of a Binary file.
* Redesigned InVEST recreation model for a single input streamlined interface, advanced analytics, and refactored outputs.  While the model is still based on "photo user days" old model runs are not backward compatable with the new model or interface. See the Recreation Model user's guide chapter for details.
    * The refactor of this model requires an upgrade to ``GDAL >=1.11.0 <2.0`` and ``numpy >= 1.10.2``.
* Removed nutrient retention (water purification) model from InVEST suite and replaced it with the nutrient delivery ratio (NDR) model.  NDR has been available in development relseases, but has now officially been added to the set of Windows Start Menu models and the "under development" tag in its users guide has been removed.  See the InVEST user's guide for details between the differences and advantages of NDR over the old nutrient model.
* Modified NDR by adding a required "Runoff Proxy" raster to the inputs.  This allows the model to vary the relative intensity of nutrient runoff based on varying precipitation variability.
* Fixed a bug in the Area Change rule of the Rule-Based Scenario Generator, where units were being converted incorrectly. (Issue `#3472 <https://bitbucket.org/natcap/invest/issues/3472>`_) Thanks to Fosco Vesely for this fix.
* InVEST Seasonal Water Yield model released.
* InVEST Forest Carbon Edge Effect model released.
* InVEST Scenario Generator: Proximity Based model released and renamed the previous "Scenario Generator" to "Scenario Generator: Rule Based".
* Implemented a blockwise exponential decay kernel generation function, which is now used in the Pollination and Habitat Quality models.
* GLOBIO now uses an intensification parameter and not a map to average all agriculture across the GLOBIO 8 and 9 classes.
* GLOBIO outputs modified so core outputs are in workspace and intermediate outputs are in a subdirectory called 'intermediate_outputs'.
* Fixed a crash with the NDR model that could occur if the DEM and landcover maps were different resolutions.
* Refactored all the InVEST model user interfaces so that Workspace defaults to the user's home "Documents" directory.
* Fixed an HRA bug where stessors with a buffer of zero were being buffered by 1 pixel
* HRA enhancement which creates a common raster to burn all input shapefiles onto, ensuring consistent alignment.
* Fixed an issue in SDR model where a landcover map that was smaller than the DEM would create extraneous "0" valued cells.
* New HRA feature which allows for "NA" values to be entered into the "Ratings" column for a habitat / stressor pair in the Criteria Ratings CSV. If ALL ratings are set to NA, the habitat / stressor will be treated as having no interaction. This means in the model, that there will be no overlap between the two sources. All rows parameters with an NA rating will not be used in calculating results.
* Refactored Coastal Blue Carbon model for greater speed, maintainability and clearer documentation.
* Habitat Quality bug fix when given land cover rasters with different pixel sizes than threat rasters. Model would use the wrong pixel distance for the convolution kernel.
* Light refactor of Timber model. Now using CSV input attribute file instead of DBF file.
* Fixed clipping bug in Wave Energy model that was not properly clipping polygons correctly. Found when using global data.
* Made the following changes / updates to the coastal vulnerability model:
    * Fixed a bug in the model where the geomorphology ranks were not always being used correctly.
    * Removed the HTML summary results output and replaced with a link to a dashboard that helps visualize and interpret CV results.
    * Added a point shapefile output: 'outputs/coastal_exposure.shp' that is a shapefile representation of the corresponding CSV table.
    * The model UI now requires the 'Relief' input. No longer optional.
    * CSV outputs and Shapefile outputs based on rasters now have x, y coorinates of the center of the pixel instead of top left of the pixel.
* Turning setuptools' zip_safe to False for consistency across the Natcap Namespace.
* GLOBIO no longer requires user to specify a keyfield in the AOI.
* New feature to GLOBIO to summarize MSA by AOI.
* New feature to GLOBIO to use a user defined MSA parameter table to do the MSA thresholds for infrastructure, connectivity, and landuse type
* Documentation to the GLOBIO code base including the large docstring for 'execute'.

3.2.0 (2015-05-31)
------------------
InVEST 3.2.0 is a major release with the addition of several experimental models and tools as well as an upgrade to the PyGeoprocessing core:

* Upgrade to PyGeoprocessing v0.3.0a1 for miscelaneous performance improvements to InVEST's core geoprocessing routines.
* An alpha unstable build of the InVEST crop production model is released with partial documentation and sample data.
* A beta build of the InVEST fisheries model is released with documentation and sample data.
* An alpha unstable build of the nutrient delivery ratio (NDR) model is available directly under InVEST's instalation directory at  ``invest-x86/invest_ndr.exe``; eventually this model will replace InVEST's current "Nutrient" model.  It is currently undocumented and unsupported but inputs are similar to that of InVEST's SDR model.
* An alpha unstable build of InVEST's implementation of GLOBIO is available directly under InVEST's instalation directory at ``invest-x86/invest_globio.exe``.  It is currently undocumented but sample data are provided.
* DelinateIT, a watershed delination tool based on PyGeoprocessing's d-infinity flow algorithm is released as a standalone tool in the InVEST repository with documentation and sample data.
* Miscelaneous performance patches and bug fixes.

3.1.3 (2015-04-23)
------------------
InVEST 3.1.3 is a hotfix release patching a memory blocking issue resolved in PyGeoprocessing version 0.2.1.  Users might have experienced slow runtimes on SDR or other routed models.

3.1.2 (2015-04-15)
------------------
InVEST 3.1.2 is a minor release patching issues mostly related to the freshwater routing models and signed GDAL Byte datasets.

* Patching an issue where some projections were not regognized and InVEST reported an UnprojectedError.
* Updates to logging that make it easier to capture logging messages when scripting InVEST.
* Shortened water yield user interface height so it doesn't waste whitespace.
* Update PyGeoprocessing dependency to version 0.2.0.
* Fixed an InVEST wide issue related to bugs stemming from the use of signed byte raster inputs that resulted in nonsensical outputs or KeyErrors.
* Minor performance updates to carbon model.
* Fixed an issue where DEMS with 32 bit ints and INT_MAX as the nodata value nodata value incorrectly treated the nodata value in the raster as a very large DEM value ultimately resulting in rasters that did not drain correctly and empty flow accumulation rasters.
* Fixed an issue where some reservoirs whose edges were clipped to the edge of the watershed created large plateaus with no drain except off the edge of the defined raster.  Added a second pass in the plateau drainage algorithm to test for these cases and drains them to an adjacent nodata area if they occur.
* Fixed an issue in the Fisheries model where the Results Suffix input was invariably initializing to an empty string.
* Fixed an issue in the Blue Carbon model that prevented the report from being generated in the outputs file.

3.1.1 (2015-03-13)
------------------
InVEST 3.1.1 is a major performance and memory bug patch to the InVEST toolsuite.  We recommend all users upgrade to this version.

* Fixed an issue surrounding reports of SDR or Nutrient model outputs of zero values, nodata holes, excessive runtimes, or out of memory errors.  Some of those problems happened to be related to interesting DEMs that would break the flat drainage algorithm we have inside RouteDEM that adjusted the heights of those regions to drain away from higher edges and toward lower edges, and then pass the height adjusted dem to the InVEST model to do all its model specific calculations.  Unfortunately this solution was not amenable to some degenerate DEM cases and we have now adjusted the algorithm to treat each plateau in the DEM as its own separate region that is processed independently from the other regions. This decreases memory use so we never effectively run out of memory at a minor hit to overall runtime.  We also now adjust the flow direction directly instead of adjust the dem itself.  This saves us from having to modify the DEM and potentially get it into a state where a drained plateau would be higher than its original pixel neighbors that used to drain into it.

There are side effects that result in sometimes large changes to un calibrated runs of SDR or nutrient.  These are related to slightly different flow directions across the landscape and a bug fix on the distance to stream calculation.

* InVEST geoprocessing now uses the PyGeoprocessing package (v0.1.4) rather than the built in functionality that used to be in InVEST.  This will not affect end users of InVEST but may be of interest to users who script InVEST calls who want a standalone Python processing package for raster stack math and hydrological routing.  The project is hosted at https://bitbucket.org/richpsharp/pygeoprocessing.

* Fixed an marine water quality issue where users could input AOIs that were unprojected, but output pixel sizes were specified in meters.  Really the output pixel size should be in the units of the polygon and are now specified as such.  Additionally an exception is raised if the pixel size is too small to generate a numerical solution that is no longer a deep scipy error.

* Added a suffix parameter to the timber and marine water quality models that append a user defined string to the output files; consistent with most of the other InVEST models.

* Fixed a user interface issue where sometimes the InVEST model run would not open a windows explorer to the user's workspace.  Instead it would open to C:\User[..]\My Documents.  This would often happen if there were spaces in the the workspace name or "/" characters in the path.

* Fixed an error across all InVEST models where a specific combination of rasters of different cell sizes and alignments and unsigned data types could create errors in internal interpolation of the raster stacks.  Often these would appear as 'KeyError: 0' across a variety of contexts.  Usually the '0' was an erroneous value introduced by a faulty interpolation scheme.

* Fixed a MemoryError that could occur in the pollination and habitat quality models when the the base landcover map was large and the biophysical properties table allowed the effect to be on the order of that map.  Now can use any raster or range values with only a minor hit to runtime performance.

* Fixed a serious bug in the plateau resolution algorithm that occurred on DEMs with large plateau areas greater than 10x10 in size.  The underlying 32 bit floating point value used to record small height offsets did not have a large enough precision to differentiate between some offsets thus creating an undefined flow direction and holes in the flow accumulation algorithm.

* Minor performance improvements in the routing core, in some cases decreasing runtimes by 30%.

* Fixed a minor issue in DEM resolution that occurred when a perfect plateau was encountered.  Rather that offset the height so the plateau would drain, it kept the plateau at the original height.  This occurred because the uphill offset was nonexistent so the algorithm assumed no plateau resolution was needed.  Perfect plateaus now drain correctly.  In practice this kind of DEM was encountered in areas with large bodies of water where the remote sensing algorithm would classify the center of a lake 1 meter higher than the rest of the lake.

* Fixed a serious routing issue where divergent flow directions were not getting accumulated 50% of the time. Related to a division speed optimization that fell back on C-style modulus which differs from Python.

* InVEST SDR model thresholded slopes in terms of radians, not percent thus clipping the slope tightly between 0.001 and 1%.  The model now only has a lower threshold of 0.00005% for the IC_0 factor, and no other thresholds.  We believe this was an artifact left over from an earlier design of the model.


* Fixed a potential memory inefficiency in Wave Energy Model when computing the percentile rasters. Implemented a new memory efficient percentile algorithm and updated the outputs to reflect the new open source framework of the model. Now outputting csv files that describe the ranges and meaning of the percentile raster outputs.

* Fixed a bug in Habitat Quality where the future output "quality_out_f.tif" was not reflecting the habitat value given in the sensitivity table for the specified landcover types.


3.1.0 (2014-11-19)
------------------
InVEST 3.1.0 (http://www.naturalcapitalproject.org/download.html) is a major software and science milestone that includes an overhauled sedimentation model, long awaited fixes to exponential decay routines in habitat quality and pollination, and a massive update to the underlying hydrological routing routines.  The updated sediment model, called SDR (sediment delivery ratio), is part of our continuing effort to improve the science and capabilities of the InVEST tool suite.  The SDR model inputs are backwards comparable with the InVEST 3.0.1 sediment model with two additional global calibration parameters and removed the need for the retention efficiency parameter in the biophysical table; most users can run SDR directly with the data they have prepared for previous versions.  The biophysical differences between the models are described in a section within the SDR user's guide and represent a superior representation of the hydrological connectivity of the watershed, biophysical parameters that are independent of cell size, and a more accurate representation of sediment retention on the landscape.  Other InVEST improvements to include standard bug fixes, performance improvements, and usability features which in part are described below:

* InVEST Sediment Model has been replaced with the InVEST Sediment Delivery Ratio model.  See the SDR user's guide chapter for the difference between the two.
* Fixed an issue in the pollination model where the exponential decay function decreased too quickly.
* Fixed an issue in the habitat quality model where the exponential decay function decreased too quickly and added back linear decay as an option.
* Fixed an InVEST wide issue where some input rasters that were signed bytes did not correctly map to their negative nodata values.
* Hydropower input rasters have been normalized to the LULC size so sampling error is the same for all the input watersheds.
* Adding a check to make sure that input biophysical parameters to the water yield model do not exceed invalid scientific ranges.
* Added a check on nutrient retention in case the upstream water yield was less than 1 so that the log value did not go negative.  In that case we clamp upstream water yield to 0.
* A KeyError issue in hydropower was resolved that occurred when the input rasters were at such a coarse resolution that at least one pixel was completely contained in each watershed.  Now a value of -9999 will be reported for watersheds that don't contain any valid data.
* An early version of the monthly water yield model that was erroneously included in was in the installer; it was removed in this version.
* Python scripts necessary for running the ArcGIS version of Coastal Protection were missing.  They've since been added back to the distribution.
* Raster calculations are now processed by raster block sizes.  Improvements in raster reads and writes.
* Fixed an issue in the routing core where some wide DEMs would cause out of memory errors.
* Scenario generator marked as stable.
* Fixed bug in HRA where raster extents of shapefiles were not properly encapsulating the whole AOI.
* Fixed bug in HRA where any number of habitats over 4 would compress the output plots. Now extends the figure so that all plots are correctly scaled.
* Fixed a bug in HRA where the AOI attribute 'name' could not be an int. Should now accept any type.
* Fixed bug in HRA which re-wrote the labels if it was run immediately without closing the UI.
* Fixed nodata masking bug in Water Yield when raster extents were less than that covered by the watershed.
* Removed hydropower calibration parameter form water yield model.
* Models that had suffixes used to only allow alphanumeric characters.  Now all suffix types are allowed.
* A bug in the core platform that would occasionally cause routing errors on irregularly pixel sized rasters was fixed.  This often had the effect that the user would see broken streams and/or nodata values scattered through sediment or nutrient results.
* Wind Energy:
        * Added new framework for valuation component. Can now input a yearly price table that spans the lifetime of the wind farm. Also if no price table is made, can specify a price for energy and an annual rate of change.
        * Added new memory efficient distance transform functionality
        * Added ability to leave out 'landing points' in 'grid connection points' input. If not landing points are found, it will calculate wind farm directly to grid point distances
* Error message added in Wave Energy if clip shape has no intersection
* Fixed an issue where the data type of the nodata value in a raster might be different than the values in the raster.  This was common in the case of 64 bit floating point values as nodata when the underlying raster was 32 bit.  Now nodata values are cast to the underlying types which improves the reliability of many of the InVEST models.


3.0.1 (2014-05-19)
------------------
* Blue Carbon model released.

* HRA UI now properly reflects that the Resolution of Analysis is in meters, not meters squared, and thus will be applied as a side length for a raster pixel.

* HRA now accepts CSVs for ratings scoring that are semicolon separated as well as comma separated.

* Fixed a minor bug in InVEST's geoprocessing aggregate core that now consistently outputs correct zonal stats from the underlying pixel level hydro outputs which affects the water yield, sediment, and nutrient models.

* Added compression to InVEST output geotiff files.  In most cases this reduces output disk usage by a factor of 5.

* Fixed an issue where CSVs in the sediment model weren't open in universal line read mode.

* Fixed an issue where approximating whether pixel edges were the same size was not doing an approximately equal function.

* Fixed an issue that made the CV model crash when the coastline computed from the landmass didn't align perfectly with that defined in the geomorphology layer.

* Fixed an issue in the CV model where the intensity of local wave exposure was very low, and yielded zero local wave power for the majority of coastal segments.

* Fixed an issue where the CV model crashes if a coastal segment is at the edge of the shore exposure raster.

* Fixed the exposure of segments surrounded by land that appeared as exposed when their depth was zero.

* Fixed an issue in the CV model where the natural habitat values less than 5 were one unit too low, leading to negative habitat values in some cases.

* Fixed an exponent issue in the CV model where the coastal vulnerability index was raised to a power that was too high.

* Fixed a bug in the Scenic Quality model that prevented it from starting, as well as a number of other issues.

* Updated the pollination model to conform with the latest InVEST geoprocessing standards, resulting in an approximately 33% speedup.

* Improved the UI's ability to remember the last folder visited, and to have all file and folder selection dialogs have access to this information.

* Fixed an issue in Marine Water Quality where the UV points were supposed to be optional, but instead raised an exception when not passed in.

3.0.0 (2014-03-23)
------------------
The 3.0.0 release of InVEST represents a shift away from the ArcGIS to the InVEST standalone computational platform.  The only exception to this shift is the marine coastal protection tier 1 model which is still supported in an ArcGIS toolbox and has no InVEST 3.0 standalone at the moment.  Specific changes are detailed below

* A standalone version of the aesthetic quality model has been developed and packaged along with this release.  The standalone outperforms the ArcGIS equivalent and includes a valuation component.  See the user's guide for details.

* The core water routing algorithms for the sediment and nutrient models have been overhauled.  The routing algorithms now correctly adjust flow in plateau regions, address a bug that would sometimes not route large sections of a DEM, and has been optimized for both run time and memory performance.  In most cases the core d-infinity flow accumulation algorithm out performs TauDEM.  We have also packaged a simple interface to these algorithms in a standalone tool called RouteDEM; the functions can also be referenced from the scripting API in the invest_natcap.routing package.

* The sediment and nutrient models are now at a production level release.  We no longer support the ArcGIS equivalent of these models.

* The sediment model has had its outputs simplified with major changes including the removal of the 'pixel mean' outputs, a direct output of the pixel level export and retention maps, and a single output shapefile whose attribute table contains aggregations of sediment output values.  Additionally all inputs to the sediment biophysical table including p, c, and retention coefficients are now expressed as a proportion between 0 and 1; the ArcGIS model had previously required those inputs were integer values between 0 and 1000.  See the "Interpreting Results" section of sediment model for full details on the outputs.

* The nutrient model has had a similar overhaul to the sediment model including a simplified output structure with many key outputs contained in the attribute table of the shapefile.  Retention coefficients are also expressed in proportions between 0 and 1.  See the "Interpreting Results" section of nutrient model for full details on the outputs.

* Fixed a bug in Habitat Risk Assessment where the HRA module would incorrectly error if a criteria with a 0 score (meant to be removed from the assessment) had a 0 data quality or weight.

* Fixed a bug in Habitat Risk Assessment where the average E/C/Risk values across the given subregion were evaluating to negative numbers.

* Fixed a bug in Overlap Analysis where Human Use Hubs would error if run without inter-activity weighting, and Intra-Activity weighting would error if run without Human Use Hubs.

* The runtime performance of the hydropower water yield model has been improved.

* Released InVEST's implementation of the D-infinity flow algorithm in a tool called RouteDEM available from the start menu.

* Unstable version of blue carbon available.

* Unstable version of scenario generator available.

* Numerous other minor bug fixes and performance enhacnements.



2.6.0 (2013-12-16)
------------------
The 2.6.0 release of InVEST removes most of the old InVEST models from the Arc toolbox in favor of the new InVEST standalone models.  While we have been developing standalone equivalents for the InVEST Arc models since version 2.3.0, this is the first release in which we removed support for the deprecated ArcGIS versions after an internal review of correctness, performance, and stability on the standalones.  Additionally, this is one of the last milestones before the InVEST 3.0.0 release later next year which will transition InVEST models away from strict ArcGIS dependence to a standalone form.

Specifically, support for the following models have been moved from the ArcGIS toolbox to their Windows based standalones: (1) hydropower/water yield, (2) finfish aquaculture, (3) coastal protection tier 0/coastal vulnerability, (4) wave energy, (5) carbon, (6) habitat quality/biodiversity, (7) pollination, (8) timber, and (9) overlap analysis.  Additionally, documentation references to ArcGIS for those models have been replaced with instructions for launching standalone InVEST models from the Windows start menu.

This release also addresses minor bugs, documentation updates, performance tweaks, and new functionality to the toolset, including:

*  A Google doc to provide guidance for scripting the InVEST standalone models: https://docs.google.com/document/d/158WKiSHQ3dBX9C3Kc99HUBic0nzZ3MqW3CmwQgvAqGo/edit?usp=sharing

* Fixed a bug in the sample data that defined Kc as a number between 0 and 1000 instead of a number between 0 and 1.

* Link to report an issue now takes user to the online forums rather than an email address.

* Changed InVEST Sediment model standalone so that retention values are now between 0 and 1 instead of 0 and 100.

* Fixed a bug in Biodiversity where if no suffix were entered output filenames would have a trailing underscore (_) behind them.

* Added documentation to the water purification/nutrient retention model documentation about the standalone outputs since they differ from the ArcGIS version of the model.

* Fixed an issue where the model would try to move the logfile to the workspace after the model run was complete and Windows would erroneously report that the move failed.

* Removed the separation between marine and freshwater terrestrial models in the user's guide.  Now just a list of models.

* Changed the name of InVEST "Biodiversity" model to "Habitat Quality" in the module names, start menu, user's guide, and sample data folders.

* Minor bug fixes, performance enhancements, and better error reporting in the internal infrastructure.

* HRA risk in the unstable standalone is calculated differently from the last release. If there is no spatial overlap within a cell, there is automatically a risk of 0. This also applies to the E and C intermediate files for a given pairing. If there is no spatial overlap, E and C will be 0 where there is only habitat. However, we still create a recovery potential raster which has habitat- specific risk values, even without spatial overlap of a stressor. HRA shapefile outputs for high, medium, low risk areas are now calculated using a user-defined maximum number of overlapping stressors, rather than all potential stressors. In the HTML subregion averaged output, we now attribute what portion of risk to a habitat comes from each habitat-stressor pairing. Any pairings which don't overlap will have an automatic risk of 0.

* Major changes to Water Yield : Reservoir Hydropower Production. Changes include an alternative equation for calculating Actual Evapotranspiration (AET) for non-vegetated land cover types including wetlands. This allows for a more accurate representation of processes on land covers such as urban, water, wetlands, where root depth values aren't applicable. To differentiate between the two equations a column 'LULC_veg' has been added to the Biophysical table in Hydropower/input/biophysical_table.csv. In this column a 1 indicates vegetated and 0 indicates non-vegetated.

* The output structure and outputs have also change in Water Yield : Reservoir Hydropower Production. There is now a folder 'output' that contains all output files including a sub directory 'per_pixel' which has three pixel raster outputs. The subwatershed results are only calculated for the water yield portion and those results can be found as a shapefile, 'subwatershed_results.shp', and CSV file, 'subwatershed_results.csv'. The watershed results can be found in similar files: watershed_results.shp and watershed_results.csv. These two files for the watershed outputs will aggregate the Scarcity and Valuation results as well.

* The evapotranspiration coefficients for crops, Kc, has been changed to a decimal input value in the biophysical table. These values used to be multiplied by 1000 so that they were in integer format, that pre processing step is no longer necessary.

* Changing support from richsharp@stanford.edu to the user support forums at http://ncp-yamato.stanford.edu/natcapforums.

2.5.6 (2013-09-06)
------------------
The 2.5.6 release of InVEST that addresses minor bugs, performance
tweaks, and new functionality of the InVEST standalone models.
Including:

* Change the changed the Carbon biophysical table to use code field
  name from LULC to lucode so it is consistent with the InVEST water
  yield biophysical table.

* Added Monte Carlo uncertainty analysis and documentation to finfish
  aquaculture model.

* Replaced sample data in overlap analysis that was causing the model
  to crash.

* Updates to the overlap analysis user's guide.

* Added preprocessing toolkit available under
  C:\{InVEST install directory}\utils

* Biodiversity Model now exits gracefully if a threat raster is not
  found in the input folder.

* Wind Energy now uses linear (bilinear because its over 2D space?)
  interpolation.

* Wind Energy has been refactored to current API.

* Potential Evapotranspiration input has been properly named to
  Reference Evapotranspiration.

* PET_mn for Water Yield is now Ref Evapotranspiration times Kc
  (evapotranspiration coefficient).

* The soil depth field has been renamed 'depth to root restricting
  layer' in both the hydropower and nutrient retention models.

* ETK column in biophysical table for Water Yield is now Kc.

* Added help text to Timber model.

* Changed the behavior of nutrient retention to return nodata values
  when the mean runoff index is zero.

* Fixed an issue where the hydropower model didn't use the suffix
  inputs.

* Fixed a bug in Biodiversity that did not allow for numerals in the
  threat names and rasters.

* Updated routing algorithm to use a modern algorithm for plateau
  direction resolution.

* Fixed an issue in HRA where individual risk pixels weren't being
  calculated correctly.

* HRA will now properly detect in the preprocessed CSVs when criteria
  or entire habitat-stressor pairs are not desired within an
  assessment.

* Added an infrastructure feature so that temporary files are created
  in the user's workspace rather than at the system level
  folder.  This lets users work in a secondary workspace on a USB
  attached hard drive and use the space of that drive, rather than the
  primary operating system drive.

2.5.5 (2013-08-06)
------------------
The 2.5.5 release of InVEST that addresses minor bugs, performance
tweaks, and new functionality of the InVEST standalone models.  Including:

 * Production level release of the 3.0 Coastal Vulnerability model.
    - This upgrades the InVEST 2.5.4 version of the beta standalone CV
      to a full release with full users guide.  This version of the
      CV model should be used in all cases over its ArcGIS equivalent.

 * Production level release of the Habitat Risk Assessment model.
    - This release upgrades the InVEST 2.5.4 beta version of the
      standalone habitat risk assessment model. It should be used in
      all cases over its ArcGIS equivalent.

 * Uncertainty analysis in Carbon model (beta)
    - Added functionality to assess uncertainty in sequestration and
      emissions given known uncertainty in carbon pool stocks.  Users
      can now specify standard  deviations of carbon pools with
      normal distributions as well as desired uncertainty levels.
      New outputs include masks for regions which both sequester and
      emit carbon with a high probability of confidence.  Please see
      the "Uncertainty Analysis" section of the carbon user's guide
      chapter for more information.

 * REDD+ Scenario Analysis in Carbon model (beta)
    - Additional functionality to assist users evaluating REDD
      and REDD+ scenarios in the carbon model.  The uncertainty analysis
      functionality can also be used with these scenarios.
      Please see the "REDD Scenario Analysis" section of the
      carbon user's guide chapter for more information.

 * Uncertainty analysis in Finfish Aquaculture model (beta)
    - Additionally functionality to account for uncertainty in
      alpha and beta growth parameters as well as histogram
      plots showing the distribution of harvest weights and
      net present value.   Uncertainty analysis is performed
      through Monte Carlo runs that normally sample the
      growth parameters.

 * Streamlined Nutrient Retention model functionality
    - The nutrient retention module no longer requires users to explicitly
      run the water yield model.  The model now seamlessly runs water yield
      during execution.

 * Beta release of the recreation model
    - The recreation is available for beta use with limited documentation.

 * Full release of the wind energy model
    - Removing the 'beta' designation on the wind energy model.


Known Issues:

 * Flow routing in the standalone sediment and nutrient models has a
   bug that prevents routing in some (not all) landscapes.  This bug is
   related to resolving d-infinity flow directions across flat areas.
   We are implementing the solution in Garbrecht and Martx (1997).
   In the meanwhile the sediment and nutrient models are still marked
   as beta until this issue is resolved.

2.5.4 (2013-06-07)
------------------
This is a minor release of InVEST that addresses numerous minor bugs and performance tweaks in the InVEST 3.0 models.  Including:

 * Refactor of Wave Energy Model:
    - Combining the Biophysical and Valuation modules into one.
    - Adding new data for the North Sea and Australia
    - Fixed a bug where elevation values that were equal to or greater than zero
      were being used in calculations.
    - Fixed memory issues when dealing with large datasets.
    - Updated core functions to remove any use of depracated functions

 * Performance updates to the carbon model.

 * Nodata masking fix for rarity raster in Biodiversity Model.
    - When computing rarity from a base landuse raster and current or future
      landuse raster, the intersection of the two was not being properly taken.

 * Fixes to the flow routing algorithms in the sediment and nutrient
   retention models in cases where stream layers were burned in by ArcGIS
   hydro tools.  In those cases streams were at the same elevation and caused
   routing issues.

 * Fixed an issue that affected several InVEST models that occured
   when watershed polygons were too small to cover a pixel.  Excessively
   small watersheds are now handled correctly

 * Arc model deprecation.  We are deprecating the following ArcGIS versions
   of our InVEST models in the sense we recommend ALL users use the InVEST
   standalones over the ArcGIS versions, and the existing ArcGIS versions
   of these models will be removed entirely in the next release.

        * Timber
        * Carbon
        * Pollination
        * Biodiversity
        * Finfish Aquaculture

Known Issues:

 * Flow routing in the standalone sediment and nutrient models has a
   bug that prevents routing in several landscapes.  We're not
   certain of the nature of the bug at the moment, but we will fix by
   the next release.  Thus, sediment and nutrient models are marked
   as (beta) since in some cases the DEM routes correctly.

2.5.3 (2013-03-21)
------------------
This is a minor release of InVEST that fixes an issue with the HRA model that caused ArcGIS versions of the model to fail when calculating habitat maps for risk hotspots. This upgrade is strongly recommended for users of InVEST 2.5.1 or 2.5.2.

2.5.2 (2013-03-17)
------------------
This is a minor release of InVEST that fixes an issue with the HRA sample data that caused ArcGIS versions of the model to fail on the training data.  There is no need to upgrade for most users unless you are doing InVEST training.

2.5.1 (2013-03-12)
------------------
This is a minor release of InVEST that does not add any new models, but
does add additional functionality, stability, and increased performance to
one of the InVEST 3.0 standalones:

  - Pollination 3.0 Beta:
        - Fixed a bug where Windows users of InVEST could run the model, but
          most raster outputs were filled with nodata values.

Additionally, this minor release fixes a bug in the InVEST user interface where
collapsible containers became entirely non-interactive.

2.5.0 (2013-03-08)
------------------
This a major release of InVEST that includes new standalone versions (ArcGIS
is not required) our models as well as additional functionality, stability,
and increased performance to many of the existing models.  This release is
timed to support our group's annual training event at Stanford University.
We expect to release InVEST 2.5.1 a couple of weeks after to address any
software issues that arise during the training.  See the release notes
below for details of the release, and please contact richsharp@stanford.edu
for any issues relating to software:

  - *new* Sediment 3.0 Beta:
      - This is a standalone model that executes an order of magnitude faster
        than the original ArcGIS model, but may have memory issues with
	larger datasets. This fix is scheduled for the 2.5.1 release of InVEST.
      - Uses a d-infinity flow algorithm (ArcGIS version uses D8).
      - Includes a more accurate LS factor.
      - Outputs are now summarized by polygon rather than rasterized polygons.
        Users can view results directly as a table rather than sampling a
        GIS raster.
  - *new* Nutrient 3.0 Beta:
      - This is a standalone model that executes an order of magnitude faster
        than the original ArcGIS model, but may have memory issues with
	larger datasets. This fix is scheduled for the 2.5.1 release of InVEST.
      - Uses a d-infinity flow algorithm (ArcGIS version uses D8).
      - Includes a more accurate LS factor.
      - Outputs are now summarized by polygon rather than rasterized polygons.
        Users can view results directly as a table rather than sampling a
        GIS raster.
  - *new* Wind Energy:
      - A new offshore wind energy model.  This is a standalone-only model
        available under the windows start menu.
  - *new* Recreation Alpha:
      - This is a working demo of our soon to be released future land and near
        shore recreation model.  The model itself is incomplete and should only
        be used as a demo or by NatCap partners that know what they're doing.
  - *new* Habitat Risk Assessment 3.0 Alpha:
      - This is a working demo of our soon to be released 3.0 version of habitat
        risk assessment.  The model itself is incomplete and should only
    	be used as a demo or by NatCap partners that know what they're doing.
    	Users that need to use the habitat risk assessment should use the
        ArcGIS version of this model.

  - Improvements to the InVEST 2.x ArcGIS-based toolset:
      - Bug fixes to the ArcGIS based Coastal Protection toolset.

  - Removed support for the ArcGIS invest_VERSION.mxd map.  We expect to
    transition the InVEST toolset exclusive standalone tools in a few months.  In
    preparation of this we are starting to deprecate parts of our old ArcGIS
    toolset including this ArcMap document.  The InVEST ArcToolbox is still
    available in C:\InVEST_2_5_0\invest_250.tbx.

  - Known issues:

    - The InVEST 3.0 standalones generate open source GeoTiffs as
      outputs rather than the proprietary ESRI Grid format.  ArcGIS 9.3.1
      occasionally displays these rasters incorrectly.  We have found
      that these layers can be visualized in ArcGIS 9.3.1 by following
      convoluted steps: Right Click on the layer and select Properties; click on
      the Symbology tab; select Stretch, agree to calculate a histogram (this will
      create an .aux file that Arc can use for visualization), click "Ok", remove
      the raster from the layer list, then add it back. As an alternative, we
      suggest using an open source GIS Desktop Tool like Quantum GIS or ArcGIS
      version 10.0 or greater.

   - The InVEST 3.0 carbon model will generate inaccurate sequestration results
     if the extents of the current and future maps don't align.  This will be
     fixed in InVEST 2.5.1; in the meanwhile a workaround is to clip both LULCs
     so they have identical overlaps.

   - A user reported an unstable run of InVEST 3.0 water yield.  We are not
     certain what is causing the issue, but we do have a fix that will go out
     in InVEST 2.5.1.

   - At the moment the InVEST standalones do not run on Windows XP.  This appears
     to be related to an incompatibility between Windows XP and GDAL, the an open
     source gis library we use to create and read GIS data.  At the moment we are
     uncertain if we will be able to fix this bug in future releases, but will
     pass along more information in the future.

2.4.5 (2013-02-01)
------------------
This is a minor release of InVEST that does not add any new models, but
does add additional functionality, stability, and increased performance to
many of the InVEST 3.0 standalones:

  - Pollination 3.0 Beta:
      - Greatly improved memory efficiency over previous versions of this model.
      - 3.0 Beta Pollination Biophysical and Valuation have been merged into a
        single tool, run through a unified user interface.
      - Slightly improved runtime through the use of newer core InVEST GIS libraries.
      - Optional ability to weight different species individually.  This feature
        adds a column to the Guilds table that allows the user to specify a
        relative weight for each species, which will be used before combining all
        species supply rasters.
      - Optional ability to aggregate pollinator abundances at specific points
        provided by an optional points shapefile input.
      - Bugfix: non-agricultural pixels are set to a value of 0.0 to indicate no
        value on the farm value output raster.
      - Bugfix: sup_val_<beename>_<scenario>.tif rasters are now saved to the
        intermediate folder inside the user's workspace instead of the output
        folder.
  - Carbon Biophysical 3.0 Beta:
        * Tweaked the user interface to require the user to
          provide a future LULC raster when the 'Calculate Sequestration' checkbox
          is checked.
        * Fixed a bug that restricted naming of harvest layers.  Harvest layers are
          now selected simply by taking the first available layer.
  - Better memory efficiency in hydropower model.
  - Better support for unicode filepaths in all 3.0 Beta user interfaces.
  - Improved state saving and retrieval when loading up previous-run parameters
    in all 3.0 Beta user interfaces.
  - All 3.0 Beta tools now report elapsed time on completion of a model.
  - All 3.0 Beta tools now provide disk space usage reports on completion of a
    model.
  - All 3.0 Beta tools now report arguments at the top of each logfile.
  - Biodiversity 3.0 Beta: The half-saturation constant is now allowed to be a
    positive floating-point number.
  - Timber 3.0 Beta: Validation has been added to the user interface for this
    tool for all tabular and shapefile inputs.
  - Fixed some typos in Equation 1 in the Finfish Aquaculture user's guide.
  - Fixed a bug where start menu items were not getting deleted during an InVEST
    uninstall.
  - Added a feature so that if the user selects to download datasets but the
    datasets don't successfully download the installation alerts the user and
    continues normally.
  - Fixed a typo with tau in aquaculture guide, originally said 0.8, really 0.08.

  - Improvements to the InVEST 2.x ArcGIS-based toolset:
      - Minor bugfix to Coastal Vulnerability, where an internal unit of
        measurements was off by a couple digits in the Fetch Calculator.
      - Minor fixes to various helper tools used in InVEST 2.x models.
      - Outputs for Hargreaves are now saved as geoTIFFs.
      - Thornwaite allows more flexible entering of hours of sunlight.

2.4.4 (2012-10-24)
------------------
- Fixes memory errors experienced by some users in the Carbon Valuation 3.0 Beta model.
- Minor improvements to logging in the InVEST User Interface
- Fixes an issue importing packages for some officially-unreleased InVEST models.

2.4.3 (2012-10-19)
------------------
- Fixed a minor issue with hydropower output vaulation rasters whose statistics were not pre-calculated.  This would cause the range in ArcGIS to show ther rasters at -3e38 to 3e38.
- The InVEST installer now saves a log of the installation process to InVEST_<version>\install_log.txt
- Fixed an issue with Carbon 3.0 where carbon output values were incorrectly calculated.
- Added a feature to Carbon 3.0 were total carbon stored and sequestered is output as part of the running log.
- Fixed an issue in Carbon 3.0 that would occur when users had text representations of floating point numbers in the carbon pool dbf input file.
- Added a feature to all InVEST 3.0 models to list disk usage before and after each run and in most cases report a low free space error if relevant.

2.4.2 (2012-10-15)
------------------
- Fixed an issue with the ArcMap document where the paths to default data were not saved as relative paths.  This caused the default data in the document to not be found by ArcGIS.
- Introduced some more memory-efficient processing for Biodiversity 3.0 Beta.  This fixes an out-of-memory issue encountered by some users when using very large raster datasets as inputs.

2.4.1 (2012-10-08)
------------------
- Fixed a compatibility issue with ArcGIS 9.3 where the ArcMap and ArcToolbox were unable to be opened by Arc 9.3.

2.4.0 (2012-10-05)
------------------
Changes in InVEST 2.4.0

General:

This is a major release which releases two additional beta versions of the
InVEST models in the InVEST 3.0 framework.  Additionally, this release
introduces start menu shortcuts for all available InVEST 3.0 beta models.
Existing InVEST 2.x models can still be found in the included Arc toolbox.

Existing InVEST models migrated to the 3.0 framework in this release
include:

- Biodiversity 3.0 Beta
    - Minor bug fixes and usability enhancements
    - Runtime decreased by a factor of 210
- Overlap Analysis 3.0 Beta
    - In most cases runtime decreased by at least a factor of 15
    - Minor bug fixes and usability enhancements
    - Split into two separate tools:
        * Overlap Analysis outputs rasters with individually-weighted pixels
        * Overlap Analysis: Management Zones produces a shapefile output.
    - Updated table format for input activity CSVs
    - Removed the "grid the seascape" step

Updates to ArcGIS models:

- Coastal vulnerability
    - Removed the "structures" option
    - Minor bug fixes and usability enhancements
- Coastal protection (erosion protection)
    - Incorporated economic valuation option
    - Minor bug fixes and usability enhancements

Additionally there are a handful of minor fixes and feature
enhancements:

- InVEST 3.0 Beta standalones (identified by a new InVEST icon) may be run
  from the Start Menu (on windows navigate to
  Start Menu -> All Programs -> InVEST 2.4.0
- Bug fixes for the calculation of raster statistics.
- InVEST 3.0 wave energy no longer requires an AOI for global runs, but
  encounters memory issues on machines with less than 4GB of RAM.  This
  is a known issue that will be fixed in a minor release.
- Minor fixes to several chapters in the user's guide.
- Minor bug fix to the 3.0 Carbon model: harvest maps are no longer required
  inputs.
- Other minor bug fixes and runtime performance tweaks in the 3.0 framework.
- Improved installer allows users to remove InVEST from the Windows Add/Remove
  programs menu.
- Fixed a visualization bug with wave energy where output rasters did not have the min/max/stdev calculations on them.  This made the default visualization in arc be a gray blob.

2.3.0 (2012-08-02)
------------------
Changes in InVEST 2.3.0

General:

This is a major release which releases several beta versions of the
InVEST models in the InVEST 3.0 framework.  These models run as
standalones, but a GIS platform is needed to edit and view the data
inputs and outputs.  Until InVEST 3.0 is released the original ArcGIS
based versions of these tools will remain the release.

Existing InVEST models migrated to the 3.0 framework in this release
include:

- Reservoir Hydropower Production 3.0 beta
    - Minor bug fixes.
- Finfish Aquaculture
    - Minor bug fixes and usability enhancements.
- Wave Energy 3.0 beta
    - Runtimes for non-global runs decreased by a factor of 7
    - Minor bugs in interpolation that exist in the 2.x model is fixed in
      3.0 beta.
- Crop Pollination 3.0 beta
    - Runtimes decreased by a factor of over 10,000

This release also includes the new models which only exist in the 3.0
framework:

- Marine Water Quality 3.0 alpha with a preliminary  user's guide.

InVEST models in the 3.0 framework from previous releases that now
have a standalone executable include:

- Managed Timber Production Model
- Carbon Storage and Sequestration

Additionally there are a handful of other minor fixes and feature
enhancements since the previous release:

- Minor bug fix to 2.x sedimentation model that now correctly
  calculates slope exponentials.
- Minor fixes to several chapters in the user's guide.
- The 3.0 version of the Carbon model now can value the price of carbon
  in metric tons of C or CO2.
- Other minor bug fixes and runtime performance tweaks in the 3.0 framework.

2.2.2 (2012-03-03)
------------------
Changes in InVEST 2.2.2

General:

This is a minor release which fixes the following defects:

-Fixed an issue with sediment retention model where large watersheds
 allowed loading per cell was incorrectly rounded to integer values.

-Fixed bug where changing the threshold didn't affect the retention output
 because function was incorrectly rounded to integer values.

-Added total water yield in meters cubed to to output table by watershed.

-Fixed bug where smaller than default (2000) resolutions threw an error about
 not being able to find the field in "unitynew".  With non-default resolution,
 "unitynew" was created without an attribute table, so one was created by
 force.

-Removed mention of beta state and ecoinformatics from header of software
 license.

-Modified overlap analysis toolbox so it reports an error directly in the
 toolbox if the workspace name is too long.

2.2.1 (2012-01-26)
------------------
Changes in InVEST 2.2.1

General:

This is a minor release which fixes the following defects:

-A variety of miscellaneous bugs were fixed that were causing crashes of the Coastal Protection model in Arc 9.3.
-Fixed an issue in the Pollination model that was looking for an InVEST1005 directory.
-The InVEST "models only" release had an entry for the InVEST 3.0 Beta tools, but was missing the underlying runtime.  This has been added to the models only 2.2.1 release at the cost of a larger installer.
-The default InVEST ArcMap document wouldn't open in ArcGIS 9.3.  It can now be opened by Arc 9.3 and above.
-Minor updates to the Coastal Protection user's guide.

2.2.0 (2011-12-22)
------------------
In this release we include updates to the habitat risk assessment
model, updates to Coastal Vulnerability Tier 0 (previously named
Coastal Protection), and a new tier 1 Coastal Vulnerability tool.
Additionally, we are releasing a beta version of our 3.0 platform that
includes the terrestrial timber and carbon models.

See the "Marine Models" and "InVEST 3.0 Beta" sections below for more details.

**Marine Models**

1. Marine Python Extension Check

   This tool has been updated to include extension requirements for the new
   Coastal Protection T1 model.  It also reflects changes to the Habitat Risk
   Assessment and Coastal Protection T0 models, as they no longer require the
   PythonWin extension.

2. Habitat Risk Assessment (HRA)

   This model has been updated and is now part of three-step toolset.  The
   first step is a new Ratings Survey Tool which eliminates the need for
   Microsoft Excel when users are providing habitat-stressor ratings.  This
   Survey Tool now allows users to up- and down-weight the importance of
   various criteria.  For step 2, a copy of the Grid the Seascape tool has been
   placed in the HRA toolset.  In the last step, users will run the HRA model
   which includes the following updates:

   - New habitat outputs classifying risk as low, medium, and high
   - Model run status updates (% complete) in the message window
   - Improved habitat risk plots embedded in the output HTML

3. Coastal Protection

   This module is now split into sub-models, each with two parts.  The first
   sub-model is Coastal Vulnerability (Tier 0) and the new addition is Coastal
   Protection (Tier 1).

   Coastal Vulnerability (T0)
   Step 1) Fetch Calculator - there are no updates to this tool.
   Step 2) Vulnerability Index

   - Wave Exposure: In this version of the model, we define wave exposure for
     sites facing the open ocean as the maximum of the weighted average of
     wave's power coming from the ocean or generated by local winds.  We
     weight wave power coming from each of the 16 equiangular sector by the
     percent of time that waves occur in that sector, and based on whether or
     not fetch in that sector exceeds 20km.  For sites that are sheltered, wave
     exposure is the average of wave power generated by the local storm winds
     weighted by the percent occurrence of those winds in each sector.  This
     new method takes into account the seasonality of wind and wave patterns
     (storm waves generally come from a preferential direction), and helps
     identify regions that are not exposed to powerful waves although they are
     open to the ocean (e.g. the leeside of islands).

   - Natural Habitats: The ranking is now computed using the rank of all
     natural habitats present in front of a segment, and we weight the lowest
     ranking habitat 50% more than all other habitats.  Also, rankings and
     protective distance information are to be provided by CSV file instead of
     Excel.  With this new method, shoreline segments that have more habitats
     than others will have a lower risk of inundation and/or erosion during
     storms.

   - Structures: The model has been updated to now incorporate the presence of
     structures by decreasing the ranking of shoreline segments that adjoin
     structures.

   Coastal Protection (T1) - This is a new model which plots the amount of
   sandy beach erosion or consolidated bed scour that backshore regions
   experience in the presence or absence of natural habitats.  It is composed
   of two steps: a Profile Generator and Nearshore Waves and Erosion.  It is
   recommended to run the Profile Generator before the Nearshore Waves and
   Erosion model.

   Step 1) Profile Generator:  This tool helps the user generate a 1-dimensional
   bathymetric and topographic profile perpendicular to the shoreline at the
   user-defined location.  This model provides plenty of guidance for building
   backshore profiles for beaches, marshes and mangroves.  It will help users
   modify bathymetry profiles that they already have, or can generate profiles
   for sandy beaches if the user has not bathymetric data.  Also, the model
   estimates and maps the location of natural habitats present in front of the
   region of interest.  Finally, it provides sample wave and wind data that
   can be later used in the Nearshore Waves and Erosion model, based on
   computed fetch values and default Wave Watch III data.

   Step 2) Nearshore Waves and Erosion: This model estimates profiles of beach
   erosion or values of rates of consolidated bed scour at a site as a function
   of the type of habitats present in the area of interest.  The model takes
   into account the protective effects of vegetation, coral and oyster reefs,
   and sand dunes.  It also shows the difference of protection provided when
   those habitats are present, degraded, or gone.

4. Aesthetic Quality

   This model no longer requires users to provide a projection for Overlap
   Analysis.  Instead, it uses the projection from the user-specified Area of
   Interest (AOI) polygon.  Additionally, the population estimates for this
   model have been fixed.

**InVEST 3.0 Beta**

The 2.2.0 release includes a preliminary version of our InVEST 3.0 beta
platform.  It is included as a toolset named "InVEST 3.0 Beta" in the
InVEST220.tbx.  It is currently only supported with ArcGIS 10.  To launch
an InVEST 3.0 beta tool, double click on the desired tool in the InVEST 3.0
toolset then click "Ok" on the Arc toolbox screen that opens. The InVEST 3.0
tool panel has inputs very similar to the InVEST 2.2.0 versions of the tools
with the following modifications:

InVEST 3.0 Carbon:
  * Fixes a minor bug in the 2.2 version that ignored floating point values
    in carbon pool inputs.
  * Separation of carbon model into a biophysical and valuation model.
  * Calculates carbon storage and sequestration at the minimum resolution of
    the input maps.
  * Runtime efficiency improved by an order of magnitude.
  * User interface streamlined including dynamic activation of inputs based
    on user preference, direct link to documentation, and recall of inputs
    based on user's previous run.

InVEST 3.0 Timber:
  * User interface streamlined including dynamic activation of inputs based
    on user preference, direct link to documentation, and recall of inputs
    based on user's previous run.


2.1.1 (2011-10-17)
------------------
Changes in InVEST 2.1.1

General:

This is a minor release which fixes the following defects:

-A truncation error was fixed on nutrient retention and sedimentation model that involved division by the number of cells in a watershed.  Now correctly calculates floating point division.
-Minor typos were fixed across the user's guide.

2.1 Beta (2011-05-11)
---------------------
Updates to InVEST Beta

InVEST 2.1 . Beta

Changes in InVEST 2.1

General:

1.	InVEST versioning
We have altered our versioning scheme.  Integer changes will reflect major changes (e.g. the addition of marine models warranted moving from 1.x to 2.0).  An increment in the digit after the primary decimal indicates major new features (e.g the addition of a new model) or major revisions.  For example, this release is numbered InVEST 2.1 because two new models are included).  We will add another decimal to reflect minor feature revisions or bug fixes.  For example, InVEST 2.1.1 will likely be out soon as we are continually working to improve our tool.
2.	HTML guide
With this release, we have migrated the entire InVEST users. guide to an HTML format.  The HTML version will output a pdf version for use off-line, printing, etc.


**MARINE MODELS**

1.Marine Python Extension Check

-This tool has been updated to allow users to select the marine models they intend to run.  Based on this selection, it will provide a summary of which Python and ArcGIS extensions are necessary and if the Python extensions have been successfully installed on the user.s machine.

2.Grid the Seascape (GS)

-This tool has been created to allow marine model users to generate an seascape analysis grid within a specified area of interest (AOI).

-It only requires an AOI and cell size (in meters) as inputs, and produces a polygon grid which can be used as inputs for the Habitat Risk Assessment and Overlap Analysis models.

3. Coastal Protection

- This is now a two-part model for assessing Coastal Vulnerability.  The first part is a tool for calculating fetch and the second maps the value of a Vulnerability Index, which differentiates areas with relatively high or low exposure to erosion and inundation during storms.

- The model has been updated to now incorporate coastal relief and the protective influence of up to eight natural habitat input layers.

- A global Wave Watch 3 dataset is also provided to allow users to quickly generate rankings for wind and wave exposure worldwide.

4. Habitat Risk Assessment (HRA)

This new model allows users to assess the risk posed to coastal and marine habitats by human activities and the potential consequences of exposure for the delivery of ecosystem services and biodiversity.  The HRA model is suited to screening the risk of current and future human activities in order to prioritize management strategies that best mitigate risk.

5. Overlap Analysis

This new model maps current human uses in and around the seascape and summarizes the relative importance of various regions for particular activities.  The model was designed to produce maps that can be used to identify marine and coastal areas that are most important for human use, in particular recreation and fisheries, but also other activities.

**FRESHWATER MODELS**

All Freshwater models now support ArcMap 10.


Sample data:

1. Bug fix for error in Water_Tables.mdb Biophysical table where many field values were shifted over one column relative to the correct field name.

2. Bug fix for incorrect units in erosivity layer.


Hydropower:

1.In Water Yield, new output tables have been added containing mean biophysical outputs (precipitation, actual and potential evapotranspiration, water yield)  for each watershed and sub-watershed.


Water Purification:

1. The Water Purification Threshold table now allows users to specify separate thresholds for nitrogen and phosphorus.   Field names thresh_n and thresh_p replace the old ann_load.

2. The Nutrient Retention output tables nutrient_watershed.dbf and nutrient_subwatershed.dbf now include a column for nutrient retention per watershed/sub-watershed.

3. In Nutrient Retention, some output file names have changed.

4. The user's guide has been updated to explain more accurately the inclusion of thresholds in the biophysical service estimates.


Sedimentation:

1. The Soil Loss output tables sediment_watershed.dbf and sediment_subwatershed.dbf now include a column for sediment retention per watershed/sub-watershed.

2. In Soil Loss, some output file names have changed.

3. The default input value for Slope Threshold is now 75.

4. The user's guide has been updated to explain more accurately the inclusion of thresholds in the biophysical service estimates.

5. Valuation: Bug fix where the present value was not being applied correctly.





2.0 Beta (2011-02-14)
---------------------
Changes in InVEST 2.0

InVEST 1.005 is a minor release with the following modification:

1. Aesthetic Quality

    This new model allows users to determine the locations from which new nearshore or offshore features can be seen.  It generates viewshed maps that can be used to identify the visual footprint of new offshore development.


2. Coastal Vulnerability

    This new model produces maps of coastal human populations and a coastal exposure to erosion and inundation index map.  These outputs can be used to understand the relative contributions of different variables to coastal exposure and to highlight the protective services offered by natural habitats.


3. Aquaculture

    This new model is used to evaluate how human activities (e.g., addition or removal of farms, changes in harvest management practices) and climate change (e.g., change in sea surface temperature) may affect the production and economic value of aquacultured Atlantic salmon.


4. Wave Energy

    This new model provides spatially explicit information, showing potential areas for siting Wave Energy conversion (WEC) facilities with the greatest energy production and value.  This site- and device-specific information for the WEC facilities can then be used to identify and quantify potential trade-offs that may arise when siting WEC facilities.


5. Avoided Reservoir Sedimentation

    - The name of this model has been changed to the Sediment Retention model.

    - We have added a water quality valuation model for sediment retention. The user now has the option to select avoided dredge cost analysis, avoided water treatment cost analysis or both.  The water quality valuation approach is the same as that used in the Water Purification: Nutrient Retention model.

    - The threshold information for allowed sediment loads (TMDL, dead volume, etc.) are now input in a stand alone table instead of being included in the valuation table. This adjusts the biophysical service output for any social allowance of pollution. Previously, the adjustment was only done in the valuation model.

    - The watersheds and sub-watershed layers are now input as shapefiles instead of rasters.

    - Final outputs are now aggregated to the sub-basin scale. The user must input a sub-basin shapefile. We provide the Hydro 1K dataset as a starting option. See users guide for changes to many file output names.

    - Users are strongly advised not to interpret pixel-scale outputs for hydrological understanding or decision-making of any kind. Pixel outputs should only be used for calibration/validation or model checking.


6. Hydropower Production

    - The watersheds and sub-watershed layers are now input as shapefiles instead of rasters.

    - Final outputs are now aggregated to the sub-basin scale. The user must input a sub-basin shapefile. We provide the Hydro 1K dataset as a starting option. See users guide for changes to many file output names.

    - Users are strongly advised not to interpret pixel-scale outputs for hydrological understanding or decision-making of any kind. Pixel outputs should only be used for calibration/validation or model checking.

    - The calibration constant for each watershed is now input in a stand-alone table instead of being included in the valuation table. This makes running the water scarcity model simpler.


7. Water Purification: Nutrient Retention

    - The threshold information for allowed pollutant levels (TMDL, etc.) are now input in a stand alone table instead of being included in the valuation table. This adjusts the biophysical service output for any social allowance of pollution. Previously, the adjustment was only done in the valuation model.

    - The watersheds and sub-watershed layers are now input as shapefiles instead of rasters.

    - Final outputs are now aggregated to the sub-basin scale. The user must input a sub-basin shapefile. We provide the Hydro 1K dataset as a starting option. See users guide for changes to many file output names.

    - Users are strongly advised not to interpret pixel-scale outputs for hydrological understanding or decision-making of any kind. Pixel outputs should only be used for calibration/validation or model checking.


8. Carbon Storage and Sequestration

    The model now outputs an aggregate sum of the carbon storage.


9. Habitat Quality and Rarity

    This model had an error while running ReclassByACII if the land cover codes were not sorted alphabetically.  This has now been corrected and it sorts the reclass file before running the reclassification

    The model now outputs an aggregate sum of the habitat quality.

10. Pollination

    In this version, the pollination model accepts an additional parameter which indicated the proportion of a crops yield that is attributed to wild pollinators.

<|MERGE_RESOLUTION|>--- conflicted
+++ resolved
@@ -2,16 +2,12 @@
 
 Unreleased Changes
 ------------------
-<<<<<<< HEAD
 * Added error-handling in Urban Flood Risk Mitigation to tell users to
   "Check that the Soil Group raster does not contain values other than 
   (1, 2, 3, 4)" when a ``ValueError`` is raised from ``_lu_to_cn_op``.
-* Fixed a bug in CLI logging where logfiles created by the CLI were 
-=======
 * Updated the ``Makefile`` to use the new git location of the InVEST User's
   Guide repository at https://github.com/natcap/invest.users-guide
 * Fixed a bug in CLI logging where logfiles created by the CLI were
->>>>>>> 0452221b
   incompatible with the ``natcap.invest.datastack`` operation that
   allows the UI to load model arguments from logfiles.
 * Automated tests are now configured to use Github Actions for 32- and 64-bit
