..
  Changes should be grouped for readability.

  InVEST model names:
  - Annual Water Yield
  - Carbon Storage and Sequestration
  - Coastal Blue Carbon
  - Coastal Vulnerability
  - Crop Pollination
  - Crop Production
  - DelineateIt
  - Forest Carbon Edge Effects
  - Globio
  - Habitat Quality
  - HRA
  - NDR
  - RouteDEM
  - Scenario Generator
  - Scenic Quality
  - SDR
  - Seasonal Water Yield
  - Urban Cooling
  - Urban Flood Risk
  - Urban Nature Access
  - Urban Stormwater Retention
  - Wave Energy
  - Wind Energy
  - Visitation: Recreation and Tourism

  Workbench fixes/enhancements:
  - Workbench

  Everything else:
  - General

.. :changelog:

Unreleased Changes
------------------
* General
    * Fixed a bug in the CLI where ``invest getspec --json`` failed on
      non-json-serializable objects such as ``pint.Unit``.
      https://github.com/natcap/invest/issues/1280
    * Updated the package installation instructions in the API docs for clarity
      and also to highlight the ease of installation through ``conda-forge``.
      https://github.com/natcap/invest/issues/1256
    * ``utils.build_lookup_from_csv`` has been deprecated and its functionality
      has been merged into ``utils.read_csv_to_dataframe``
      (`#1319 <https://github.com/natcap/invest/issues/1319>`_),
      (`#1327 <https://github.com/natcap/invest/issues/1327>`_)
* Workbench
    * Fixed a bug where sampledata downloads failed silently (and progress bar
      became innacurate) if the Workbench did not have write permission to
      the download location. https://github.com/natcap/invest/issues/1070
    * The workbench app is now distributed with a valid code signature
      (`#727 <https://github.com/natcap/invest/issues/727>`_)
    * Changing the language setting will now cause the app to relaunch
      (`#1168 <https://github.com/natcap/invest/issues/1168>`_)
    * Closing the main window will now close any user's guide windows that are
      open. Fixed a bug where the app could not be reopened after closing.
      (`#1258 <https://github.com/natcap/invest/issues/1258>`_)
<<<<<<< HEAD
    * Fixed a bug where invalid metadata for a recent run would result
      in an uncaught exception.
      (`#1286 <https://github.com/natcap/invest/issues/1286>`_)
=======
    * Middle clicking an InVEST model tab was opening a blank window. Now
      middle clicking will close that tab as expected.
      (`#1261 <https://github.com/natcap/invest/issues/1261>`_)
>>>>>>> 3c0f1552
* Forest Carbon
    * The biophysical table is now case-insensitive.
* HRA
    * Fixed a bug in HRA where the model would error when all exposure and
      consequence criteria were skipped for a single habitat. The model now
      correctly handles this case. https://github.com/natcap/invest/issues/1250
    * Tables in the .xls format are no longer supported. This format was
      deprecated by ``pandas``. (`#1271 <https://github.com/natcap/invest/issues/1271>`_)
* Pollination
    * Several exceptions have been tidied up so that only fieldnames are
      printed instead of the python data structures representing the whole
      table.  https://github.com/natcap/invest/issues/1283
* RouteDEM
    * RouteDEM now allows the user to calculate Strahler Stream Orders, which
      will be written to a new vector in the user's workspace. This stream
      order vector is dependent on the user's Threshold Flow Accumulation value
      and is only available for the D8 routing model.
      https://github.com/natcap/invest/issues/884
    * RouteDEM now allows the user to create a vector of subwatersheds, which
      are written to a new vector in the user's workspace.  This vector is
      dependent on the calculation of Strahler Stream Orders and is only
      available for the D8 routing model. https://github.com/natcap/invest/issues/349
* Scenic Quality
    * The Scenic Quality model will now raise an error when it encounters a
      geometry that is not a simple Point.  This is in line with the user's
      guide chapter.  https://github.com/natcap/invest/issues/1245
    * The Scenic Quality model now supports both uppercase and lowercase
      fieldnames. Leading and trailing spaces are now also stripped for the
      user's convenience. https://github.com/natcap/invest/issues/1276
* SDR
    * Fixed an issue with sediment deposition progress logging that was
      causing the "percent complete" indicator to not progress linearly.
      https://github.com/natcap/invest/issues/1262
* Seasonal Water Yield
    * Fixed a bug where monthy quickflow nodata pixels were not being passed
      on to the total quickflow raster, which could result in negative values
      on the edges (`#1105 <https://github.com/natcap/invest/issues/1105>`_)
    * Removed the GDAL cache size limit on this model, which means that, by
      default, the model will use up to 5% of installed memory.
      https://github.com/natcap/invest/issues/1320
    * Monthly quick flow nodata values will now be preserved instead of being
      set to 0. The old behavior was not well documented and caused some
      confusion when nodata pixels did not line up. It's safer not to fill in
      unknown data. (`#1317 <https://github.com/natcap/invest/issues/1317>`_)
    * Negative monthly quickflow values will now be set to 0. This is because
      very small negative values occasionally result from valid data, but they
      should be interpreted as 0.
      (`#1318 <https://github.com/natcap/invest/issues/1318>`_)
    * In the monthly quickflow calculation, QF_im will be set to 0 on any pixel
      where s_i / a_im > 100. This is done to avoid overflow errors when
      calculating edge cases where the result would round down to 0 anyway.
      (`#1318 <https://github.com/natcap/invest/issues/1318>`_)
* Urban Flood Risk
    * Fixed a bug where the model incorrectly raised an error if the
      biophysical table contained a row of all 0s.
      (`#1123 <https://github.com/natcap/invest/issues/1123>`_)
* Visitation: Recreation and Tourism
    * Fixed a bug where overlapping predictor polygons would be double-counted
      in ``polygon_area_coverage`` and ``polygon_percent_coverage`` calculations.
      (`#1310 <https://github.com/natcap/invest/issues/1310>`_)

3.13.0 (2023-03-17)
-------------------
* General
    * During builds of the InVEST documentation, the packages
      ``sphinx-rtd-theme`` and ``sphinx-reredirects`` will be pulled from
      conda-forge instead of PyPI.
      (`#1151 <https://github.com/natcap/invest/issues/1151>`_)
    * The ``invest`` command-line-interface no longer opens a graphical
      interface to InVEST. (`#755 <https://github.com/natcap/invest/issues/755>`_)
    * The classic InVEST user-interface has been removed in favor of the Workbench.
    * Replace the ``ARGS_SPEC`` with ``MODEL_SPEC`` which describes all model
      outputs as well as inputs in a structured format
      (`#596 <https://github.com/natcap/invest/issues/596>`_)
* Workbench
    * Added tooltips to the model tabs so that they can be identified even when
      several tabs are open (`#1071 <https://github.com/natcap/invest/issues/1088>`_)
    * Options' display names will now be shown in dropdown menus
      (`#1217 <https://github.com/natcap/invest/issues/1217>`_)
    * Represent boolean inputs with a toggle switch rather than radio buttons.
    * Includes local versions of the User Guide in English, Spanish, & Chinese.
      https://github.com/natcap/invest/issues/851
* DelineateIt
    * DelineateIt now uses ``pygeoprocessing.routing.extract_streams_d8`` for D8
      stream thresholding. https://github.com/natcap/invest/issues/1143
* Habitat Quality
    * The model now uses an euclidean distance implementation for decaying
      threat rasters both linearly and exponentially. Since InVEST 3.3.0 a
      convolution implementation has been used, which reflected how
      the density of a threat or surrounding threat pixels could have an
      even greater, cumulative impact and degradation over space. However, this
      was never properly documented in the User's Guide and is not the approach
      taken in the publication. The convolution implementation also produced
      degradation and quality outputs that were difficult to interpret.
    * There should be a noticeable runtime improvement from calculating
      euclidean distances vs convolutions.
* HRA
    * Fixed an issue where a cryptic exception was being thrown if the criteria
      table's sections were not spelled exactly as expected.  There is now a
      much more readable error if a section is obviously missing.  Leading and
      trailing whitespace is also now removed from all string fields in the
      criteria table, which should also help reduce the chance of errors.
      https://github.com/natcap/invest/issues/1191
* GLOBIO
    * Deprecated the GLOBIO model
      (`#1131 <https://github.com/natcap/invest/issues/1131>`_)
* RouteDEM
    * RouteDEM now uses ``pygeoprocessing.routing.extract_streams_d8`` for D8
      stream thresholding. https://github.com/natcap/invest/issues/1143
* Scenic Quality
    * Any points over nodata (and therefore excluded from the viewshed
      analysis) will now correctly have their FID reported in the logging.
      https://github.com/natcap/invest/issues/1188
    * Clarifying where the visual quality calculations' disk-based sorting
      cache should be located, which addresses an interesting crash experienced
      by some users on Windows. https://github.com/natcap/invest/issues/1189
* SDR
    * The ``ws_id`` field is no longer a required field in the watershed vector.
      https://github.com/natcap/invest/issues/1201
* Seasonal Water Yield
    * If a soil group raster contains any pixels that are not in the set of
      allowed soil groups (anything other than 1, 2, 3 or 4), a human readable
      exception will now be raised. https://github.com/natcap/invest/issues/1193
* Urban Nature Access
    * Added the Urban Nature Access model to InVEST. The model for urban
      nature access provides a measure of both the supply of urban nature
      and the demand for nature by the urban population, ultimately
      calculating the balance between supply and demand. See the corresponding
      User's Guide chapter for documentation.
* Visitation: Recreation and Tourism
    * Fixed a ``FutureWarning`` when reading in CSVs. This fix does not
      otherwise affect model behavior. https://github.com/natcap/invest/issues/1202


3.12.1 (2022-12-16)
-------------------
* General
    * Fixed a possible path traversal vulnerability when working with datastack
      archives.  This patches CVE-2007-4559, reported to us by Trellix.
      https://github.com/natcap/invest/issues/1113
    * Added Spanish and Chinese translations of user-facing text and an interface
      to switch languages in the workbench UI.
    * Updating descriptions for LULC about text and biophysical table for
      clarity in model specs. https://github.com/natcap/invest/issues/1077
* Workbench
    * Fixed a bug where the Workbench would become unresponsive during an
      InVEST model run if the model emitted a very high volume of log messages.
    * Fixed a bug where the Workbench could crash if there was too much
      standard error emitted from an invest model.
    * Added a new "Save as" dialog window to handle different save options, and
      allow the option to use relative paths in a JSON datastack
      (`#1088 <https://github.com/natcap/invest/issues/1088>`_)
    * Fixed a bug where uncaught exceptions in the React tree would result in
      a blank browser window.
      (`#1119 <https://github.com/natcap/invest/issues/1119>`_)
* Habitat Quality
    * All spatial inputs including the access vector and threat rasters are
      now reprojected to the ``lulc_cur_path`` raster. This fixes a bug where
      rasters with a different SRS would appear to not intersect the
      ``lulc_cur_path`` even if they did. (https://github.com/natcap/invest/issues/1093)
    * Paths in the threats table may now be either absolute or relative to the
      threats table.
* HRA
    * Fixed a regression relative to InVEST 3.9.0 outputs where spatial
      criteria vectors were being rasterized with the ``ALL_TOUCHED=TRUE``
      flag, leading to a perceived buffering of spatial criteria in certain
      cases.  In InVEST 3.9.0, these were rasterized with ``ALL_TOUCHED=FALSE``.
      https://github.com/natcap/invest/issues/1120
    * Fixed an issue with the results table, ``SUMMARY_STATISTICS.csv`` where
      the percentages of high, medium and low risk classifications were not
      correctly reported.
    * Added a column to the ``SUMMARY_STATISTICS.csv`` output table to also
      report the percentage of pixels within each subregion that have no risk
      classification (a risk classification of 0).
* Urban Stormwater Retention
    * Added validation to check that the input soil groups raster has an
      integer data type
* Urban Cooling
    * Updated the text for the ``building_intensity`` column in the biophysical
      table to clarify that the values of this column should be normalized
      relative to one another to be between 0 and 1.



3.12.0 (2022-08-31)
-------------------
* General
    * Update python packaging settings to exclude a few config files and the
      workbench from source distributions and wheels
    * Updating SDR test values due to an update in GDAL's mode resampling
      algorithm. See https://github.com/natcap/invest/issues/905
    * Updated our ``scipy`` requirement to fix a bug where invest crashed
      if a Windows user had a non-Latin character in their Windows username.
* Workbench
    * Fixed a bug where some model runs would not generate a new item
      in the list of recent runs.
    * Enhanced model input forms so that text boxes always show the
      rightmost end of the filepath when they overflow the box.
* Coastal Blue Carbon
    * Fixed a bug where using unaligned rasters in the preprocessor would cause
      an error.  The preprocessor will now correctly align input landcover
      rasters and determine transitions from the aligned rasters.
* Habitat Quality
    * Removed a warning about an undefined nodata value in threat rasters
      because it is okay for a threat raster to have an undefined nodata value.
* HRA
    * Fixed an issue with risk calculations where risk values would be much
      lower than they should be.  Risk values are now correctly calculated.
    * Fixed an issue with risk reclassifications where most pixels would end up
      classified as medium risk.
    * Added an input field to the model to indicate the number of overlapping
      stressors to use in risk reclassification calculations.  This input
      affects the numerical boundaries between high, medium and low risk
      classifications.
    * Various improvements to the model have resulted in a modest (~33%)
      speedup in runtime.
* Coastal Vulnerability
    * Fixed a bug where redundant vertices in the landmass polygon could
      raise an error during shore point creation.
* NDR
    * Added parameters to the sample data to support nitrogen calculations.
    * Effective retention calculations have been reworked so that the source
      code more closely matches the mathematical definition in the NDR User's
      Guide.  There should be no difference in outputs.
* SDR
    * We have made a significant update to the SDR model's outputs described
      here: https://github.com/natcap/peps/blob/main/pep-0010.md.

        * Legacy outputs ``sed_retention_index.tif`` and ``sed_retention.tif``
          have been removed from the model.
        * Two new output rasters have been added, specifically
            * ``avoided_export.tif``, indicating vegetation's contribution to
              reducing erosion on a pixel, as well as trapping of sediment
              originating upslope of the pixel, so that neither of these
              proceed downslope to enter a stream.
            * ``avoided_erosion.tif``, vegetation’s contribution to reducing
              erosion from a pixel.
        * The summary watersheds vector no longer includes the ``sed_retent``
          field and two fields have been added:

            * ``avoid_exp`` representing the sum of avoided export in the
              watershed.
            * ``avoid_eros`` representing the sum of avoided erosion in the
              watershed.
        * Sediment deposition, ``sed_deposition.tif``, has been clarified to
          indicate the sediment that erodes from a pixel goes into the next
          downstream pixel(s) where it is either trapped or exported.  This
          update removes a form of double-counting.
* Urban Flood Risk
    * Validation of the curve number table will now catch missing ``CN_*``
      columns and warn the user about the missing column.


3.11.0 (2022-05-24)
-------------------
* General
    * InVEST Workbench released! A new desktop interface for InVEST models.
    * Add support for python 3.10, and drop support for python 3.7.
    * Fixed a bug where the model window would fail to open when using the
      ``natcap.invest`` package with python 3.9.0 - 3.9.3.
    * ``spec_utils.ETO`` has been renamed to ``spec_utils.ET0`` (with a zero).
    * Updating the ``pyinstaller`` requirement to ``>=4.10`` to support the new
      ``universal2`` wheel architecture offered by ``scipy>=1.8.0``.
    * Now removing leading / trailing whitespaces from table input values as
      well as columns in most InVEST models.
    * Fixing a small bug where drag-and-drop events in the Qt UI were not being
      handled correctly and were being ignored by the UI.
    * Expose taskgraph logging level for the cli with
      ``--taskgraph-log-level``.
    * Fixed bug in validation of ``results_suffix`` so that special characters
      like path separators, etc, are not allowed.
    * Fixed a bug in validation where a warning about non-overlapping spatial
      layers was missing info about the offending bounding boxes.
    * Fixed an issue with usage logging that caused SSL errors to appear in the
      Qt interface logging window.
* Annual Water Yield
    * Fixed a bug where the model would error when the watersheds/subwatersheds
      input was in geopackage format.
* Crop Production
    * Fixed a bug in both crop production models where the model would error if
      an observed yield raster had no nodata value.
* Coastal Vulnerability
    * Fixed a bug that would cause an error if the user's bathymetry layer did
      not have a defined nodata value.  The user's bathymetry layer should now
      be correctly preprocessed with or without a nodata value.
* DelineateIt
    * Watersheds delineated with this tool will now always have a ``ws_id``
      column containing integer watershed IDs for easier use within the routed
      InVEST models.  Existing ``ws_id`` field values in the outlets vector
      will be overwritten if they are present.
* RouteDEM
    * Rename the arg ``calculate_downstream_distance`` to
      ``calculate_downslope_distance``. This is meant to clarify that it
      applies to pixels that are not part of a stream.
* SDR
    * Fixed an issue with SDR where ``f.tif`` might not be recalculated if the
      file is modified or deleted after execution.
    * Fixed an issue in ``sed_deposition.tif`` and ``f.tif`` where pixel values
      could have very small, negative values for ``r_i`` and ``f_i``.  These
      values are now clamped to 0.
    * Added basic type-checking for the ``lucode`` column of the biophysical
      table. This avoids cryptic numpy errors later in runtime.
* Seasonal Water Yield
    * Added an output to the model representing total annual precipitation.
    * Fixed an issue with the documentation for ET0 and Precip directories,
      where a module-specific informational string was being overridden by a
      default value.

3.10.2 (2022-02-08)
-------------------
* General
    * The minimum ``setuptools_scm`` version has been increased to 6.4.0 in
      order to bypass calling ``setup.py`` for version information.  The
      version of this project can now be retrieved by calling ``python -m
      setuptools_scm`` from the project root.
    * Fixed an issue where datastack archives would not include any spatial
      datasets that were linked to in CSV files.  This now works for all models
      except HRA.  If an HRA datastack archive is requested,
      ``NotImplementedError`` will be raised.  A fix for HRA is pending.
    * Pinned ``numpy`` versions in ``pyproject.toml`` to the lowest compatible
      version for each supported python version. This prevents issues when
      ``natcap.invest`` is used in an environment with a lower numpy version
      than it was built with (https://github.com/cython/cython/issues/4452).
* DelineateIt
    * When snapping points to streams, if a point is equally near to more than
      one stream pixel, it will now snap to the stream pixel with a higher
      flow accumulation value. Before, it would snap to the stream pixel
      encountered first in the raster (though this was not guaranteed).
* GLOBIO
    * Gaussian decay kernels are now always tiled, which should result in a
      minor improvement in model runtime when large decay distances are used.
* Habitat Quality:
    * Linear decay kernels are now always tiled, which should result in a minor
      improvement in model runtime, particularly with large decay distances.
* HRA
    * Fixed a bug with how a pandas dataframe was instantiated. This bug did
      not effect outputs though some might notice less trailing zeros in the
      ``SUMMARY_STATISTICS.csv`` output.
* NDR
    * Changed some model inputs and outputs to clarify that subsurface
      phosphorus is not modeled.

        * Removed the inputs ``subsurface_critical_length_p`` and
          ``subsurface_eff_p``
        * Removed the output ``sub_ndr_p.tif``. The model no longer calculates
          subsurface NDR for phosphorus.
        * Removed the output ``sub_load_p.tif``. All pixels in this raster were
          always 0, because the model assumed no subsurface phosphorus movement.
        * Renamed the output ``p_export.tif`` to ``p_surface_export.tif`` to
          clarify that it only models the surface export of phosphorus.
        * Renamed the output ``n_export.tif`` to ``n_total_export.tif`` to
          clarify that it is the total of surface and subsurface nitrogen export.
        * Added the new outputs ``n_surface_export.tif`` and
          ``n_subsurface_export.tif``, showing the surface and subsurface
          components of the total nitrogen export.
        * The aggregate vector output ``watershed_results_ndr.shp`` was changed to
          a geopackage ``watershed_results_ndr.gpkg``.
        * The aggregate vector fields were given more descriptive names, and
          updated corresponding to the changed raster outputs:

            * ``surf_p_ld`` was renamed to ``p_surface_load``
            * ``surf_n_ld`` was renamed to ``n_surface_load``
            * ``p_exp_tot`` was renamed to ``p_surface_export``
            * ``sub_n_ld`` was renamed to ``n_subsurface_load``
            * ``n_exp_tot`` was renamed to ``n_total_export``
            * Added a new field ``n_surface_export``, representing the sum of
              ``n_surface_export.tif``
            * Added a new field ``n_subsurface_export``, representing the sum
              of ``n_subsurface_export.tif``
            * Removed the field ``sub_p_ld``, since ``sub_load_p.tif`` was removed.
* Wind Energy
    * Fixed a bug where distance was masking by pixel distance instead of
      euclidean distance.
    * Renamed the foundation cost label and help info to reflect it is no
      longer measured in Millions of US dollars.
    * Fixed a bug where running valuation with TaskGraph in asynchronous mode
      would cause the model to error.

3.10.1 (2022-01-06)
-------------------
* Urban Stormwater Retention
    * Fixed a bug where this model's sample data was not available via the
      Windows installer.


3.10.0 (2022-01-04)
-------------------
* General
    * Add a ``--language`` argument to the command-line interface, which will
      translate model names, specs, and validation messages.
    * Accept a ``language`` query parameter at the UI server endpoints, which
      will translate model names, specs, and validation messages.
    * Added ``invest serve`` entry-point to the CLI. This launches a Flask app
      and server on the localhost, to support the workbench.
    * Major updates to each model's ``ARGS_SPEC`` (and some related validation)
      to facilitate re-use & display in the Workbench and User's Guide.
    * Standardized and de-duplicated text in ``ARGS_SPEC`` ``about`` and
      ``name`` strings.
    * Update to FontAwesome 5 icons in the QT interface.
    * In response to the deprecation of ``setup.py``-based commands in Python
      3.10, the recommended way to build python distributions of
      ``natcap.invest`` is now with the ``build`` package, and installation
      should be done via ``pip``.  The ``README`` has been updated to reflect
      this change, and this should only be noticeable for those installing
      ``natcap.invest`` from source.
    * A bug has been fixed in ``make install`` so that now the current version
      of ``natcap.invest`` is built and installed.  The former (buggy) version
      of ``make install`` would install whatever the latest version was in your
      ``dist`` folder.
    * Updating the ``taskgraph`` requirement to ``0.11.0`` to resolve an issue
      where modifying a file within a roughly 2-second window would fool
      ``taskgraph`` into believing that the file had not been modified.
    * Fixed a bug where some input rasters with NaN nodata values would go
      undetected as nodata and yield unexpected behavior.
* Annual Water Yield
    * Renamed the Windows start menu shortcut from "Water Yield" to
      "Annual Water Yield".
* Coastal Vulnerability
    * Fixed bug where shore points were created on interior landmass holes
      (i.e. lakes).
    * Added feature to accept raster (in addition to vector) habitat layers.
    * Changed one intermediate output (geomorphology) from SHP to GPKG.
    * Fixed bug where output vectors had coordinates with an unnecessary
      z-dimension. Output vectors now have 2D geometry.
* Crop Pollination
    * Renamed the Windows start menu shortcut from "Pollination" to
      "Crop Pollination".
* Fisheries and Fisheries HST
    * The Fisheries models were deprecated due to lack of use,
      lack of scientific support staff, and maintenance costs.
* Finfish
    * The Finfish model was deprecated due to lack of use,
      lack of scientific support staff, and maintenance costs.
* Habitat Quality
    * Changed how Habitat Rarity outputs are calculated to be less confusing.
      Values now represent a 0 to 1 index where before there could be
      negative values. Now values of 0 indicate current/future LULC not
      represented in baseline LULC; values 0 to 0.5 indicate more
      abundance in current/future LULC and therefore less rarity; values
      of 0.5 indicate same abundance between baseline and current/future
      LULC; values 0.5 to 1 indicate less abundance in current/future LULC
      and therefore higher rarity.
* NDR
    * Added a new raster to the model's workspace,
      ``intermediate_outputs/what_drains_to_stream[suffix].tif``.  This raster
      has pixel values of 1 where DEM pixels flow to an identified stream, and
      0 where they do not.
* Scenario Generator
    * Changed an args key from ``replacment_lucode`` to ``replacement_lucode``.
* Scenic Quality
    * Simplify the ``valuation_function`` arg options. The options are now:
      ``linear``, ``logarithmic``, ``exponential``. The names displayed in the
      UI dropdown will stay the same as before. Datastacks or scripts will need
      to be updated to use the new option values.
    * Renamed the model title from
      "Unobstructed Views: Scenic Quality Provision" to "Scenic Quality".
* SDR
    * Added a new raster to the model's workspace,
      ``intermediate_outputs/what_drains_to_stream[suffix].tif``.  This raster
      has pixel values of 1 where DEM pixels flow to an identified stream, and
      0 where they do not.
* Urban Flood Risk:
    * Fixed broken documentation link in the user interface.
* Urban Stormwater Retention
    * Added this new model
* Visitation: Recreation and Tourism
    * Renamed the Windows start menu shortcut from "Recreation" to
      "Visitation: Recreation and Tourism".
* Wave Energy
    * Rename the ``analysis_area_path`` arg to ``analysis_area``, since it is
      not a path but an option string.
    * Simplify the ``analysis_area`` arg options. The options are now:
      ``westcoast``, ``eastcoast``, ``northsea4``, ``northsea10``,
      ``australia``, ``global``. The names displayed in the UI dropdown will
      stay the same as before. Datastacks and scripts will need to be updated
      to use the new option values.
* Wind Energy
    * No model inputs or outputs are measured in "millions of" currency units
      any more. Specifically:
    * The ``mw_coef_ac`` and ``mw_coef_dc`` values in the Global Wind Energy
      Parameters table were in millions of currency units per MW; now they
      should be provided in currency units per MW.
    * The ``infield_cable_cost``, ``cable_coef_ac``, and ``cable_coef_dc``
      values in the Global Wind Energy Parameters table were in millions of
      currency units per km; now they should be provided in currency units per km.
    * The ``turbine_cost`` value in the Turbine Parameters table was in
      millions of currency units; now it should be provided in currency units.
    * The ``foundation_cost`` parameter was in millions of currency units; now
      it should be provided in currency units.
    * The NPV output, formerly ``npv_US_millions.tif``, is now ``npv.tif``.
      It is now in currency units, not millions of currency units.

3.9.2 (2021-10-29)
------------------
* General:
    * Improving our binary build by including a data file needed for the
      ``charset-normalizer`` python package.  This eliminates a warning that
      was printed to stdout on Windows.
    * The Annual Water Yield model name is now standardized throughout InVEST.
      This model has been known in different contexts as Hydropower, Hydropower
      Water Yield, or Annual Water Yield. This name was chosen to emphasize
      that the model can be used for purposes other than hydropower (though the
      valuation component is hydropower-specific) and to highlight its
      difference from the Seasonal Water Yield model. The corresponding python
      module, formerly ``natcap.invest.hydropower.hydropower_water_yield``, is
      now ``natcap.invest.annual_water_yield``.
    * Minor changes to some other models' display names.
    * Update and expand on the instructions in the API docs for installing
      the ``natcap.invest`` package.
    * The InVEST binaries on Windows now no longer inspect the ``%PATH%``
      when looking for GDAL DLLs.  This fixes an issue where InVEST would not
      launch on computers where the ``%PATH%`` either contained other
      environment variables or was malformed.
    * invest processes announce their logfile path at a very high logging level
      that cannot be filtered out by the user.
    * JSON sample data parameter sets are now included in the complete sample
      data archives.
* Seasonal Water Yield
    * Fixed a bug in validation where providing the monthly alpha table would
      cause a "Spatial file <monthly alpha table> has no projection" error.
      The montly alpha table was mistakenly being validated as a spatial file.
* Crop Production Regression
    * Corrected a misspelled column name. The fertilization rate table column
      must now be named ``phosphorus_rate``, not ``phosphorous_rate``.
* Habitat Quality
    * Fixed a bug where optional input Allow Accessibility to Threats could
      not be passed as an empty string argument. Now handles falsey values.
* Urban Flood Risk
    * Fixed a bug where lucodes present in the LULC raster but missing from
      the biophysical table would either raise a cryptic IndexError or silently
      apply invalid curve numbers. Now a helpful ValueError is raised.

3.9.1 (2021-09-22)
------------------
* General:
    * Added error-handling for when ``pandas`` fails to decode a non-utf8
      encoded CSV.
    * Moved the sample data JSON files out of the root sample_data folder and
      into their respective model folders.
    * Updated documentation on installing InVEST from source.
    * Restructured API reference docs and removed outdated and redundant pages.
    * Include logger name in the logging format. This is helpful for the cython
      modules, which can't log module, function, or line number info.
    * Fixed a bug in makefile that prevented ``make env`` from working properly.
    * Fixed an issue with the InVEST application launching on Mac OS X 11
      "Big Sur".  When launching the InVEST ``.app`` bundle, the environment
      variable ``QT_MAC_WANTS_LAYER`` is defined.  If running InVEST through
      python, this environment variable may need to be defined by hand like
      so: ``QT_MAC_WANTS_LAYER=1 python -m natcap.invest``.  A warning will
      be raised if this environment variable is not present on mac.
    * Fixing an issue on Mac OS X where saving the InVEST application to a
      filepath containing spaces would prevent the application from launching.
    * Fixed an issue on Mac OS when certain models would loop indefinitely and
      never complete.  This was addressed by bumping the ``taskgraph``
      requirement version to ``0.10.3``
    * Allow Windows users to install for all users or current user. This allows
      non-admin users to install InVEST locally.
    * Fixed a bug where saving a datastack parameter set with relative paths
      would not convert Windows separators to linux style.
    * Provide a better validation error message when an overview '.ovr' file
      is input instead of a valid raster.
    * Removed internal references to ``TaskGraph``
      ``copy_duplicate_artifact`` calls in anticipation from that feature
      being removed from ``TaskGraph``. User facing changes include
      slightly faster initial runtimes for the Coastal Vulnerability,
      Coastal Blue Carbon, SDR, DelineateIt, and Seasonal Water Yield models.
      These models will no longer attempt to copy intermediate artifacts that
      could have been computed by previous runs.
    * Validation now returns a more helpful message when a spatial input has
      no projection defined.
    * Updated to pygeoprocessing 2.3.2
    * Added support for GDAL 3.3.1 and above
    * Added some logging to ``natcap.invest.utils._log_gdal_errors`` to aid in
      debugging some hard-to-reproduce GDAL logging errors that occasionally
      cause InVEST models to crash.  If GDAL calls ``_log_gdal_errors`` with an
      incorrect set of arguments, this is now logged.
    * Improved the reliability and consistency of log messages across the
      various ways that InVEST models can be run.  Running InVEST in
      ``--headless`` mode, for example, will now have the same logging behavior,
      including with exceptions, as the UI would produce.
    * The default log level for the CLI has been lowered from
      ``logging.CRITICAL`` to ``logging.ERROR``.  This ensures that exceptions
      should always be written to the correct logging streams.
* Carbon
    * Fixed a bug where, if rate change and discount rate were set to 0, the
      valuation results were in $/year rather than $, too small by a factor of
      ``lulc_fut_year - lulc_cur_year``.
    * Improved UI to indicate that Calendar Year inputs are only required for
      valuation, not also for sequestration.
    * Increasing the precision of ``numpy.sum`` from Float32 to Float64 when
      aggregating raster values for the HTML report.
* DelineateIt:
    * The DelineateIt UI has been updated so that the point-snapping options
      will always be interactive.
    * DelineateIt's point-snapping routine has been updated to snap
      ``MULTIPOINT`` geometries with 1 component point as well as primitive
      ``POINT`` geometries.  All other geometric types will not be snapped.
      When a geometry cannot be snapped, a log message is now recorded with the
      feature ID, the geometry type and the number of component geometries.
      Features with empty geometries are now also skipped.
* Fisheries Habitat Scenario Tool
    * Fixed divide-by-zero bug that was causing a RuntimeWarning in the logs.
      This bug did not affect the output.
* HRA
    * Fixed bugs that allowed zeros in DQ & Weight columns of criteria
      table to raise DivideByZero errors.
* NDR
    * Fixed a bug that allowed SDR to be calculated in areas that don't drain
      to any stream. Now all outputs that depend on distance to stream (
      ``d_dn``, ``dist_to_channel``, ``ic``, ``ndr_n``, ``ndr_p``,
      ``sub_ndr_n``, ``sub_ndr_p``, ``n_export``, ``p_export``) are only
      defined for pixels that drain to a stream. They have nodata everywhere
      else.
* Pollination
    * Updated so that the ``total_pollinator_abundance_[season].tif`` outputs
      are always created. Before, they weren't created if a farm vector was
      not supplied, even though they are independent.
* Recreation
    * Fixed some incorrectly formatted log and error messages
* Seasonal Water Yield
    * Fixed a bug where ``qf.tif`` outputs weren't properly masking nodata
      values and could show negative numbers.
* SDR
    * Fixed a bug in validation that did not warn against different coordinate
      systems (all SDR inputs must share a common coordinate system).
    * Fixed a bug that was incorrectly using a factor of 0.0986 rather than
      0.0896. This would have a minor effect on end-user results.
    * Changed how SDR thresholds its L factor to allow direct thresholding
      rather than based off of upstream area. Exposed this parameter as
      ``l_max`` in the ``args`` input and in the user interface.
    * Fixed a bug that allowed SDR to be calculated in areas that don't drain
      to any stream. Now all outputs that depend on distance to stream (
      ``d_dn``, ``d_dn_bare``, ``ic``, ``ic_bare``, ``sdr``, ``sdr_bare``,
      ``e_prime``, ``sed_retention``, ``sed_retention_index``,
      ``sed_deposition``, ``sed_export``) are only defined for pixels that
      drain to a stream. They have nodata everywhere else.
* Urban Flood Risk
    * Fixed a bug where a String ``Type`` column in the infrastructure vector
      would cause the aggregation step of the model to crash, even with the
      correct integer value in the column.
* Wind Energy
    * Raising ValueError when AOI does not intersect Wind Data points.

3.9.0 (2020-12-11)
------------------
* General:
    * Deprecating GDAL 2 and adding support for GDAL 3.
    * Adding function in utils.py to handle InVEST coordindate transformations.
    * Making InVEST compatible with Pygeoprocessing 2.0 by updating:
        * ``convolve_2d()`` keyword ``ignore_nodata`` to
          ``ignore_nodata_and_edges``.
        * ``get_raster_info()`` / ``get_vector_info()`` keyword ``projection``
          to ``projection_wkt``.
    * Improve consistency and context for error messages related to raster
      reclassification across models by using ``utils.reclassify_raster``.
    * Fixed bug that was causing a TypeError when certain input rasters had an
      undefined nodata value. Undefined nodata values should now work
      everywhere.
    * Include logging in python script generated from
      "Save to python script..." in the "Development" menu. Now logging
      messages from the model execution will show up when you run the script.
    * InVEST is now a 64-bit binary built against Python 3.7.
    * Adding Python 3.8 support for InVEST testing.
    * Add warning message to installer for 32-bit computers about installing
      64-bit software.
    * Stop running validation extra times when model inputs autofill, saving
      a small but noticeable amount of time in launching a model.
    * The number of files included in the python source distribution has been
      reduced to just those needed to install the python package and run tests.
    * Code-sign the macOS distribution, and switch to a DMG distribution format.
    * No longer include the HTML docs or HISTORY.rst in the macOS distribution.
    * Bumped the ``shapely`` requirements to ``>=1.7.1`` to address a library
      import issue on Mac OS Big Sur.
    * Fixing model local documentation links for Windows and Mac binaries.
    * The InVEST binary builds now launch on Mac OS 11 "Big Sur".  This was
      addressed by defining the ``QT_MAC_WANTS_LAYER`` environment variable.
    * Fixed the alphabetical ordering of Windows Start Menu shortcuts.
* Annual Water Yield:
    * Fixing bug that limited ``rsupply`` result when ``wyield_mn`` or
      ``consump_mn`` was 0.
* Coastal Blue Carbon
    * Refactor of Coastal Blue Carbon that implements TaskGraph for task
      management across the model and fixes a wide range of issues with the model
      that were returning incorrect results in all cases.
    * Corrected an issue with the model where available memory would be exhausted
      on a large number of timesteps.
    * In addition to the ``execute`` entrypoint, another entrypoint,
      ``execute_transition_analysis`` has been added that allows access to the
      transition analysis timeseries loop at a lower level.  This will enable
      users comfortable with python to provide spatially-explicit maps of
      accumulation rates, half lives and other parameters that can only be
      provided via tables to ``execute``.
    * Snapshot years and rasters, including the baseline year/raster, are now all
      provided via a table mapping snapshot years to the path to a raster on
      disk.  The baseline year is the earliest year of these.
    * The model's "initial" and "lulc lookup" and "transient" tables have been
      combined into a single "biophysical" table, indexed by LULC code/LULC class
      name, that includes all of the columns from all of these former tables.
    * The "analysis year" is now a required input that must be >= the final
      snapshot year in the snapshots CSV.
    * Litter can now accumulate at an annual rate if desired.
    * The model now produces many more files, which allows for greater
      flexibility in post-processing of model outputs.
* Coastal Vulnerability
    * 'shore_points_missing_geomorphology.gpkg' output file name now includes
      the suffix if any, and its one layer now is renamed from
      'missing_geomorphology' to be the same as the file name
      (including suffix).
    * Fixed a memory bug that occurred during shore point interpolation when
      dealing with very large landmass vectors.
* Delineateit
    * The layer in the 'preprocessed_geometries.gpkg' output is renamed from
      'verified_geometries' to be the same as the file name (including suffix).
    * The layer in the 'snapped_outlets.gpkg' output is renamed from
      'snapped' to be the same as the file name (including suffix).
    * The layer in the 'watersheds.gpkg' output has been renamed from
      'watersheds' to match the name of the vector file (including the suffix).
    * Added pour point detection option as an alternative to providing an
      outlet features vector.
* Finfish
    * Fixed a bug where the suffix input was not being used for output paths.
* Forest Carbon Edge Effect
    * Fixed a broken link to the local User's Guide
    * Fixed bug that was causing overflow errors to appear in the logs when
      running with the sample data.
    * Mask out nodata areas of the carbon map output. Now there should be no
      output data outside of the input LULC rasater area.
* GLOBIO
    * Fixing a bug with how the ``msa`` results were masked and operated on
      that could cause bad results in the ``msa`` outputs.
* Habitat Quality:
    * Refactor of Habitat Quality that implements TaskGraph
    * Threat files are now indicated in the Threat Table csv input under
      required columns: ``BASE_PATH``, ``CUR_PATH``, ``FUT_PATH``.
    * Threat and Sensitivity column names are now case-insensitive.
    * Sensitivity threat columns now match threat names from Threat Table
      exactly, without the need for ``L_``. ``L_`` prefix is deprecated.
    * Threat raster input folder has been removed.
    * Validation enhancements that check whether threat raster paths are valid.
    * HQ update to User's Guide.
    * Changing sample data to reflect Threat Table csv input changes and
      bumping revision.
    * More comprehensive testing for Habitat Quality and validation.
    * Checking if Threat raster values are between 0 and 1 range, raising
      ValueError if not. No longer snapping values less than 0 to 0 and greater
      than 1 to 1.
    * Fixing bug that was setting Threat raster values to 1 even if they were
      floats between 0 and 1.
    * Updating how threats are decayed across distance. Before, nodata edges
      were ignored causing values on the edges to maintain a higher threat
      value. Now, the decay does not ignore those nodata edges causing values
      on the edges to decay more quickly. The area of study should have
      adequate boundaries to account for these edge effects.
    * Update default half saturation value for sample data to 0.05 from 0.1.
* Seasonal Water Yield
    * Fixed a bug where precip or eto rasters of ``GDT_Float64`` with values
      greater than 32-bit would overflow to ``-inf``.
* SDR:
    * Fixing an issue where the LS factor should be capped to an upstream area
      of 333^2 m^2. In previous versions the LS factor was erroneously capped
      to "333" leading to high export spikes in some pixels.
    * Fixed an issue where sediment deposition progress logging was not
      progressing linearly.
    * Fixed a task dependency bug that in rare cases could cause failure.
* Urban Cooling
    * Split energy savings valuation and work productivity valuation into
      separate UI options.
* Urban Flood Risk
    * Changed output field names ``aff.bld`` and ``serv.blt`` to ``aff_bld``
      and ``serv_blt`` respectively to fix an issue where ArcGIS would not
      display properly.

3.8.9 (2020-09-15)
------------------
* Hydropower
    * Fixed bug that prevented validation from ever passing for this model.
      Validation will allow extra keys in addition to those in the ARGS_SPEC.
* Urban Flood Mitigation
    * Fixed incorrect calculation of total quickflow volume.

3.8.8 (2020-09-04)
------------------
* Coastal Vulnerability
    * Improved handling of invalid AOI geometries to avoid crashing and instead
      fix the geometry when possible and skip it otherwise.
    * Added validation check that shows a warning if the SLR vector is not
      a point or multipoint geometry.
* Urban Cooling
    * Energy units are now (correctly) expressed in kWh.  They were previously
      (incorrectly) expressed in kW.
    * Energy savings calculations now require that consumption is in units of
      kWh/degree C/m^2 for each building class.
    * Fixing an issue where blank values of the Cooling Coefficient weights
      (shade, albedo, ETI) would raise an error.  Now, a default value for the
      coefficient is assumed if any single value is left blank.
* HRA
    * Raise ValueError if habitat or stressor inputs are not projected.
    * Make sample data rating filepaths work on Mac. If not on Windows and a rating
      filepath isn't found, try replacing all backslashes with forward slashes.
* Seasonal Water Yield
    * Updated output file name from aggregated_results.shp to aggregated_results_swy.shp
      for consistency with NDR and SDR
* Datastack
    * Saved datastack archives now use helpful identifying names for spatial input folders
* Validation
    * Fixed bug that caused fields activated by a checkbox to make validation fail,
      even when the checkbox was unchecked.
* General
    * Input table column headers are now insensitive to leading/trailing whitespace in
      most places.
    * Modified the script that produces a conda environment file from InVEST's python
      requirements file so that it includes the ``conda-forge`` channel in the file
      itself.
* Recreation
    * Validate values in the type column of predictor tables early in execution. Raise
      a ValueError if a type value isn't valid (leading/trailing whitespace is okay).
* Validation
    * Set a 5-second timeout on validation functions that access a file. This will raise
      a warning and prevent validation from slowing down the UI too much.

3.8.7 (2020-07-17)
------------------
* General
    * Fixed an issue where some users would be unable to launch InVEST binaries
      on Windows.  This crash was due to a configuration issue in
      ``PySide2==5.15.0`` that will be fixed in a future release of PySide2.
* GLOBIO
    * Fix a bug that mishandled combining infrastructure data when only one
      infrastructure data was present.
* Urban Flood Risk
    * The output vector ``flood_risk_service.shp`` now includes a field,
      ``flood_vol`` that is the sum of the modeled flood volume (from
      ``Q_m3.tif``) within the AOI.
    * Fieldnames in ``flood_risk_service.shp`` have been updated to more
      closely match the variables they match as documented in the User's Guide
      chapter.  Specifically, ``serv_bld`` is now ``serv.blt`` and ``aff_bld``
      is now ``aff.bld``.
    * ``Q_mm.tif`` has been moved from the intermediate directory into the
      workspace.
    * Fixed a bug in the flood volume (``Q_m3.tif``) calculations that was
      producing incorrect values in all cases.
    * Fixed a bug where input rasters with nodata values of 0 were not handled
      properly.

3.8.6 (2020-07-03)
------------------
* Crop Production
    * Fixed critical bug in crop regression that caused incorrect yields in
      all cases.

3.8.5 (2020-06-26)
------------------
* General
    * Fix bug in ``utils.build_lookup_from_csv`` that was allowing
      ``key_field`` to be non unique and overwriting values.
    * Fix bug in ``utils.build_lookup_from_csv`` where trailing commas caused
      returned values to be malformed.
    * Add optional argument ``column_list`` to ``utils.build_lookup_from_csv``
      that takes a list of column names and only returns those in the
      dictionary.
    * Remove ``warn_if_missing`` argument from ``utils.build_lookup_from_csv``
      and warning by default.
* Scenic Quality
    * Fixing an issue in Scenic Quality where the creation of the weighted sum
      of visibility rasters could cause "Too Many Open Files" errors and/or
      ``MemoryError`` when the model is run with many viewpoints.
    * Progress logging has been added to several loops that may take a longer
      time when the model is run with thousands of points at a time.
    * A major part of the model's execution was optimized for speed,
      particularly when the model is run with many, many points.
* SDR:
    * Removed the unused parameter ``args['target_pixel_size']`` from the SDR
      ``execute`` docstring.
* Urban Flood Risk Mitigation
    * Fixed an issue where the output vector ``flood_risk_service.shp`` would
      only be created when the built infrastructure vector was provided.  Now,
      the ``flood_risk_service.shp`` vector is always created, but the fields
      created differ depending on whether the built infrastructure input is
      present during the model run.
    * Fixed an issue where the model would crash if an infrastructure geometry
      were invalid or absent.  Such features are now skipped.

3.8.4 (2020-06-05)
------------------
* General:
    * Advanced the ``Taskgraph`` version requirement to fix a bug where workspace
      directories created by InVEST versions <=3.8.0 could not be re-used by more
      recent InVEST versions.
* NDR:
    * The Start Menu shortcut on Windows and launcher label on Mac now have
      consistent labels for NDR: "NDR: Nutrient Delivery Ratio".
* SDR:
    * The Start Menu shortcut on Windows and launcher label on Mac now have
      consistent labels for SDR: "SDR: Sediment Delivery Ratio".

3.8.3 (2020-05-29)
------------------
* SDR
    * SDR's compiled core now defines its own ``SQRT2`` instead of relying on an
      available standard C library definition. This new definition helps to avoid
      some compiler issues on Windows.

3.8.2 (2020-05-15)
------------------
* InVEST's CSV encoding requirements are now described in the validation
  error message displayed when a CSV cannot be opened.

3.8.1 (2020-05-08)
------------------
* Fixed a compilation issue on Mac OS X Catalina.
* Fixed an issue with NDR's raster normalization function so that Float64
  nodata values are now correctly cast to Float32.  This issue was affecting
  the summary vector, where the ``surf_n``, ``sub_n`` and ``n_export_tot``
  columns would contain values of ``-inf``.
* Fixed minor bug in Coastal Vulnerability shore point creation. Also added a
  check to fail fast when zero shore points are found within the AOI.
* The Finfish Aquaculture model no longer generates histograms for
  uncertainty analysis due to issues with matplotlib that make InVEST
  unstable. See https://github.com/natcap/invest/issues/87 for more.
* Corrected the Urban Cooling Model's help text for the "Cooling Capacity
  Calculation Method" in the User Interface.
* Fixing an issue with SDR's ``LS`` calculations.  The ``x`` term is now
  the weighted mean of proportional flow from the current pixel into its
  neighbors.  Note that for ease of debugging, this has been implemented as a
  separate raster and is now included in ``RKLS`` calculations instead of in
  the ``LS`` calculations.
* Fixed a bug in validation where checking for spatial overlap would be skipped
  entirely in cases where optional model arguments were not used.
* Bumping the ``psutil`` dependency requirement to ``psutil>=5.6.6`` to address
  a double-free vulnerability documented in CVE-2019-18874.
* Adding a GitHub Actions workflow for building python wheels for Mac and Windows
  as well as a source distribution.
* Updating links in ``setup.py``, ``README.rst`` and ``README_PYTHON.rst`` to
  refer to the repository's new home on github.
* Binary builds for Windows and Mac OS X have been moved to GitHub Actions from
  AppVeyor.  All AppVeyor-specific configuration has been removed.
* Fixing an issue with the InVEST Makefile where ``make deploy`` was
  attempting to synchronize nonexistent sample data zipfiles with a storage
  bucket on GCP.  Sample data zipfiles are only built on Windows, and so
  ``make deploy`` will only attempt to upload them when running on Windows.
* Fixed a bug in CLI logging where logfiles created by the CLI were
  incompatible with the ``natcap.invest.datastack`` operation that
  allows the UI to load model arguments from logfiles.
* Added error-handling in Urban Flood Risk Mitigation to tell users to
  "Check that the Soil Group raster does not contain values other than
  (1, 2, 3, 4)" when a ``ValueError`` is raised from ``_lu_to_cn_op``.
* Updated the ``Makefile`` to use the new git location of the InVEST User's
  Guide repository at https://github.com/natcap/invest.users-guide
* Automated tests are now configured to use Github Actions for 32- and 64-bit
  build targets for Python 3.6 and 3.7 on Windows.  We are still using
  AppVeyor for our binary builds for the time being.
* Makefile has been updated to fetch the version string from ``git`` rather
  than ``hg``.  A mercurial client is still needed in order to clone the
  InVEST User's Guide.
* Removing Python 2 compatibility code such as ``future``, ``pyqt4``,
  ``basestring``, ``unicode``, ``six``, unicode casting, etc...
* Update api-docs conf file to mock sdr.sdr_core and to use updated unittest
  mock

3.8.0 (2020-02-07)
------------------
* Created a sub-directory for the sample data in the installation directory.
* Fixed minor bug in HRA that was duplicating the ``results_suffix`` in some
  output filenames.
* Updated the DelineateIt UI to improve the language around what the model
  should do when it encounters invalid geometry.  The default is now
  that it should skip invalid geometry.
* Updating how threat rasters are handled in Habitat Quality to address a few
  related and common usability issues for the model.  First, threat
  rasters are now aligned to the LULC instead of the intersection of the whole
  stack.  This means that the model now handles threat inputs that do not all
  completely overlap the LULC (they must all still be in the same projection).
  Second, nodata values in threat rasters are converted to a threat value of 0.
  Any threat pixel values other than 0 or nodata are interpreted as a threat
  value of 1.
* Updating the ``psutil`` requirement to avoid a possible import issue when
  building binaries under WINE.  Any version of ``psutil`` should work
  except for ``5.6.0``.
* InVEST sample data was re-organized to simply have one folder per model.
  New datastacks were added for SDR, NDR, Seasonal Water Yield,
  Annual Water Yield, DelineateIt, and Coastal Vulnerability.
* Fixed an issue with NDR where the model was not properly checking for the
  bounds of the raster, which could in some cases lead to exceptions being
  printed to the command-line.  The model now correctly checks for these
  raster boundaries.
* Habitat Risk Assessment model supports points and lines -- in addition to
  previously supported polygons and rasters -- for habitats or stressors.
* Updated raster percentile algorithms in Scenic Quality and Wave Energy
  models to use a more efficient and reliable raster percentile function
  from pygeoprocessing.
* InVEST is now compatible with pygeoprocessing 1.9.1.
* All InVEST models now have an ``ARGS_SPEC`` object that contains metadata
  about the model and describes the model's arguments.  Validation has been
  reimplemented across all models to use these ``ARGS_SPEC`` objects.
* The results suffix key for the Wave Energy and Wind Energy models has been
  renamed ``results_suffix`` (was previously ``suffix``).  This is for
  consistency across InVEST models.
* Speed and memory optimization of raster processing in the Recreation model.
* Removed a constraint in Coastal Vulnerability so the AOI polygon no longer
  needs to intersect the continental shelf contour line. So the AOI can now be
  used exclusively to delineate the coastal area of interest.
* Improved how Coastal Vulnerability calculates local wind-driven waves.
  This requires a new bathymetry raster input and implements equation 10
  of the User Guide. Also minor updates to fields in intermediate outputs,
  notably a 'shore_id' field is now the unique ID for joining tables and
  FIDs are no longer used.
* Added a status message to the UI if a datastack file fails to load,
  instead of staying silent.
* Correcting an issue with repository fetching in the InVEST ``Makefile``.
  Managed repositories will now be fetched and updated to the expected revision
  even if the repository already exists.
* Fixed the duplicate ``results_suffix`` input in Wave Energy UI.
* Added a human-friendly message on NDR model ``KeyError``.
* Adding a check to Annual Water Yield to ensure that the ``LULC_veg`` column
  has correct values.
* Improved how Seasonal Water Yield handles nodata values when processing
  floating-point precipitation and quickflow rasters.
* Add SDR feature to model sediment deposition across the landscape.
* Fixed an issue that would cause an exception if SDR landcover map was masked
  out if the original landcover map had no-nodata value defined.
* Fixed an issue in the SDR model that could cause reported result vector
  values to not correspond with known input vectors if the input watershed
  vector was not an ESRI Shapefile.
* Fixed issue in Seasonal Water Yield model that would cause an unhandled
  exception when input rasters had areas of a valid DEM but nodata in other
  input layers that overlap that dem.
* Fixed an issue in the NDR model that would cause an exception if the critical
  length of a landcover field was set to 0.
* Implemented PEP518-compatible build system definition in the file
  ``pyproject.toml``.  This should make it easier to install ``natcap.invest``
  from a source distribution.
* Fixed a ``TypeError`` issue in Seasonal Water Yield that would occur when
  the Land-Use/Land-Cover raster did not have a defined nodata value.  This
  case is now handled correctly.
* The binary build process for InVEST on Windows (which includes binaries
  based on PyInstaller and an NSIS Installer package) has been migrated
  to 32-bit Python 3.7.  The build itself is taking place on AppVeyor, and
  the configuration for this is contained within ``appveyor.yml``.
  Various python scripts involved in the distribution and release processes
  have been updated for compatibility with python 3.7 as a part of this
  migration.
* Fixed an ``IndexError`` issue in Wave Energy encountered in runs using
  the global wave energy dataset.  This error was the result of an incorrect
  spatial query of points and resulted in some wave energy points being
  double-counted.
* Fixed taskgraph-related issues with Habitat Risk Assessment where
  1) asynchronous mode was failing due to missing task dependencies and
  2) avoided recomputation was confounded by two tasks modifying the same files.
* Fixed an issue with Habitat Quality where the model was incorrectly
  expecting the sensitivity table to have a landcover code of 0.
* The InVEST CLI has been completely rebuilt to divide
  functionality into various topic-specific subcommands.  The various internal
  consumers of this API have been updated accordingly.  ``invest --help`` will
  contain details of the new interface.
* Updated the InVEST Launcher to list the human-readable model names rather
  than the internal model identifiers.
* Updated Coastal Vulnerability Model with significant speedups including
  ~40x speedup for geomorphology process and ~3x speedup for wind exposure process.
  Also saving an intermediate vector with wave energy values and a geomorphology
  vector with points that were assigned the ``geomorphology_fill_value``.
* Updated trove classifiers to indicate support for python versions 2.7, 3.6
  and 3.7.
* Updated all InVEST models to be compatible with a Python 2.7 or a Python 3.6
  environment. Also tested all models against GDAL versions 2.2.4 and 2.4.1.
* Fixed an issue with Habitat Quality where convolutions over threat rasters
  were not excluding nodata values, leading to incorrect outputs.  Nodata values
  are now handled correctly and excluded from the convolution entirely.
* Updated the subpackage ``natcap.invest.ui`` to work with python 3.6 and later
  and also to support the PySide2 bindings to Qt5.
* InVEST Coastal Blue Carbon model now writes out a net present value
  raster for the year of the current landcover, each transition year,
  and the final analysis year (if provided).
* Correcting an issue with InVEST Coastal Blue Carbon where incorrect
  configuration of a nodata value would result in ``-inf`` values in
  output rasters.  Now, any values without a defined reclassification
  rule that make it past validation will be written out as nodata.
* DelineateIt has been reimplemented using the latest version of
  pygeoprocessing (and the watershed delineation routine it provides) and now
  uses ``taskgraph`` for avoiding unnecessary recomputation.
* Fixed a bug in Recreation Model that was causing server-side code
  to execute twice for every client-side call.
* Fixed a bug in Recreation model that did not apply ``results_suffix`` to
  the monthly_table.csv output.
* Various fixes in Coastal Vulnerability Model. CSV output files now
  have FID column for joining to vector outputs. ``results_suffix`` can be
  used without triggering task re-execution. Raster processing maintains original
  resolution of the input raster so long as it is projected. Otherwise resamples
  to ``model_resolution``.
* Fixed a bug in Coastal Vulnerability model's task graph that sometimes
  caused an early task to re-execute when it should be deemed pre-calculated.
* Fixed a bug in the pollination model that would cause outputs to be all 0
  rasters if all the ``relative_abundance`` fields in the guild table were
  integers.
* Fixed a file cache flushing issue observed on Debian in
  ``utils.exponential_decay_kernel_raster`` that would cause an exponential
  kernel raster to contain random values rather than expected value.
* Added a new InVEST model: Urban Flood Risk Mitigation.
* Fixed an issue in the SDR model that would cause an unhandled exception
  if either the erosivity or erodibility raster had an undefined nodata value.
* Added a new InVEST model: Urban Cooling Model.

3.7.0 (2019-05-09)
------------------
* Refactoring Coastal Vulnerability (CV) model. CV now uses TaskGraph and
  Pygeoprocessing >=1.6.1. The model is now largely vector-based instead of
  raster-based. Fewer input datasets are required for the same functionality.
  Runtime in sycnhronous mode is similar to previous versions, but runtime can
  be reduced with multiprocessing. CV also supports avoided recomputation for
  successive runs in the same workspace, even if a different file suffix is
  used. Output vector files are in CSV and geopackage formats.
* Model User Interface 'Report an Issue' link points to our new
  community.naturalcapitalproject.org
* Correcting an issue with the Coastal Blue Carbon preprocessor where
  using misaligned landcover rasters would cause an exception to be raised.
* Correcting an issue with RouteDEM where runs of the tool with Flow Direction
  enabled would cause the tool to crash if ``n_workers > 0``.
* Correcting an issue with Habitat Quality's error checking where nodata values
  in landcover rasters were not being taken into account.
* Valuation is now an optional component of the InVEST Scenic Quality model.
* Fixing a bug in the percentiles algorithm used by Scenic Quality that
  would result in incorrect visual quality outputs.
* Carbon Model and Crop Production models no longer crash if user-input
  rasters do not have a nodata value defined. In this case these models
  treat all pixel values as valid data.
* Adding bitbucket pipelines and AppVeyor build configurations.
* Refactoring Recreation Model client to use taskgraph and the latest
  pygeoprocessing. Avoided re-computation from taskgraph means that
  successive model runs with the same AOI and gridding option can re-use PUD
  results and avoid server communication entirely. Successive runs with the
  same predictor data will re-use intermediate geoprocessing results.
  Multiprocessing offered by taskgraph means server-side PUD calculations
  and client-side predictor data processing can happen in parallel. Some
  output filenames have changed.
* Upgrading to SDR to use new PyGeoprocessing multiflow routing, DEM pit
  filling, contiguous stream extraction, and TaskGraph integration. This
  also includes a new TaskGraph feature that avoids recomputation by copying
  results from previous runs so long as the expected result would be
  identical. To use this feature, users must execute successive runs of SDR
  in the same workspace but use a different file suffix. This is useful when
  users need to do a parameter study or run scenarios with otherwise minor
  changes to inputs.
* Refactoring Habitat Risk Assessment (HRA) Model to use TaskGraph >= 0.8.2 and
  Pygeoprocessing >= 1.6.1. The HRA Proprocessor is removed and its previous
  functionality was simplified and merged into the HRA model itself.
  The model will no longer generate HTML plots and tables.
* Adding a software update notification button, dialog, and a link to the
  download page on the User Interface when a new InVEST version is available.
* Migrating the subversion sample and test data repositories to Git LFS
  repositories on BitBucket. Update the repository URL and fetch commands on
  Makefile accordingly.
* Fixing a bug in Habitat Quality UI where the absence of the required
  half_saturation_constant variable did not raise an exception.
* Adding encoding='utf-8-sig' to pandas.read_csv() to support
  utils.build_lookup_from_csv() to read CSV files encoded with UTF-8 BOM
  (byte-order mark) properly.

3.6.0 (2019-01-30)
------------------
* Correcting an issue with the InVEST Carbon Storage and Sequestration model
  where filepaths containing non-ASCII characters would cause the model's
  report generation to crash.  The output report is now a UTF-8 document.
* Refactoring RouteDEM to use taskgraph and the latest pygeoprocessing
  (``>=1.5.0``).  RouteDEM now fills hydrological sinks and users have the
  option to use either of the D8 or Multiple Flow Direction (MFD) routing
  algorithms.
* Adding a new input to the InVEST Settings window to allow users to customize
  the value that should be used for the ``n_workers`` parameter in
  taskgraph-enabled models.  This change involves removing the "Number of
  Parallel Workers" input from the model inputs pane for some models in
  favor of this new location.  The default value for this setting is ``-1``,
  indicating synchronous (non-threaded, non-multiprocessing) execution of
  tasks.
* Removing Scenario Generator: Rule-based model.
* Fixing a bug in Hydropower model where watershed aggregations would be incorrect
  if a watershed is partially covering nodata raster values. Nodata values are now
  ignored in zonal statistics. Numerical results change very slightly in the
  case where a watershed only includes a few nodata pixels.
* Adding TaskGraph functionality to GLOBIO model.
* Adding some TaskGraph functionality to Scenario Generator: Proximity.
* Fixing an issue with the InVEST Fisheries model that would prevent the model
  from batch-processing a directory of population tables.  The model will now
  process these files as expected.
* Reimplementing Crop Production models using taskgraph.
* Fixing an issue with Crop Production Regression's result_table.csv where the
  'production_modeled' and '<nutrient>_modeled' values calculated for each crop
  were done so using the same crop raster (e.g. wheat, soybean, and barley values
  were all based on soybean data).
* Hydropower subwatershed results now include all the same metrics as the
  watershed results, with the exception of economic valuation metrics.
* Reimplementing the Hydropower model using taskgraph.
* Reimplementing the Carbon model using taskgraph.
* Fixing an issue with Coastal Blue Carbon validation to allow column names to
  ignore case.
* Updating core carbon forest edge regression data coefficient to drop
  impossible negative coefficients.
* Fixing an issue with the Scenario Generator: Proximity model that would
  raise an exception if no AOI were passed in even though the AOI is optional.
* Removing Overlap Analysis and Overlap Analysis: Management Zones.
* Removing Habitat Suitability.
* Added comprehensive error checking to hydropower model to test for the VERY
  common errors of missing biophysical, demand, and valuation coefficients in
  their respective tables.
* Fixing an issue with Hydropower Water Yield ("Annual Water Yield") where
  valuation would never be triggered when running the model through the User
  Interface. And a related issue where the model would crash if a valuation table
  was provided but a demand table was not. The UI no longer validates that config.
* Fixing an issue with how logging is captured when a model is run through the
  InVEST User Interface.  Now, logging from any thread started by the executor
  thread will be written to the log file, which we expect to aid in debugging.
* Fixing an issue with Scenic Quality where viewpoints outside of the AOI
  were not being properly excluded.  Viewpoints are now excluded correctly.
* The crop production model has been refactored to drop the "aggregate ID"
  concept when summarizing results across an aggregate polygon. The model now
  uses the polygon FIDs internally and externally when producing the result
  summary table.
* Correcting the rating instructions in the criteria rating instructions on how
  the data quality (DQ) and weight should be rated in the HRA Preprocessor.
  A DQ score of 1 should represent better data quality whereas the score of 3 is
  worse data quality. A weight score of 1 is more important, whereas that of 3
  is less important.
* Fixing a case where a zero discount rate and rate of change in the carbon
  model would cause a divide by zero error.

3.5.0 (2018-08-14)
------------------
* Bumped pygeoprocessing requirement to ``pygeoprocessing>=1.2.3``.
* Bumped taskgraph requirement to ``taskgraph>=0.6.1``.
* Reimplemented the InVEST Scenic Quality model.  This new version removes the
  'population' and 'overlap' postprocessing steps, updates the available
  valuation functions and greatly improves the runtime and memory-efficiency of
  the model.  See the InVEST User's Guide chapter for more information.
* Updated Recreation server's database to include metadata from photos taken
  from 2005-2017 (previous range was 2005-2014). The new range is reflected
  in the UI.
* Fixed an issue with the InVEST binary build where binaries on Windows would
  crash with an error saying Python27.dll could not be loaded.
* Fixed an issue in the Rule-Based Scenario Generator UI where vector column
  names from override and constraint layers were not being loaded.  This bug
  caused the field 'UNKNOWN' to be passed to the model, causing an error.
* Fixed an issue with the InVEST UI (all models), where attempting to
  drag-and-drop a directory onto a model input would cause the application to
  crash.
* Coastal Vulnerability UI now specifies a number of reasonable defaults for
  some numeric inputs.
* Fixed an issue with the Fisheries UI where alpha and beta parameter inputs
  were incorrectly disabled for the Ricker recruitment function.
* InVEST now uses a Makefile to automate the build processes.  GNU Make is
  required to use the Makefile.  See ``README.rst`` for instructions on
  building InVEST.  This replaces the old ``pavement.py`` build entrypoint,
  which has been removed.
* Fixed an issue with the InVEST UI (all models), where attempting to
  drag-and-drop a directory onto a model input would cause the application to
  crash.
* Fixed an issue with Forest Carbon Edge Effect where the UI layer was always
  causing the model to run with only the aboveground carbon pool
* Added functionality to the InVEST UI so that ``Dropdown`` inputs can now map
  dropdown values to different output values.
* Fixed an issue in the Crop Production Percentile model that would treat the
  optional AOI vector field as a filename and crash on a run if it were empty.
* Fixing an issue in the Pollination Model that would cause occasional crashes
  due to a missing dependent task; it had previously been patched by setting
  taskgraph to operate in single thread mode. This restores multithreading
  in the pollination model.
* Fixed an issue in the water yield / hydropower model that would skip
  calculation of water demand tables when "water scarcity" was enabled.
* Fixed an issue in the model data of the crop production model where some
  crops were using incorrect climate bin rasters. Since the error was in the
  data and not the code, users will need to download the most recent version
  of InVEST's crop model data during the installation step to get the fix.

3.4.4 (2018-03-26)
------------------
* InVEST now requires GDAL 2.0.0 and has been tested up to GDAL 2.2.3. Any API users of InVEST will need to use GDAL version >= 2.0. When upgrading GDAL we noticed slight numerical differences in our test suite in both numerical raster differences, geometry transforms, and occasionally a single pixel difference when using `gdal.RasterizeLayer`. Each of these differences in the InVEST test suite is within a reasonable numerical tolerance and we have updated our regression test suite appropriately. Users comparing runs between previous versions of InVEST may also notice reasonable numerical differences between runs.
* Added a UI keyboard shortcut for showing documentation. On Mac OSX, this will be Command-?. On Windows, GNOME and KDE, this will be F1.
* Patching an issue in NDR that was using the nitrogen subsurface retention efficiency for both nitrogen and phosphorous.
* Fixed an issue with the Seasonal Water Yield model that incorrectly required a rain events table when the climate zone mode was in use.
* Fixed a broken link to local and online user documentation from the Seasonal Water Yield model from the model's user interface.

3.4.3 (2018-03-26)
------------------
* Fixed a critical issue in the carbon model UI that would incorrectly state the user needed a "REDD Priority Raster" when none was required.
* Fixed an issue in annual water yield model that required subwatersheds even though it is an optional field.
* Fixed an issue in wind energy UI that was incorrectly validating most of the inputs.

3.4.2 (2017-12-15)
------------------
* Fixed a cross-platform issue with the UI where logfiles could not be dropped onto UI windows.
* Model arguments loaded from logfiles are now cast to their correct literal value.  This addresses an issue where some models containing boolean inputs could not have their parameters loaded from logfiles.
* Fixed an issue where the Pollination Model's UI required a farm polygon. It should have been optional and now it is.
* Fixing an issue with the documentation and forums links on the InVEST model windows.  The links now correctly link to the documentation page or forums as needed.
* Fixing an issue with the ``FileSystemRunDialog`` where pressing the 'X' button in the corner of the window would close the window, but not reset its state.  The window's state is now reset whenever the window is closed (and the window cannot be closed when the model is running)

3.4.1 (2017-12-11)
------------------
* In the Coastal Blue Carbon model, the ``interest_rate`` parameter has been renamed to ``inflation_rate``.
* Fixed issues with sample parameter sets for InVEST Habitat Quality, Habitat Risk Assessment, Coastal Blue Carbon, and Coastal Blue Carbon Preprocessors.  All sample parameter sets now have the correct paths to the model's input files, and correctly note the name of the model that they apply to.
* Added better error checking to the SDR model for missing `ws_id` and invalid `ws_id` values such as `None` or some non-integer value. Also added tests for the `SDR` validation module.

3.4.0 (2017-12-03)
------------------
* Fixed an issue with most InVEST models where the suffix was not being reflected in the output filenames.  This was due to a bug in the InVEST UI, where the suffix args key was assumed to be ``'suffix'``.  Instances of ``InVESTModel`` now accept a keyword argument to defined the suffix args key.
* Fixed an issue/bug in Seasonal Water Yield that would occur when a user provided a datastack that had nodata values overlapping with valid DEM locations. Previously this would generate an NaN for various biophysical values at that pixel and cascade it downslope. Now any question of nodata on a valid DEM pixel is treated as "0". This will make serious visual artifacts on the output, but should help users pinpoint the source of bad data rather than crash.
* Refactored all but routing components of SDR to use PyGeoprocessing 0.5.0 and laid a consistent raster floating point type of 'float32'. This will cause numerically insignificant differences between older versions of SDR and this one. But differences are well within the tolerance of the overall error of the model and expected error rate of data. Advantages are smaller disk footprint per run, cleaner and more maintainable design, and a slight performance increase.
* Bug fixed in SDR that would align the output raster stack to match with the landcover pixel stack even though the rest of the rasters are scaled and clipped to the DEM.
* When loading parameters from a datastack, parameter set or logfile, the UI will check that the model that created the file being loaded matches the name of the model that is currently running.  If there is a mismatch, a dialog is presented for the user to confirm or cancel the loading of parameters. Logfiles from IUI (which do not have clearly-recorded modelname or InVEST version information) can still have their arguments parsed, but the resulting model name and InVEST version will be set to ``"UNKNOWN"``.
* Data Stack files (``*.invest.json``, ``*.invest.tar.gz``) can now be dragged and dropped on an InVEST model window, which will prompt the UI to load that parameter set.
* Spatial inputs to Coastal Blue Carbon are now aligned as part of the model. This resolves a longstanding issue with the model where inputs would need to perfectly overlap (even down to pixel indices), or else the model would yield strange results.
* The InVEST UI now contains a submenu for opening a recently-opened datastack.  This submenu is automatically populated with the 10 most recently-opened datastacks for the current model.
* Removed vendored ``natcap.invest.dbfpy`` subpackage.
* Removed deprecated ``natcap.invest.fileio`` module.
* Removed ``natcap.invest.iui`` UI subpackage in favor of a new UI framework found at ``natcap.invest.ui``. This new UI features a greatly improved API, good test coverage, support for Qt4 and Qt5, and includes updates to all InVEST models to support validation of model arguments from a python script, independent of the UI.
* Updated core model of seasonal water yield to allow for negative `L_avail`.
* Updated RouteDEM to allow for file suffixes, finer control over what DEM routing algorithms to run, and removal of the multiple stepped stream threshold classification.
* Redesign/refactor of pollination model. Long term bugs in the model are resolved, managed pollinators added, and many simplifications to the end user's experience.  The updated user's guide chapter is available here: http://data.naturalcapitalproject.org/nightly-build/invest-users-guide/html/croppollination.html
* Scenario Generator - Rule Based now has an optional input to define a seed.
  This input is used to seed the random shuffling of parcels that have equal
  priorities.
* InVEST on mac is now distributed as a single application bundle, allowing InVEST to run as expected on mac OSX Sierra.  Individual models are selected and launched from a new launcher window.
* The InVEST CLI now has a GUI model launcher:  ``$ invest launcher``
* Updated the Coastal Blue Carbon model to improve handling of blank lines in input CSV tables and improve memory efficiency of the current implementation.
* Improved the readability of a cryptic error message in Coastal Vulnerability that is normally raised when the depth threshold is too high or the exposure proportion is too low to detect any shoreline segments.
* Adding InVEST HTML documentation to the Mac disk image distribution.
* Upgrading dependency of PyGeoprocessing to 0.3.3.  This fixes a memory leak associated with any model that aggregates rasters over complicated overlapping polygons.
* Adding sample data to Blue Carbon model that were missing.
* Deprecating the InVEST Marine Water Quality model.  This also removes InVEST's dependancy on the pyamg package which has been removed from REQUIREMENTS.TXT.
* Deprecating the ArcGIS-based Coastal Protection model and ArcGIS-based data-preprocessing scripts.  The toolbox and scripts may still be found at https://bitbucket.org/natcap/invest.arcgis.
* Fixing an issue in the carbon edge effect model that caused output values in the shapefile to be rounded to the nearest integer.
* Fixing issue in SDR model that would occasionally cause users to see errors about field widths in the output shapefile generation.
* Updated the erodibility sample raster that ships with InVEST for the SDR model.  The old version was in US units, in this version we convert to SI units as the model requires, and clipped the raster to the extents of the other stack to save disk space.

3.3.3 (2017-02-06)
------------------
* Fixed an issue in the UI where the carbon model wouldn't accept negative numbers in the price increase of carbon.
* RouteDEM no longer produces a "tiled_dem.tif" file since that functionality is being deprecated in PyGeoprocessing.
* Fixing an issue in SDR where the optional drainage layer would not be used in most of the SDR biophysical calculations.
* Refactoring so water yield pixels with Kc and et0 equal to be 0 now yields a 0.0 value of water yield on that pixel rather than nodata.
* Light optimization refactor of wind energy model that improves runtimes in some cases by a factor of 2-3.
* Performance optimizations to HRA that improve runtimes by approximately 30%.
* Fixed a broken UI link to Seasonal Water Yield's user's guide.
* Fixed an issue with DelineateIT that caused ArcGIS users to see both the watershed and inverse watershed polygons when viewing the output of the tool.
* Upgrading dependency to PyGeoprocessing 0.3.2.
* Fixed an issue with SDR that caused the LS factor to be an order of magnitue too high in areas where the slope was greater than 9%.  In our sample case this caused sediment export estimates to be about 6% too high, but in cases where analyses are run over steep slopes the error would have been greater.
* ``paver check`` now warns if the ``PYTHONHOME`` environment variable is set.
* API docs now correctly reflect installation steps needed for python development headers on linux.
* Fixed a side effect in the InVEST user interface that would cause ``tempfile.tempdir`` to be set and then not be reset after a model run is finished.
* The InVEST user interface will now record GDAL/OGR log messages in the log messages window and in the logfile written to the workspace.
* Updated branding and usability of the InVEST installer for Windows, and the Mac Disk Image (.dmg).


3.3.2 (2016-10-17)
------------------
* Partial test coverage for HRA model.
* Full test coverage for Overlap Analysis model.
* Full test coverage for Finfish Aquaculture.
* Full test coverage for DelineateIT.
* Full test coverage for RouteDEM.
* Fixed an issue in Habitat Quality where an error in the sample table or malformed threat raster names would display a confusing message to the user.
* Full test coverage for scenario generator proximity model.
* Patching an issue in seasonal water yield that causes an int overflow error if the user provides a floating point landcover map and the nodata value is outside of the range of an int64.
* Full test coverage for the fisheries model.
* Patched an issue that would cause the Seasonal Water Edge model to crash when the curve number was 100.
* Patching a critical issue with forest carbon edge that would give incorrect results for edge distance effects.
* Patching a minor issue with forest carbon edge that would cause the model to crash if only one  interpolation point were selected.
* Full test coverage for pollination model.
* Removed "farms aggregation" functionality from the InVEST pollination model.
* Full test coverage for the marine water quality model.
* Full test coverage for GLOBIO model.
* Full test coverage for carbon forest edge model.
* Upgraded SciPy dependancy to 0.16.1.
* Patched bug in NDR that would cause a phosphorus density to be reported per pixel rather than total amount of phosporous in a pixel.
* Corrected an issue with the uses of buffers in the euclidean risk function of Habitat Risk Assessment.  (issue #3564)
* Complete code coverage tests for Habitat Quality model.
* Corrected an issue with the ``Fisheries_Inputs.csv`` sample table used by Overlap Analysis.  (issue #3548)
* Major modifications to Terrestrial Carbon model to include removing the harvested wood product pool, uncertainty analysis, and updated efficient raster calculations for performance.
* Fixed an issue in GLOBIO that would cause model runs to crash if the AOI marked as optional was not present.
* Removed the deprecated and incomplete Nearshore Wave and Erosion model (``natcap.invest.nearshore_wave_and_erosion``).
* Removed the deprecated Timber model (``natcap.invest.timber``).
* Fixed an issue where seasonal water yield would raise a divide by zero error if a watershed polygon didn't cover a valid data region.  Now sets aggregation quantity to zero and reports a warning in the log.
* ``natcap.invest.utils.build_file_registry`` now raises a ``ValueError`` if a path is not a string or list of strings.
* Fixed issues in NDR that would indicate invalid values were being processed during runtimes by skipping the invalid calculations in the first place rather than calculating them and discarding after the fact.
* Complete code coverage tests for NDR model.
* Minor (~10% speedup) performance improvements to NDR.
* Added functionality to recreation model so that the `monthly_table.csv` file now receives a file suffix if one is provided by the user.
* Fixed an issue in SDR where the m exponent was calculated incorrectly in many situations resulting in an error of about 1% in total export.
* Fixed an issue in SDR that reported runtime overflow errors during normal processing even though the model completed without other errors.

3.3.1 (2016-06-13)
------------------
* Refactored API documentation for readability, organization by relevant topics, and to allow docs to build on `invest.readthedocs.io <http://invest.readthedocs.io>`_,
* Installation of ``natcap.invest`` now requires ``natcap.versioner``.  If this is not available on the system at runtime, setuptools will make it available at runtime.
* InVEST Windows installer now includes HISTORY.rst as the changelog instead of the old ``InVEST_Updates_<version>`` files.
* Habitat suitability model is generalized and released as an API only accessible model.  It can be found at ``natcap.invest.habitat_suitability.execute``.  This model replaces the oyster habitat suitability model.
    * The refactor of this model requires an upgrade to ``numpy >= 1.11.0``.
* Fixed a crash in the InVEST CLI where calling ``invest`` without a parameter would raise an exception on linux-based systems.  (Issue `#3528 <https://bitbucket.org/natcap/invest/issues/3515>`_)
* Patched an issue in Seasonal Water Yield model where a nodata value in the landcover map that was equal to ``MAX_INT`` would cause an overflow error/crash.
* InVEST NSIS installer will now optionally install the Microsoft Visual C++ 2008 redistributable on Windows 7 or earlier.  This addresses a known issue on Windows 7 systems when importing GDAL binaries (Issue `#3515 <https://bitbucket.org/natcap/invest/issues/3515>`_).  Users opting to install this redistributable agree to abide by the terms and conditions therein.
* Removed the deprecated subpackage ``natcap.invest.optimization``.
* Updated the InVEST license to legally define the Natural Capital Project.
* Corrected an issue in Coastal Vulnerability where an output shapefile was being recreated for each row, and where field values were not being stored correctly.
* Updated Scenario Generator model to add basic testing, file registry support, PEP8 and PEP257 compliance, and to fix several bugs.
* Updated Crop Production model to add a simplified UI, faster runtime, and more testing.

3.3.0 (2016-03-14)
------------------
* Refactored Wind Energy model to use a CSV input for wind data instead of a Binary file.
* Redesigned InVEST recreation model for a single input streamlined interface, advanced analytics, and refactored outputs.  While the model is still based on "photo user days" old model runs are not backward compatable with the new model or interface. See the Recreation Model user's guide chapter for details.
    * The refactor of this model requires an upgrade to ``GDAL >=1.11.0 <2.0`` and ``numpy >= 1.10.2``.
* Removed nutrient retention (water purification) model from InVEST suite and replaced it with the nutrient delivery ratio (NDR) model.  NDR has been available in development relseases, but has now officially been added to the set of Windows Start Menu models and the "under development" tag in its users guide has been removed.  See the InVEST user's guide for details between the differences and advantages of NDR over the old nutrient model.
* Modified NDR by adding a required "Runoff Proxy" raster to the inputs.  This allows the model to vary the relative intensity of nutrient runoff based on varying precipitation variability.
* Fixed a bug in the Area Change rule of the Rule-Based Scenario Generator, where units were being converted incorrectly. (Issue `#3472 <https://bitbucket.org/natcap/invest/issues/3472>`_) Thanks to Fosco Vesely for this fix.
* InVEST Seasonal Water Yield model released.
* InVEST Forest Carbon Edge Effect model released.
* InVEST Scenario Generator: Proximity Based model released and renamed the previous "Scenario Generator" to "Scenario Generator: Rule Based".
* Implemented a blockwise exponential decay kernel generation function, which is now used in the Pollination and Habitat Quality models.
* GLOBIO now uses an intensification parameter and not a map to average all agriculture across the GLOBIO 8 and 9 classes.
* GLOBIO outputs modified so core outputs are in workspace and intermediate outputs are in a subdirectory called 'intermediate_outputs'.
* Fixed a crash with the NDR model that could occur if the DEM and landcover maps were different resolutions.
* Refactored all the InVEST model user interfaces so that Workspace defaults to the user's home "Documents" directory.
* Fixed an HRA bug where stessors with a buffer of zero were being buffered by 1 pixel
* HRA enhancement which creates a common raster to burn all input shapefiles onto, ensuring consistent alignment.
* Fixed an issue in SDR model where a landcover map that was smaller than the DEM would create extraneous "0" valued cells.
* New HRA feature which allows for "NA" values to be entered into the "Ratings" column for a habitat / stressor pair in the Criteria Ratings CSV. If ALL ratings are set to NA, the habitat / stressor will be treated as having no interaction. This means in the model, that there will be no overlap between the two sources. All rows parameters with an NA rating will not be used in calculating results.
* Refactored Coastal Blue Carbon model for greater speed, maintainability and clearer documentation.
* Habitat Quality bug fix when given land cover rasters with different pixel sizes than threat rasters. Model would use the wrong pixel distance for the convolution kernel.
* Light refactor of Timber model. Now using CSV input attribute file instead of DBF file.
* Fixed clipping bug in Wave Energy model that was not properly clipping polygons correctly. Found when using global data.
* Made the following changes / updates to the coastal vulnerability model:
    * Fixed a bug in the model where the geomorphology ranks were not always being used correctly.
    * Removed the HTML summary results output and replaced with a link to a dashboard that helps visualize and interpret CV results.
    * Added a point shapefile output: 'outputs/coastal_exposure.shp' that is a shapefile representation of the corresponding CSV table.
    * The model UI now requires the 'Relief' input. No longer optional.
    * CSV outputs and Shapefile outputs based on rasters now have x, y coorinates of the center of the pixel instead of top left of the pixel.
* Turning setuptools' zip_safe to False for consistency across the Natcap Namespace.
* GLOBIO no longer requires user to specify a keyfield in the AOI.
* New feature to GLOBIO to summarize MSA by AOI.
* New feature to GLOBIO to use a user defined MSA parameter table to do the MSA thresholds for infrastructure, connectivity, and landuse type
* Documentation to the GLOBIO code base including the large docstring for 'execute'.

3.2.0 (2015-05-31)
------------------
InVEST 3.2.0 is a major release with the addition of several experimental models and tools as well as an upgrade to the PyGeoprocessing core:

* Upgrade to PyGeoprocessing v0.3.0a1 for miscelaneous performance improvements to InVEST's core geoprocessing routines.
* An alpha unstable build of the InVEST crop production model is released with partial documentation and sample data.
* A beta build of the InVEST fisheries model is released with documentation and sample data.
* An alpha unstable build of the nutrient delivery ratio (NDR) model is available directly under InVEST's instalation directory at  ``invest-x86/invest_ndr.exe``; eventually this model will replace InVEST's current "Nutrient" model.  It is currently undocumented and unsupported but inputs are similar to that of InVEST's SDR model.
* An alpha unstable build of InVEST's implementation of GLOBIO is available directly under InVEST's instalation directory at ``invest-x86/invest_globio.exe``.  It is currently undocumented but sample data are provided.
* DelinateIT, a watershed delination tool based on PyGeoprocessing's d-infinity flow algorithm is released as a standalone tool in the InVEST repository with documentation and sample data.
* Miscelaneous performance patches and bug fixes.

3.1.3 (2015-04-23)
------------------
InVEST 3.1.3 is a hotfix release patching a memory blocking issue resolved in PyGeoprocessing version 0.2.1.  Users might have experienced slow runtimes on SDR or other routed models.

3.1.2 (2015-04-15)
------------------
InVEST 3.1.2 is a minor release patching issues mostly related to the freshwater routing models and signed GDAL Byte datasets.

* Patching an issue where some projections were not regognized and InVEST reported an UnprojectedError.
* Updates to logging that make it easier to capture logging messages when scripting InVEST.
* Shortened water yield user interface height so it doesn't waste whitespace.
* Update PyGeoprocessing dependency to version 0.2.0.
* Fixed an InVEST wide issue related to bugs stemming from the use of signed byte raster inputs that resulted in nonsensical outputs or KeyErrors.
* Minor performance updates to carbon model.
* Fixed an issue where DEMS with 32 bit ints and INT_MAX as the nodata value nodata value incorrectly treated the nodata value in the raster as a very large DEM value ultimately resulting in rasters that did not drain correctly and empty flow accumulation rasters.
* Fixed an issue where some reservoirs whose edges were clipped to the edge of the watershed created large plateaus with no drain except off the edge of the defined raster.  Added a second pass in the plateau drainage algorithm to test for these cases and drains them to an adjacent nodata area if they occur.
* Fixed an issue in the Fisheries model where the Results Suffix input was invariably initializing to an empty string.
* Fixed an issue in the Blue Carbon model that prevented the report from being generated in the outputs file.

3.1.1 (2015-03-13)
------------------
InVEST 3.1.1 is a major performance and memory bug patch to the InVEST toolsuite.  We recommend all users upgrade to this version.

* Fixed an issue surrounding reports of SDR or Nutrient model outputs of zero values, nodata holes, excessive runtimes, or out of memory errors.  Some of those problems happened to be related to interesting DEMs that would break the flat drainage algorithm we have inside RouteDEM that adjusted the heights of those regions to drain away from higher edges and toward lower edges, and then pass the height adjusted dem to the InVEST model to do all its model specific calculations.  Unfortunately this solution was not amenable to some degenerate DEM cases and we have now adjusted the algorithm to treat each plateau in the DEM as its own separate region that is processed independently from the other regions. This decreases memory use so we never effectively run out of memory at a minor hit to overall runtime.  We also now adjust the flow direction directly instead of adjust the dem itself.  This saves us from having to modify the DEM and potentially get it into a state where a drained plateau would be higher than its original pixel neighbors that used to drain into it.

There are side effects that result in sometimes large changes to un calibrated runs of SDR or nutrient.  These are related to slightly different flow directions across the landscape and a bug fix on the distance to stream calculation.

* InVEST geoprocessing now uses the PyGeoprocessing package (v0.1.4) rather than the built in functionality that used to be in InVEST.  This will not affect end users of InVEST but may be of interest to users who script InVEST calls who want a standalone Python processing package for raster stack math and hydrological routing.  The project is hosted at https://bitbucket.org/richpsharp/pygeoprocessing.

* Fixed an marine water quality issue where users could input AOIs that were unprojected, but output pixel sizes were specified in meters.  Really the output pixel size should be in the units of the polygon and are now specified as such.  Additionally an exception is raised if the pixel size is too small to generate a numerical solution that is no longer a deep scipy error.

* Added a suffix parameter to the timber and marine water quality models that append a user defined string to the output files; consistent with most of the other InVEST models.

* Fixed a user interface issue where sometimes the InVEST model run would not open a windows explorer to the user's workspace.  Instead it would open to C:\User[..]\My Documents.  This would often happen if there were spaces in the the workspace name or "/" characters in the path.

* Fixed an error across all InVEST models where a specific combination of rasters of different cell sizes and alignments and unsigned data types could create errors in internal interpolation of the raster stacks.  Often these would appear as 'KeyError: 0' across a variety of contexts.  Usually the '0' was an erroneous value introduced by a faulty interpolation scheme.

* Fixed a MemoryError that could occur in the pollination and habitat quality models when the the base landcover map was large and the biophysical properties table allowed the effect to be on the order of that map.  Now can use any raster or range values with only a minor hit to runtime performance.

* Fixed a serious bug in the plateau resolution algorithm that occurred on DEMs with large plateau areas greater than 10x10 in size.  The underlying 32 bit floating point value used to record small height offsets did not have a large enough precision to differentiate between some offsets thus creating an undefined flow direction and holes in the flow accumulation algorithm.

* Minor performance improvements in the routing core, in some cases decreasing runtimes by 30%.

* Fixed a minor issue in DEM resolution that occurred when a perfect plateau was encountered.  Rather that offset the height so the plateau would drain, it kept the plateau at the original height.  This occurred because the uphill offset was nonexistent so the algorithm assumed no plateau resolution was needed.  Perfect plateaus now drain correctly.  In practice this kind of DEM was encountered in areas with large bodies of water where the remote sensing algorithm would classify the center of a lake 1 meter higher than the rest of the lake.

* Fixed a serious routing issue where divergent flow directions were not getting accumulated 50% of the time. Related to a division speed optimization that fell back on C-style modulus which differs from Python.

* InVEST SDR model thresholded slopes in terms of radians, not percent thus clipping the slope tightly between 0.001 and 1%.  The model now only has a lower threshold of 0.00005% for the IC_0 factor, and no other thresholds.  We believe this was an artifact left over from an earlier design of the model.


* Fixed a potential memory inefficiency in Wave Energy Model when computing the percentile rasters. Implemented a new memory efficient percentile algorithm and updated the outputs to reflect the new open source framework of the model. Now outputting csv files that describe the ranges and meaning of the percentile raster outputs.

* Fixed a bug in Habitat Quality where the future output "quality_out_f.tif" was not reflecting the habitat value given in the sensitivity table for the specified landcover types.


3.1.0 (2014-11-19)
------------------
InVEST 3.1.0 (http://www.naturalcapitalproject.org/download.html) is a major software and science milestone that includes an overhauled sedimentation model, long awaited fixes to exponential decay routines in habitat quality and pollination, and a massive update to the underlying hydrological routing routines.  The updated sediment model, called SDR (sediment delivery ratio), is part of our continuing effort to improve the science and capabilities of the InVEST tool suite.  The SDR model inputs are backwards comparable with the InVEST 3.0.1 sediment model with two additional global calibration parameters and removed the need for the retention efficiency parameter in the biophysical table; most users can run SDR directly with the data they have prepared for previous versions.  The biophysical differences between the models are described in a section within the SDR user's guide and represent a superior representation of the hydrological connectivity of the watershed, biophysical parameters that are independent of cell size, and a more accurate representation of sediment retention on the landscape.  Other InVEST improvements to include standard bug fixes, performance improvements, and usability features which in part are described below:

* InVEST Sediment Model has been replaced with the InVEST Sediment Delivery Ratio model.  See the SDR user's guide chapter for the difference between the two.
* Fixed an issue in the pollination model where the exponential decay function decreased too quickly.
* Fixed an issue in the habitat quality model where the exponential decay function decreased too quickly and added back linear decay as an option.
* Fixed an InVEST wide issue where some input rasters that were signed bytes did not correctly map to their negative nodata values.
* Hydropower input rasters have been normalized to the LULC size so sampling error is the same for all the input watersheds.
* Adding a check to make sure that input biophysical parameters to the water yield model do not exceed invalid scientific ranges.
* Added a check on nutrient retention in case the upstream water yield was less than 1 so that the log value did not go negative.  In that case we clamp upstream water yield to 0.
* A KeyError issue in hydropower was resolved that occurred when the input rasters were at such a coarse resolution that at least one pixel was completely contained in each watershed.  Now a value of -9999 will be reported for watersheds that don't contain any valid data.
* An early version of the monthly water yield model that was erroneously included in was in the installer; it was removed in this version.
* Python scripts necessary for running the ArcGIS version of Coastal Protection were missing.  They've since been added back to the distribution.
* Raster calculations are now processed by raster block sizes.  Improvements in raster reads and writes.
* Fixed an issue in the routing core where some wide DEMs would cause out of memory errors.
* Scenario generator marked as stable.
* Fixed bug in HRA where raster extents of shapefiles were not properly encapsulating the whole AOI.
* Fixed bug in HRA where any number of habitats over 4 would compress the output plots. Now extends the figure so that all plots are correctly scaled.
* Fixed a bug in HRA where the AOI attribute 'name' could not be an int. Should now accept any type.
* Fixed bug in HRA which re-wrote the labels if it was run immediately without closing the UI.
* Fixed nodata masking bug in Water Yield when raster extents were less than that covered by the watershed.
* Removed hydropower calibration parameter form water yield model.
* Models that had suffixes used to only allow alphanumeric characters.  Now all suffix types are allowed.
* A bug in the core platform that would occasionally cause routing errors on irregularly pixel sized rasters was fixed.  This often had the effect that the user would see broken streams and/or nodata values scattered through sediment or nutrient results.
* Wind Energy:
        * Added new framework for valuation component. Can now input a yearly price table that spans the lifetime of the wind farm. Also if no price table is made, can specify a price for energy and an annual rate of change.
        * Added new memory efficient distance transform functionality
        * Added ability to leave out 'landing points' in 'grid connection points' input. If not landing points are found, it will calculate wind farm directly to grid point distances
* Error message added in Wave Energy if clip shape has no intersection
* Fixed an issue where the data type of the nodata value in a raster might be different than the values in the raster.  This was common in the case of 64 bit floating point values as nodata when the underlying raster was 32 bit.  Now nodata values are cast to the underlying types which improves the reliability of many of the InVEST models.


3.0.1 (2014-05-19)
------------------
* Blue Carbon model released.

* HRA UI now properly reflects that the Resolution of Analysis is in meters, not meters squared, and thus will be applied as a side length for a raster pixel.

* HRA now accepts CSVs for ratings scoring that are semicolon separated as well as comma separated.

* Fixed a minor bug in InVEST's geoprocessing aggregate core that now consistently outputs correct zonal stats from the underlying pixel level hydro outputs which affects the water yield, sediment, and nutrient models.

* Added compression to InVEST output geotiff files.  In most cases this reduces output disk usage by a factor of 5.

* Fixed an issue where CSVs in the sediment model weren't open in universal line read mode.

* Fixed an issue where approximating whether pixel edges were the same size was not doing an approximately equal function.

* Fixed an issue that made the CV model crash when the coastline computed from the landmass didn't align perfectly with that defined in the geomorphology layer.

* Fixed an issue in the CV model where the intensity of local wave exposure was very low, and yielded zero local wave power for the majority of coastal segments.

* Fixed an issue where the CV model crashes if a coastal segment is at the edge of the shore exposure raster.

* Fixed the exposure of segments surrounded by land that appeared as exposed when their depth was zero.

* Fixed an issue in the CV model where the natural habitat values less than 5 were one unit too low, leading to negative habitat values in some cases.

* Fixed an exponent issue in the CV model where the coastal vulnerability index was raised to a power that was too high.

* Fixed a bug in the Scenic Quality model that prevented it from starting, as well as a number of other issues.

* Updated the pollination model to conform with the latest InVEST geoprocessing standards, resulting in an approximately 33% speedup.

* Improved the UI's ability to remember the last folder visited, and to have all file and folder selection dialogs have access to this information.

* Fixed an issue in Marine Water Quality where the UV points were supposed to be optional, but instead raised an exception when not passed in.

3.0.0 (2014-03-23)
------------------
The 3.0.0 release of InVEST represents a shift away from the ArcGIS to the InVEST standalone computational platform.  The only exception to this shift is the marine coastal protection tier 1 model which is still supported in an ArcGIS toolbox and has no InVEST 3.0 standalone at the moment.  Specific changes are detailed below

* A standalone version of the aesthetic quality model has been developed and packaged along with this release.  The standalone outperforms the ArcGIS equivalent and includes a valuation component.  See the user's guide for details.

* The core water routing algorithms for the sediment and nutrient models have been overhauled.  The routing algorithms now correctly adjust flow in plateau regions, address a bug that would sometimes not route large sections of a DEM, and has been optimized for both run time and memory performance.  In most cases the core d-infinity flow accumulation algorithm out performs TauDEM.  We have also packaged a simple interface to these algorithms in a standalone tool called RouteDEM; the functions can also be referenced from the scripting API in the invest_natcap.routing package.

* The sediment and nutrient models are now at a production level release.  We no longer support the ArcGIS equivalent of these models.

* The sediment model has had its outputs simplified with major changes including the removal of the 'pixel mean' outputs, a direct output of the pixel level export and retention maps, and a single output shapefile whose attribute table contains aggregations of sediment output values.  Additionally all inputs to the sediment biophysical table including p, c, and retention coefficients are now expressed as a proportion between 0 and 1; the ArcGIS model had previously required those inputs were integer values between 0 and 1000.  See the "Interpreting Results" section of sediment model for full details on the outputs.

* The nutrient model has had a similar overhaul to the sediment model including a simplified output structure with many key outputs contained in the attribute table of the shapefile.  Retention coefficients are also expressed in proportions between 0 and 1.  See the "Interpreting Results" section of nutrient model for full details on the outputs.

* Fixed a bug in Habitat Risk Assessment where the HRA module would incorrectly error if a criteria with a 0 score (meant to be removed from the assessment) had a 0 data quality or weight.

* Fixed a bug in Habitat Risk Assessment where the average E/C/Risk values across the given subregion were evaluating to negative numbers.

* Fixed a bug in Overlap Analysis where Human Use Hubs would error if run without inter-activity weighting, and Intra-Activity weighting would error if run without Human Use Hubs.

* The runtime performance of the hydropower water yield model has been improved.

* Released InVEST's implementation of the D-infinity flow algorithm in a tool called RouteDEM available from the start menu.

* Unstable version of blue carbon available.

* Unstable version of scenario generator available.

* Numerous other minor bug fixes and performance enhacnements.



2.6.0 (2013-12-16)
------------------
The 2.6.0 release of InVEST removes most of the old InVEST models from the Arc toolbox in favor of the new InVEST standalone models.  While we have been developing standalone equivalents for the InVEST Arc models since version 2.3.0, this is the first release in which we removed support for the deprecated ArcGIS versions after an internal review of correctness, performance, and stability on the standalones.  Additionally, this is one of the last milestones before the InVEST 3.0.0 release later next year which will transition InVEST models away from strict ArcGIS dependence to a standalone form.

Specifically, support for the following models have been moved from the ArcGIS toolbox to their Windows based standalones: (1) hydropower/water yield, (2) finfish aquaculture, (3) coastal protection tier 0/coastal vulnerability, (4) wave energy, (5) carbon, (6) habitat quality/biodiversity, (7) pollination, (8) timber, and (9) overlap analysis.  Additionally, documentation references to ArcGIS for those models have been replaced with instructions for launching standalone InVEST models from the Windows start menu.

This release also addresses minor bugs, documentation updates, performance tweaks, and new functionality to the toolset, including:

*  A Google doc to provide guidance for scripting the InVEST standalone models: https://docs.google.com/document/d/158WKiSHQ3dBX9C3Kc99HUBic0nzZ3MqW3CmwQgvAqGo/edit?usp=sharing

* Fixed a bug in the sample data that defined Kc as a number between 0 and 1000 instead of a number between 0 and 1.

* Link to report an issue now takes user to the online forums rather than an email address.

* Changed InVEST Sediment model standalone so that retention values are now between 0 and 1 instead of 0 and 100.

* Fixed a bug in Biodiversity where if no suffix were entered output filenames would have a trailing underscore (_) behind them.

* Added documentation to the water purification/nutrient retention model documentation about the standalone outputs since they differ from the ArcGIS version of the model.

* Fixed an issue where the model would try to move the logfile to the workspace after the model run was complete and Windows would erroneously report that the move failed.

* Removed the separation between marine and freshwater terrestrial models in the user's guide.  Now just a list of models.

* Changed the name of InVEST "Biodiversity" model to "Habitat Quality" in the module names, start menu, user's guide, and sample data folders.

* Minor bug fixes, performance enhancements, and better error reporting in the internal infrastructure.

* HRA risk in the unstable standalone is calculated differently from the last release. If there is no spatial overlap within a cell, there is automatically a risk of 0. This also applies to the E and C intermediate files for a given pairing. If there is no spatial overlap, E and C will be 0 where there is only habitat. However, we still create a recovery potential raster which has habitat- specific risk values, even without spatial overlap of a stressor. HRA shapefile outputs for high, medium, low risk areas are now calculated using a user-defined maximum number of overlapping stressors, rather than all potential stressors. In the HTML subregion averaged output, we now attribute what portion of risk to a habitat comes from each habitat-stressor pairing. Any pairings which don't overlap will have an automatic risk of 0.

* Major changes to Water Yield : Reservoir Hydropower Production. Changes include an alternative equation for calculating Actual Evapotranspiration (AET) for non-vegetated land cover types including wetlands. This allows for a more accurate representation of processes on land covers such as urban, water, wetlands, where root depth values aren't applicable. To differentiate between the two equations a column 'LULC_veg' has been added to the Biophysical table in Hydropower/input/biophysical_table.csv. In this column a 1 indicates vegetated and 0 indicates non-vegetated.

* The output structure and outputs have also change in Water Yield : Reservoir Hydropower Production. There is now a folder 'output' that contains all output files including a sub directory 'per_pixel' which has three pixel raster outputs. The subwatershed results are only calculated for the water yield portion and those results can be found as a shapefile, 'subwatershed_results.shp', and CSV file, 'subwatershed_results.csv'. The watershed results can be found in similar files: watershed_results.shp and watershed_results.csv. These two files for the watershed outputs will aggregate the Scarcity and Valuation results as well.

* The evapotranspiration coefficients for crops, Kc, has been changed to a decimal input value in the biophysical table. These values used to be multiplied by 1000 so that they were in integer format, that pre processing step is no longer necessary.

* Changing support from richsharp@stanford.edu to the user support forums at http://ncp-yamato.stanford.edu/natcapforums.

2.5.6 (2013-09-06)
------------------
The 2.5.6 release of InVEST that addresses minor bugs, performance
tweaks, and new functionality of the InVEST standalone models.
Including:

* Change the changed the Carbon biophysical table to use code field
  name from LULC to lucode so it is consistent with the InVEST water
  yield biophysical table.

* Added Monte Carlo uncertainty analysis and documentation to finfish
  aquaculture model.

* Replaced sample data in overlap analysis that was causing the model
  to crash.

* Updates to the overlap analysis user's guide.

* Added preprocessing toolkit available under
  C:\{InVEST install directory}\utils

* Biodiversity Model now exits gracefully if a threat raster is not
  found in the input folder.

* Wind Energy now uses linear (bilinear because its over 2D space?)
  interpolation.

* Wind Energy has been refactored to current API.

* Potential Evapotranspiration input has been properly named to
  Reference Evapotranspiration.

* PET_mn for Water Yield is now Ref Evapotranspiration times Kc
  (evapotranspiration coefficient).

* The soil depth field has been renamed 'depth to root restricting
  layer' in both the hydropower and nutrient retention models.

* ETK column in biophysical table for Water Yield is now Kc.

* Added help text to Timber model.

* Changed the behavior of nutrient retention to return nodata values
  when the mean runoff index is zero.

* Fixed an issue where the hydropower model didn't use the suffix
  inputs.

* Fixed a bug in Biodiversity that did not allow for numerals in the
  threat names and rasters.

* Updated routing algorithm to use a modern algorithm for plateau
  direction resolution.

* Fixed an issue in HRA where individual risk pixels weren't being
  calculated correctly.

* HRA will now properly detect in the preprocessed CSVs when criteria
  or entire habitat-stressor pairs are not desired within an
  assessment.

* Added an infrastructure feature so that temporary files are created
  in the user's workspace rather than at the system level
  folder.  This lets users work in a secondary workspace on a USB
  attached hard drive and use the space of that drive, rather than the
  primary operating system drive.

2.5.5 (2013-08-06)
------------------
The 2.5.5 release of InVEST that addresses minor bugs, performance
tweaks, and new functionality of the InVEST standalone models.  Including:

 * Production level release of the 3.0 Coastal Vulnerability model.
    - This upgrades the InVEST 2.5.4 version of the beta standalone CV
      to a full release with full users guide.  This version of the
      CV model should be used in all cases over its ArcGIS equivalent.

 * Production level release of the Habitat Risk Assessment model.
    - This release upgrades the InVEST 2.5.4 beta version of the
      standalone habitat risk assessment model. It should be used in
      all cases over its ArcGIS equivalent.

 * Uncertainty analysis in Carbon model (beta)
    - Added functionality to assess uncertainty in sequestration and
      emissions given known uncertainty in carbon pool stocks.  Users
      can now specify standard  deviations of carbon pools with
      normal distributions as well as desired uncertainty levels.
      New outputs include masks for regions which both sequester and
      emit carbon with a high probability of confidence.  Please see
      the "Uncertainty Analysis" section of the carbon user's guide
      chapter for more information.

 * REDD+ Scenario Analysis in Carbon model (beta)
    - Additional functionality to assist users evaluating REDD
      and REDD+ scenarios in the carbon model.  The uncertainty analysis
      functionality can also be used with these scenarios.
      Please see the "REDD Scenario Analysis" section of the
      carbon user's guide chapter for more information.

 * Uncertainty analysis in Finfish Aquaculture model (beta)
    - Additionally functionality to account for uncertainty in
      alpha and beta growth parameters as well as histogram
      plots showing the distribution of harvest weights and
      net present value.   Uncertainty analysis is performed
      through Monte Carlo runs that normally sample the
      growth parameters.

 * Streamlined Nutrient Retention model functionality
    - The nutrient retention module no longer requires users to explicitly
      run the water yield model.  The model now seamlessly runs water yield
      during execution.

 * Beta release of the recreation model
    - The recreation is available for beta use with limited documentation.

 * Full release of the wind energy model
    - Removing the 'beta' designation on the wind energy model.


Known Issues:

 * Flow routing in the standalone sediment and nutrient models has a
   bug that prevents routing in some (not all) landscapes.  This bug is
   related to resolving d-infinity flow directions across flat areas.
   We are implementing the solution in Garbrecht and Martx (1997).
   In the meanwhile the sediment and nutrient models are still marked
   as beta until this issue is resolved.

2.5.4 (2013-06-07)
------------------
This is a minor release of InVEST that addresses numerous minor bugs and performance tweaks in the InVEST 3.0 models.  Including:

 * Refactor of Wave Energy Model:
    - Combining the Biophysical and Valuation modules into one.
    - Adding new data for the North Sea and Australia
    - Fixed a bug where elevation values that were equal to or greater than zero
      were being used in calculations.
    - Fixed memory issues when dealing with large datasets.
    - Updated core functions to remove any use of depracated functions

 * Performance updates to the carbon model.

 * Nodata masking fix for rarity raster in Biodiversity Model.
    - When computing rarity from a base landuse raster and current or future
      landuse raster, the intersection of the two was not being properly taken.

 * Fixes to the flow routing algorithms in the sediment and nutrient
   retention models in cases where stream layers were burned in by ArcGIS
   hydro tools.  In those cases streams were at the same elevation and caused
   routing issues.

 * Fixed an issue that affected several InVEST models that occured
   when watershed polygons were too small to cover a pixel.  Excessively
   small watersheds are now handled correctly

 * Arc model deprecation.  We are deprecating the following ArcGIS versions
   of our InVEST models in the sense we recommend ALL users use the InVEST
   standalones over the ArcGIS versions, and the existing ArcGIS versions
   of these models will be removed entirely in the next release.

        * Timber
        * Carbon
        * Pollination
        * Biodiversity
        * Finfish Aquaculture

Known Issues:

 * Flow routing in the standalone sediment and nutrient models has a
   bug that prevents routing in several landscapes.  We're not
   certain of the nature of the bug at the moment, but we will fix by
   the next release.  Thus, sediment and nutrient models are marked
   as (beta) since in some cases the DEM routes correctly.

2.5.3 (2013-03-21)
------------------
This is a minor release of InVEST that fixes an issue with the HRA model that caused ArcGIS versions of the model to fail when calculating habitat maps for risk hotspots. This upgrade is strongly recommended for users of InVEST 2.5.1 or 2.5.2.

2.5.2 (2013-03-17)
------------------
This is a minor release of InVEST that fixes an issue with the HRA sample data that caused ArcGIS versions of the model to fail on the training data.  There is no need to upgrade for most users unless you are doing InVEST training.

2.5.1 (2013-03-12)
------------------
This is a minor release of InVEST that does not add any new models, but
does add additional functionality, stability, and increased performance to
one of the InVEST 3.0 standalones:

  - Pollination 3.0 Beta:
        - Fixed a bug where Windows users of InVEST could run the model, but
          most raster outputs were filled with nodata values.

Additionally, this minor release fixes a bug in the InVEST user interface where
collapsible containers became entirely non-interactive.

2.5.0 (2013-03-08)
------------------
This a major release of InVEST that includes new standalone versions (ArcGIS
is not required) our models as well as additional functionality, stability,
and increased performance to many of the existing models.  This release is
timed to support our group's annual training event at Stanford University.
We expect to release InVEST 2.5.1 a couple of weeks after to address any
software issues that arise during the training.  See the release notes
below for details of the release, and please contact richsharp@stanford.edu
for any issues relating to software:

  - *new* Sediment 3.0 Beta:
      - This is a standalone model that executes an order of magnitude faster
        than the original ArcGIS model, but may have memory issues with
        larger datasets. This fix is scheduled for the 2.5.1 release of InVEST.
      - Uses a d-infinity flow algorithm (ArcGIS version uses D8).
      - Includes a more accurate LS factor.
      - Outputs are now summarized by polygon rather than rasterized polygons.
        Users can view results directly as a table rather than sampling a
        GIS raster.
  - *new* Nutrient 3.0 Beta:
      - This is a standalone model that executes an order of magnitude faster
        than the original ArcGIS model, but may have memory issues with
        larger datasets. This fix is scheduled for the 2.5.1 release of InVEST.
      - Uses a d-infinity flow algorithm (ArcGIS version uses D8).
      - Includes a more accurate LS factor.
      - Outputs are now summarized by polygon rather than rasterized polygons.
        Users can view results directly as a table rather than sampling a
        GIS raster.
  - *new* Wind Energy:
      - A new offshore wind energy model.  This is a standalone-only model
        available under the windows start menu.
  - *new* Recreation Alpha:
      - This is a working demo of our soon to be released future land and near
        shore recreation model.  The model itself is incomplete and should only
        be used as a demo or by NatCap partners that know what they're doing.
  - *new* Habitat Risk Assessment 3.0 Alpha:
      - This is a working demo of our soon to be released 3.0 version of habitat
        risk assessment.  The model itself is incomplete and should only
        be used as a demo or by NatCap partners that know what they're doing.
        Users that need to use the habitat risk assessment should use the
        ArcGIS version of this model.

  - Improvements to the InVEST 2.x ArcGIS-based toolset:
      - Bug fixes to the ArcGIS based Coastal Protection toolset.

  - Removed support for the ArcGIS invest_VERSION.mxd map.  We expect to
    transition the InVEST toolset exclusive standalone tools in a few months.  In
    preparation of this we are starting to deprecate parts of our old ArcGIS
    toolset including this ArcMap document.  The InVEST ArcToolbox is still
    available in C:\InVEST_2_5_0\invest_250.tbx.

  - Known issues:

    - The InVEST 3.0 standalones generate open source GeoTiffs as
      outputs rather than the proprietary ESRI Grid format.  ArcGIS 9.3.1
      occasionally displays these rasters incorrectly.  We have found
      that these layers can be visualized in ArcGIS 9.3.1 by following
      convoluted steps: Right Click on the layer and select Properties; click on
      the Symbology tab; select Stretch, agree to calculate a histogram (this will
      create an .aux file that Arc can use for visualization), click "Ok", remove
      the raster from the layer list, then add it back. As an alternative, we
      suggest using an open source GIS Desktop Tool like Quantum GIS or ArcGIS
      version 10.0 or greater.

   - The InVEST 3.0 carbon model will generate inaccurate sequestration results
     if the extents of the current and future maps don't align.  This will be
     fixed in InVEST 2.5.1; in the meanwhile a workaround is to clip both LULCs
     so they have identical overlaps.

   - A user reported an unstable run of InVEST 3.0 water yield.  We are not
     certain what is causing the issue, but we do have a fix that will go out
     in InVEST 2.5.1.

   - At the moment the InVEST standalones do not run on Windows XP.  This appears
     to be related to an incompatibility between Windows XP and GDAL, the an open
     source gis library we use to create and read GIS data.  At the moment we are
     uncertain if we will be able to fix this bug in future releases, but will
     pass along more information in the future.

2.4.5 (2013-02-01)
------------------
This is a minor release of InVEST that does not add any new models, but
does add additional functionality, stability, and increased performance to
many of the InVEST 3.0 standalones:

  - Pollination 3.0 Beta:
      - Greatly improved memory efficiency over previous versions of this model.
      - 3.0 Beta Pollination Biophysical and Valuation have been merged into a
        single tool, run through a unified user interface.
      - Slightly improved runtime through the use of newer core InVEST GIS libraries.
      - Optional ability to weight different species individually.  This feature
        adds a column to the Guilds table that allows the user to specify a
        relative weight for each species, which will be used before combining all
        species supply rasters.
      - Optional ability to aggregate pollinator abundances at specific points
        provided by an optional points shapefile input.
      - Bugfix: non-agricultural pixels are set to a value of 0.0 to indicate no
        value on the farm value output raster.
      - Bugfix: sup_val_<beename>_<scenario>.tif rasters are now saved to the
        intermediate folder inside the user's workspace instead of the output
        folder.
  - Carbon Biophysical 3.0 Beta:
        * Tweaked the user interface to require the user to
          provide a future LULC raster when the 'Calculate Sequestration' checkbox
          is checked.
        * Fixed a bug that restricted naming of harvest layers.  Harvest layers are
          now selected simply by taking the first available layer.
  - Better memory efficiency in hydropower model.
  - Better support for unicode filepaths in all 3.0 Beta user interfaces.
  - Improved state saving and retrieval when loading up previous-run parameters
    in all 3.0 Beta user interfaces.
  - All 3.0 Beta tools now report elapsed time on completion of a model.
  - All 3.0 Beta tools now provide disk space usage reports on completion of a
    model.
  - All 3.0 Beta tools now report arguments at the top of each logfile.
  - Biodiversity 3.0 Beta: The half-saturation constant is now allowed to be a
    positive floating-point number.
  - Timber 3.0 Beta: Validation has been added to the user interface for this
    tool for all tabular and shapefile inputs.
  - Fixed some typos in Equation 1 in the Finfish Aquaculture user's guide.
  - Fixed a bug where start menu items were not getting deleted during an InVEST
    uninstall.
  - Added a feature so that if the user selects to download datasets but the
    datasets don't successfully download the installation alerts the user and
    continues normally.
  - Fixed a typo with tau in aquaculture guide, originally said 0.8, really 0.08.

  - Improvements to the InVEST 2.x ArcGIS-based toolset:
      - Minor bugfix to Coastal Vulnerability, where an internal unit of
        measurements was off by a couple digits in the Fetch Calculator.
      - Minor fixes to various helper tools used in InVEST 2.x models.
      - Outputs for Hargreaves are now saved as geoTIFFs.
      - Thornwaite allows more flexible entering of hours of sunlight.

2.4.4 (2012-10-24)
------------------
- Fixes memory errors experienced by some users in the Carbon Valuation 3.0 Beta model.
- Minor improvements to logging in the InVEST User Interface
- Fixes an issue importing packages for some officially-unreleased InVEST models.

2.4.3 (2012-10-19)
------------------
- Fixed a minor issue with hydropower output vaulation rasters whose statistics were not pre-calculated.  This would cause the range in ArcGIS to show ther rasters at -3e38 to 3e38.
- The InVEST installer now saves a log of the installation process to InVEST_<version>\install_log.txt
- Fixed an issue with Carbon 3.0 where carbon output values were incorrectly calculated.
- Added a feature to Carbon 3.0 were total carbon stored and sequestered is output as part of the running log.
- Fixed an issue in Carbon 3.0 that would occur when users had text representations of floating point numbers in the carbon pool dbf input file.
- Added a feature to all InVEST 3.0 models to list disk usage before and after each run and in most cases report a low free space error if relevant.

2.4.2 (2012-10-15)
------------------
- Fixed an issue with the ArcMap document where the paths to default data were not saved as relative paths.  This caused the default data in the document to not be found by ArcGIS.
- Introduced some more memory-efficient processing for Biodiversity 3.0 Beta.  This fixes an out-of-memory issue encountered by some users when using very large raster datasets as inputs.

2.4.1 (2012-10-08)
------------------
- Fixed a compatibility issue with ArcGIS 9.3 where the ArcMap and ArcToolbox were unable to be opened by Arc 9.3.

2.4.0 (2012-10-05)
------------------
Changes in InVEST 2.4.0

General:

This is a major release which releases two additional beta versions of the
InVEST models in the InVEST 3.0 framework.  Additionally, this release
introduces start menu shortcuts for all available InVEST 3.0 beta models.
Existing InVEST 2.x models can still be found in the included Arc toolbox.

Existing InVEST models migrated to the 3.0 framework in this release
include:

- Biodiversity 3.0 Beta
    - Minor bug fixes and usability enhancements
    - Runtime decreased by a factor of 210
- Overlap Analysis 3.0 Beta
    - In most cases runtime decreased by at least a factor of 15
    - Minor bug fixes and usability enhancements
    - Split into two separate tools:
        * Overlap Analysis outputs rasters with individually-weighted pixels
        * Overlap Analysis: Management Zones produces a shapefile output.
    - Updated table format for input activity CSVs
    - Removed the "grid the seascape" step

Updates to ArcGIS models:

- Coastal vulnerability
    - Removed the "structures" option
    - Minor bug fixes and usability enhancements
- Coastal protection (erosion protection)
    - Incorporated economic valuation option
    - Minor bug fixes and usability enhancements

Additionally there are a handful of minor fixes and feature
enhancements:

- InVEST 3.0 Beta standalones (identified by a new InVEST icon) may be run
  from the Start Menu (on windows navigate to
  Start Menu -> All Programs -> InVEST 2.4.0
- Bug fixes for the calculation of raster statistics.
- InVEST 3.0 wave energy no longer requires an AOI for global runs, but
  encounters memory issues on machines with less than 4GB of RAM.  This
  is a known issue that will be fixed in a minor release.
- Minor fixes to several chapters in the user's guide.
- Minor bug fix to the 3.0 Carbon model: harvest maps are no longer required
  inputs.
- Other minor bug fixes and runtime performance tweaks in the 3.0 framework.
- Improved installer allows users to remove InVEST from the Windows Add/Remove
  programs menu.
- Fixed a visualization bug with wave energy where output rasters did not have the min/max/stdev calculations on them.  This made the default visualization in arc be a gray blob.

2.3.0 (2012-08-02)
------------------
Changes in InVEST 2.3.0

General:

This is a major release which releases several beta versions of the
InVEST models in the InVEST 3.0 framework.  These models run as
standalones, but a GIS platform is needed to edit and view the data
inputs and outputs.  Until InVEST 3.0 is released the original ArcGIS
based versions of these tools will remain the release.

Existing InVEST models migrated to the 3.0 framework in this release
include:

- Reservoir Hydropower Production 3.0 beta
    - Minor bug fixes.
- Finfish Aquaculture
    - Minor bug fixes and usability enhancements.
- Wave Energy 3.0 beta
    - Runtimes for non-global runs decreased by a factor of 7
    - Minor bugs in interpolation that exist in the 2.x model is fixed in
      3.0 beta.
- Crop Pollination 3.0 beta
    - Runtimes decreased by a factor of over 10,000

This release also includes the new models which only exist in the 3.0
framework:

- Marine Water Quality 3.0 alpha with a preliminary  user's guide.

InVEST models in the 3.0 framework from previous releases that now
have a standalone executable include:

- Managed Timber Production Model
- Carbon Storage and Sequestration

Additionally there are a handful of other minor fixes and feature
enhancements since the previous release:

- Minor bug fix to 2.x sedimentation model that now correctly
  calculates slope exponentials.
- Minor fixes to several chapters in the user's guide.
- The 3.0 version of the Carbon model now can value the price of carbon
  in metric tons of C or CO2.
- Other minor bug fixes and runtime performance tweaks in the 3.0 framework.

2.2.2 (2012-03-03)
------------------
Changes in InVEST 2.2.2

General:

This is a minor release which fixes the following defects:

-Fixed an issue with sediment retention model where large watersheds
 allowed loading per cell was incorrectly rounded to integer values.

-Fixed bug where changing the threshold didn't affect the retention output
 because function was incorrectly rounded to integer values.

-Added total water yield in meters cubed to to output table by watershed.

-Fixed bug where smaller than default (2000) resolutions threw an error about
 not being able to find the field in "unitynew".  With non-default resolution,
 "unitynew" was created without an attribute table, so one was created by
 force.

-Removed mention of beta state and ecoinformatics from header of software
 license.

-Modified overlap analysis toolbox so it reports an error directly in the
 toolbox if the workspace name is too long.

2.2.1 (2012-01-26)
------------------
Changes in InVEST 2.2.1

General:

This is a minor release which fixes the following defects:

-A variety of miscellaneous bugs were fixed that were causing crashes of the Coastal Protection model in Arc 9.3.
-Fixed an issue in the Pollination model that was looking for an InVEST1005 directory.
-The InVEST "models only" release had an entry for the InVEST 3.0 Beta tools, but was missing the underlying runtime.  This has been added to the models only 2.2.1 release at the cost of a larger installer.
-The default InVEST ArcMap document wouldn't open in ArcGIS 9.3.  It can now be opened by Arc 9.3 and above.
-Minor updates to the Coastal Protection user's guide.

2.2.0 (2011-12-22)
------------------
In this release we include updates to the habitat risk assessment
model, updates to Coastal Vulnerability Tier 0 (previously named
Coastal Protection), and a new tier 1 Coastal Vulnerability tool.
Additionally, we are releasing a beta version of our 3.0 platform that
includes the terrestrial timber and carbon models.

See the "Marine Models" and "InVEST 3.0 Beta" sections below for more details.

**Marine Models**

1. Marine Python Extension Check

   This tool has been updated to include extension requirements for the new
   Coastal Protection T1 model.  It also reflects changes to the Habitat Risk
   Assessment and Coastal Protection T0 models, as they no longer require the
   PythonWin extension.

2. Habitat Risk Assessment (HRA)

   This model has been updated and is now part of three-step toolset.  The
   first step is a new Ratings Survey Tool which eliminates the need for
   Microsoft Excel when users are providing habitat-stressor ratings.  This
   Survey Tool now allows users to up- and down-weight the importance of
   various criteria.  For step 2, a copy of the Grid the Seascape tool has been
   placed in the HRA toolset.  In the last step, users will run the HRA model
   which includes the following updates:

   - New habitat outputs classifying risk as low, medium, and high
   - Model run status updates (% complete) in the message window
   - Improved habitat risk plots embedded in the output HTML

3. Coastal Protection

   This module is now split into sub-models, each with two parts.  The first
   sub-model is Coastal Vulnerability (Tier 0) and the new addition is Coastal
   Protection (Tier 1).

   Coastal Vulnerability (T0)
   Step 1) Fetch Calculator - there are no updates to this tool.
   Step 2) Vulnerability Index

   - Wave Exposure: In this version of the model, we define wave exposure for
     sites facing the open ocean as the maximum of the weighted average of
     wave's power coming from the ocean or generated by local winds.  We
     weight wave power coming from each of the 16 equiangular sector by the
     percent of time that waves occur in that sector, and based on whether or
     not fetch in that sector exceeds 20km.  For sites that are sheltered, wave
     exposure is the average of wave power generated by the local storm winds
     weighted by the percent occurrence of those winds in each sector.  This
     new method takes into account the seasonality of wind and wave patterns
     (storm waves generally come from a preferential direction), and helps
     identify regions that are not exposed to powerful waves although they are
     open to the ocean (e.g. the leeside of islands).

   - Natural Habitats: The ranking is now computed using the rank of all
     natural habitats present in front of a segment, and we weight the lowest
     ranking habitat 50% more than all other habitats.  Also, rankings and
     protective distance information are to be provided by CSV file instead of
     Excel.  With this new method, shoreline segments that have more habitats
     than others will have a lower risk of inundation and/or erosion during
     storms.

   - Structures: The model has been updated to now incorporate the presence of
     structures by decreasing the ranking of shoreline segments that adjoin
     structures.

   Coastal Protection (T1) - This is a new model which plots the amount of
   sandy beach erosion or consolidated bed scour that backshore regions
   experience in the presence or absence of natural habitats.  It is composed
   of two steps: a Profile Generator and Nearshore Waves and Erosion.  It is
   recommended to run the Profile Generator before the Nearshore Waves and
   Erosion model.

   Step 1) Profile Generator:  This tool helps the user generate a 1-dimensional
   bathymetric and topographic profile perpendicular to the shoreline at the
   user-defined location.  This model provides plenty of guidance for building
   backshore profiles for beaches, marshes and mangroves.  It will help users
   modify bathymetry profiles that they already have, or can generate profiles
   for sandy beaches if the user has not bathymetric data.  Also, the model
   estimates and maps the location of natural habitats present in front of the
   region of interest.  Finally, it provides sample wave and wind data that
   can be later used in the Nearshore Waves and Erosion model, based on
   computed fetch values and default Wave Watch III data.

   Step 2) Nearshore Waves and Erosion: This model estimates profiles of beach
   erosion or values of rates of consolidated bed scour at a site as a function
   of the type of habitats present in the area of interest.  The model takes
   into account the protective effects of vegetation, coral and oyster reefs,
   and sand dunes.  It also shows the difference of protection provided when
   those habitats are present, degraded, or gone.

4. Aesthetic Quality

   This model no longer requires users to provide a projection for Overlap
   Analysis.  Instead, it uses the projection from the user-specified Area of
   Interest (AOI) polygon.  Additionally, the population estimates for this
   model have been fixed.

**InVEST 3.0 Beta**

The 2.2.0 release includes a preliminary version of our InVEST 3.0 beta
platform.  It is included as a toolset named "InVEST 3.0 Beta" in the
InVEST220.tbx.  It is currently only supported with ArcGIS 10.  To launch
an InVEST 3.0 beta tool, double click on the desired tool in the InVEST 3.0
toolset then click "Ok" on the Arc toolbox screen that opens. The InVEST 3.0
tool panel has inputs very similar to the InVEST 2.2.0 versions of the tools
with the following modifications:

InVEST 3.0 Carbon:
  * Fixes a minor bug in the 2.2 version that ignored floating point values
    in carbon pool inputs.
  * Separation of carbon model into a biophysical and valuation model.
  * Calculates carbon storage and sequestration at the minimum resolution of
    the input maps.
  * Runtime efficiency improved by an order of magnitude.
  * User interface streamlined including dynamic activation of inputs based
    on user preference, direct link to documentation, and recall of inputs
    based on user's previous run.

InVEST 3.0 Timber:
  * User interface streamlined including dynamic activation of inputs based
    on user preference, direct link to documentation, and recall of inputs
    based on user's previous run.


2.1.1 (2011-10-17)
------------------
Changes in InVEST 2.1.1

General:

This is a minor release which fixes the following defects:

-A truncation error was fixed on nutrient retention and sedimentation model that involved division by the number of cells in a watershed.  Now correctly calculates floating point division.
-Minor typos were fixed across the user's guide.


2.1 Beta (2011-05-11)
---------------------
Updates to InVEST Beta

InVEST 2.1 . Beta

Changes in InVEST 2.1

General:

1. InVEST versioning
We have altered our versioning scheme.  Integer changes will reflect major changes (e.g. the addition of marine models warranted moving from 1.x to 2.0).  An increment in the digit after the primary decimal indicates major new features (e.g the addition of a new model) or major revisions.  For example, this release is numbered InVEST 2.1 because two new models are included).  We will add another decimal to reflect minor feature revisions or bug fixes.  For example, InVEST 2.1.1 will likely be out soon as we are continually working to improve our tool.
2. HTML guide
With this release, we have migrated the entire InVEST users. guide to an HTML format.  The HTML version will output a pdf version for use off-line, printing, etc.


**MARINE MODELS**

1.Marine Python Extension Check

-This tool has been updated to allow users to select the marine models they intend to run.  Based on this selection, it will provide a summary of which Python and ArcGIS extensions are necessary and if the Python extensions have been successfully installed on the user.s machine.

2.Grid the Seascape (GS)

-This tool has been created to allow marine model users to generate an seascape analysis grid within a specified area of interest (AOI).

-It only requires an AOI and cell size (in meters) as inputs, and produces a polygon grid which can be used as inputs for the Habitat Risk Assessment and Overlap Analysis models.

3. Coastal Protection

- This is now a two-part model for assessing Coastal Vulnerability.  The first part is a tool for calculating fetch and the second maps the value of a Vulnerability Index, which differentiates areas with relatively high or low exposure to erosion and inundation during storms.

- The model has been updated to now incorporate coastal relief and the protective influence of up to eight natural habitat input layers.

- A global Wave Watch 3 dataset is also provided to allow users to quickly generate rankings for wind and wave exposure worldwide.

4. Habitat Risk Assessment (HRA)

This new model allows users to assess the risk posed to coastal and marine habitats by human activities and the potential consequences of exposure for the delivery of ecosystem services and biodiversity.  The HRA model is suited to screening the risk of current and future human activities in order to prioritize management strategies that best mitigate risk.

5. Overlap Analysis

This new model maps current human uses in and around the seascape and summarizes the relative importance of various regions for particular activities.  The model was designed to produce maps that can be used to identify marine and coastal areas that are most important for human use, in particular recreation and fisheries, but also other activities.

**FRESHWATER MODELS**

All Freshwater models now support ArcMap 10.


Sample data:

1. Bug fix for error in Water_Tables.mdb Biophysical table where many field values were shifted over one column relative to the correct field name.

2. Bug fix for incorrect units in erosivity layer.


Hydropower:

1.In Water Yield, new output tables have been added containing mean biophysical outputs (precipitation, actual and potential evapotranspiration, water yield)  for each watershed and sub-watershed.


Water Purification:

1. The Water Purification Threshold table now allows users to specify separate thresholds for nitrogen and phosphorus.   Field names thresh_n and thresh_p replace the old ann_load.

2. The Nutrient Retention output tables nutrient_watershed.dbf and nutrient_subwatershed.dbf now include a column for nutrient retention per watershed/sub-watershed.

3. In Nutrient Retention, some output file names have changed.

4. The user's guide has been updated to explain more accurately the inclusion of thresholds in the biophysical service estimates.


Sedimentation:

1. The Soil Loss output tables sediment_watershed.dbf and sediment_subwatershed.dbf now include a column for sediment retention per watershed/sub-watershed.

2. In Soil Loss, some output file names have changed.

3. The default input value for Slope Threshold is now 75.

4. The user's guide has been updated to explain more accurately the inclusion of thresholds in the biophysical service estimates.

5. Valuation: Bug fix where the present value was not being applied correctly.





2.0 Beta (2011-02-14)
---------------------
Changes in InVEST 2.0

InVEST 1.005 is a minor release with the following modification:

1. Aesthetic Quality

    This new model allows users to determine the locations from which new nearshore or offshore features can be seen.  It generates viewshed maps that can be used to identify the visual footprint of new offshore development.


2. Coastal Vulnerability

    This new model produces maps of coastal human populations and a coastal exposure to erosion and inundation index map.  These outputs can be used to understand the relative contributions of different variables to coastal exposure and to highlight the protective services offered by natural habitats.


3. Aquaculture

    This new model is used to evaluate how human activities (e.g., addition or removal of farms, changes in harvest management practices) and climate change (e.g., change in sea surface temperature) may affect the production and economic value of aquacultured Atlantic salmon.


4. Wave Energy

    This new model provides spatially explicit information, showing potential areas for siting Wave Energy conversion (WEC) facilities with the greatest energy production and value.  This site- and device-specific information for the WEC facilities can then be used to identify and quantify potential trade-offs that may arise when siting WEC facilities.


5. Avoided Reservoir Sedimentation

    - The name of this model has been changed to the Sediment Retention model.

    - We have added a water quality valuation model for sediment retention. The user now has the option to select avoided dredge cost analysis, avoided water treatment cost analysis or both.  The water quality valuation approach is the same as that used in the Water Purification: Nutrient Retention model.

    - The threshold information for allowed sediment loads (TMDL, dead volume, etc.) are now input in a stand alone table instead of being included in the valuation table. This adjusts the biophysical service output for any social allowance of pollution. Previously, the adjustment was only done in the valuation model.

    - The watersheds and sub-watershed layers are now input as shapefiles instead of rasters.

    - Final outputs are now aggregated to the sub-basin scale. The user must input a sub-basin shapefile. We provide the Hydro 1K dataset as a starting option. See users guide for changes to many file output names.

    - Users are strongly advised not to interpret pixel-scale outputs for hydrological understanding or decision-making of any kind. Pixel outputs should only be used for calibration/validation or model checking.


6. Hydropower Production

    - The watersheds and sub-watershed layers are now input as shapefiles instead of rasters.

    - Final outputs are now aggregated to the sub-basin scale. The user must input a sub-basin shapefile. We provide the Hydro 1K dataset as a starting option. See users guide for changes to many file output names.

    - Users are strongly advised not to interpret pixel-scale outputs for hydrological understanding or decision-making of any kind. Pixel outputs should only be used for calibration/validation or model checking.

    - The calibration constant for each watershed is now input in a stand-alone table instead of being included in the valuation table. This makes running the water scarcity model simpler.


7. Water Purification: Nutrient Retention

    - The threshold information for allowed pollutant levels (TMDL, etc.) are now input in a stand alone table instead of being included in the valuation table. This adjusts the biophysical service output for any social allowance of pollution. Previously, the adjustment was only done in the valuation model.

    - The watersheds and sub-watershed layers are now input as shapefiles instead of rasters.

    - Final outputs are now aggregated to the sub-basin scale. The user must input a sub-basin shapefile. We provide the Hydro 1K dataset as a starting option. See users guide for changes to many file output names.

    - Users are strongly advised not to interpret pixel-scale outputs for hydrological understanding or decision-making of any kind. Pixel outputs should only be used for calibration/validation or model checking.


8. Carbon Storage and Sequestration

    The model now outputs an aggregate sum of the carbon storage.


9. Habitat Quality and Rarity

    This model had an error while running ReclassByACII if the land cover codes were not sorted alphabetically.  This has now been corrected and it sorts the reclass file before running the reclassification

    The model now outputs an aggregate sum of the habitat quality.

10. Pollination

    In this version, the pollination model accepts an additional parameter which indicated the proportion of a crops yield that is attributed to wild pollinators.<|MERGE_RESOLUTION|>--- conflicted
+++ resolved
@@ -59,15 +59,12 @@
     * Closing the main window will now close any user's guide windows that are
       open. Fixed a bug where the app could not be reopened after closing.
       (`#1258 <https://github.com/natcap/invest/issues/1258>`_)
-<<<<<<< HEAD
     * Fixed a bug where invalid metadata for a recent run would result
       in an uncaught exception.
       (`#1286 <https://github.com/natcap/invest/issues/1286>`_)
-=======
     * Middle clicking an InVEST model tab was opening a blank window. Now
       middle clicking will close that tab as expected.
       (`#1261 <https://github.com/natcap/invest/issues/1261>`_)
->>>>>>> 3c0f1552
 * Forest Carbon
     * The biophysical table is now case-insensitive.
 * HRA
