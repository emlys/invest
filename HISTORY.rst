.. :changelog:

Unreleased Changes
------------------
<<<<<<< HEAD
* Removed the deprecated and incomplete Nearshore Wave and Erosion model (``natcap.invest.nearshore_wave_and_erosion``).
=======
* Fixed an issue in GLOBIO that would cause model runs to crash if the AOI marked as optional was not present.
>>>>>>> cdebf907

3.3.1 (2016-06-13)
------------------
* Refactored API documentation for readability, organization by relevant topics, and to allow docs to build on `invest.readthedocs.io <http://invest.readthedocs.io>`_,
* Installation of ``natcap.invest`` now requires ``natcap.versioner``.  If this is not available on the system at runtime, setuptools will make it available at runtime.
* InVEST Windows installer now includes HISTORY.rst as the changelog instead of the old ``InVEST_Updates_<version>`` files.
* Habitat suitability model is generalized and released as an API only accessible model.  It can be found at ``natcap.invest.habitat_suitability.execute``.  This model replaces the oyster habitat suitability model.
    * The refactor of this model requires an upgrade to ``numpy >= 1.11.0``.
* Fixed a crash in the InVEST CLI where calling ``invest`` without a parameter would raise an exception on linux-based systems.  (Issue `#3528 <https://bitbucket.org/natcap/invest/issues/3515>`_)
* Patched an issue in Seasonal Water Yield model where a nodata value in the landcover map that was equal to ``MAX_INT`` would cause an overflow error/crash.
* InVEST NSIS installer will now optionally install the Microsoft Visual C++ 2008 redistributable on Windows 7 or earlier.  This addresses a known issue on Windows 7 systems when importing GDAL binaries (Issue `#3515 <https://bitbucket.org/natcap/invest/issues/3515>`_).  Users opting to install this redistributable agree to abide by the terms and conditions therein.
* Removed the deprecated subpackage ``natcap.invest.optimization``.
* Updated the InVEST license to legally define the Natural Capital Project.
* Corrected an issue in Coastal Vulnerability where an output shapefile was being recreated for each row, and where field values were not being stored correctly.
* Updated Scenario Generator model to add basic testing, file registry support, PEP8 and PEP257 compliance, and to fix several bugs.
* Updated Crop Production model to add a simplified UI, faster runtime, and more testing.

3.3.0 (2016-03-14)
------------------
* Refactored Wind Energy model to use a CSV input for wind data instead of a Binary file.
* Redesigned InVEST recreation model for a single input streamlined interface, advanced analytics, and refactored outputs.  While the model is still based on "photo user days" old model runs are not backward compatable with the new model or interface. See the Recreation Model user's guide chapter for details.
    * The refactor of this model requires an upgrade to ``GDAL >=1.11.0 <2.0`` and ``numpy >= 1.10.2``.
* Removed nutrient retention (water purification) model from InVEST suite and replaced it with the nutrient delivery ratio (NDR) model.  NDR has been available in development relseases, but has now officially been added to the set of Windows Start Menu models and the "under development" tag in its users guide has been removed.  See the InVEST user's guide for details between the differences and advantages of NDR over the old nutrient model.
* Modified NDR by adding a required "Runoff Proxy" raster to the inputs.  This allows the model to vary the relative intensity of nutrient runoff based on varying precipitation variability.
* Fixed a bug in the Area Change rule of the Rule-Based Scenario Generator, where units were being converted incorrectly. (Issue `#3472 <https://bitbucket.org/natcap/invest/issues/3472>`_) Thanks to Fosco Vesely for this fix.
* InVEST Seasonal Water Yield model released.
* InVEST Forest Carbon Edge Effect model released.
* InVEST Scenario Generator: Proximity Based model released and renamed the previous "Scenario Generator" to "Scenario Generator: Rule Based".
* Implemented a blockwise exponential decay kernel generation function, which is now used in the Pollination and Habitat Quality models.
* GLOBIO now uses an intensification parameter and not a map to average all agriculture across the GLOBIO 8 and 9 classes.
* GLOBIO outputs modified so core outputs are in workspace and intermediate outputs are in a subdirectory called 'intermediate_outputs'.
* Fixed a crash with the NDR model that could occur if the DEM and landcover maps were different resolutions.
* Refactored all the InVEST model user interfaces so that Workspace defaults to the user's home "Documents" directory.
* Fixed an HRA bug where stessors with a buffer of zero were being buffered by 1 pixel
* HRA enhancement which creates a common raster to burn all input shapefiles onto, ensuring consistent alignment.
* Fixed an issue in SDR model where a landcover map that was smaller than the DEM would create extraneous "0" valued cells.
* New HRA feature which allows for "NA" values to be entered into the "Ratings" column for a habitat / stressor pair in the Criteria Ratings CSV. If ALL ratings are set to NA, the habitat / stressor will be treated as having no interaction. This means in the model, that there will be no overlap between the two sources. All rows parameters with an NA rating will not be used in calculating results.
* Refactored Coastal Blue Carbon model for greater speed, maintainability and clearer documentation.
* Habitat Quality bug fix when given land cover rasters with different pixel sizes than threat rasters. Model would use the wrong pixel distance for the convolution kernel.
* Light refactor of Timber model. Now using CSV input attribute file instead of DBF file.
* Fixed clipping bug in Wave Energy model that was not properly clipping polygons correctly. Found when using global data.
* Made the following changes / updates to the coastal vulnerability model:
    * Fixed a bug in the model where the geomorphology ranks were not always being used correctly.
    * Removed the HTML summary results output and replaced with a link to a dashboard that helps visualize and interpret CV results.
    * Added a point shapefile output: 'outputs/coastal_exposure.shp' that is a shapefile representation of the corresponding CSV table.
    * The model UI now requires the 'Relief' input. No longer optional.
    * CSV outputs and Shapefile outputs based on rasters now have x, y coorinates of the center of the pixel instead of top left of the pixel.
* Turning setuptools' zip_safe to False for consistency across the Natcap Namespace.
* GLOBIO no longer requires user to specify a keyfield in the AOI.
* New feature to GLOBIO to summarize MSA by AOI.
* New feature to GLOBIO to use a user defined MSA parameter table to do the MSA thresholds for infrastructure, connectivity, and landuse type
* Documentation to the GLOBIO code base including the large docstring for 'execute'.

3.2.0 (2015-05-31)
------------------
InVEST 3.2.0 is a major release with the addition of several experimental models and tools as well as an upgrade to the PyGeoprocessing core:

* Upgrade to PyGeoprocessing v0.3.0a1 for miscelaneous performance improvements to InVEST's core geoprocessing routines.
* An alpha unstable build of the InVEST crop production model is released with partial documentation and sample data.
* A beta build of the InVEST fisheries model is released with documentation and sample data.
* An alpha unstable build of the nutrient delivery ratio (NDR) model is available directly under InVEST's instalation directory at  ``invest-x86/invest_ndr.exe``; eventually this model will replace InVEST's current "Nutrient" model.  It is currently undocumented and unsupported but inputs are similar to that of InVEST's SDR model.
* An alpha unstable build of InVEST's implementation of GLOBIO is available directly under InVEST's instalation directory at ``invest-x86/invest_globio.exe``.  It is currently undocumented but sample data are provided.
* DelinateIT, a watershed delination tool based on PyGeoprocessing's d-infinity flow algorithm is released as a standalone tool in the InVEST repository with documentation and sample data.
* Miscelaneous performance patches and bug fixes.

3.1.3 (2015-04-23)
------------------
InVEST 3.1.3 is a hotfix release patching a memory blocking issue resolved in PyGeoprocessing version 0.2.1.  Users might have experienced slow runtimes on SDR or other routed models.

3.1.2 (2015-04-15)
------------------
InVEST 3.1.2 is a minor release patching issues mostly related to the freshwater routing models and signed GDAL Byte datasets.

* Patching an issue where some projections were not regognized and InVEST reported an UnprojectedError.
* Updates to logging that make it easier to capture logging messages when scripting InVEST.
* Shortened water yield user interface height so it doesn't waste whitespace.
* Update PyGeoprocessing dependency to version 0.2.0.
* Fixed an InVEST wide issue related to bugs stemming from the use of signed byte raster inputs that resulted in nonsensical outputs or KeyErrors.
* Minor performance updates to carbon model.
* Fixed an issue where DEMS with 32 bit ints and INT_MAX as the nodata value nodata value incorrectly treated the nodata value in the raster as a very large DEM value ultimately resulting in rasters that did not drain correctly and empty flow accumulation rasters.
* Fixed an issue where some reservoirs whose edges were clipped to the edge of the watershed created large plateaus with no drain except off the edge of the defined raster.  Added a second pass in the plateau drainage algorithm to test for these cases and drains them to an adjacent nodata area if they occur.
* Fixed an issue in the Fisheries model where the Results Suffix input was invariably initializing to an empty string.
* Fixed an issue in the Blue Carbon model that prevented the report from being generated in the outputs file.

3.1.1 (2015-03-13)
------------------
InVEST 3.1.1 is a major performance and memory bug patch to the InVEST toolsuite.  We recommend all users upgrade to this version.

* Fixed an issue surrounding reports of SDR or Nutrient model outputs of zero values, nodata holes, excessive runtimes, or out of memory errors.  Some of those problems happened to be related to interesting DEMs that would break the flat drainage algorithm we have inside RouteDEM that adjusted the heights of those regions to drain away from higher edges and toward lower edges, and then pass the height adjusted dem to the InVEST model to do all its model specific calculations.  Unfortunately this solution was not amenable to some degenerate DEM cases and we have now adjusted the algorithm to treat each plateau in the DEM as its own separate region that is processed independently from the other regions. This decreases memory use so we never effectively run out of memory at a minor hit to overall runtime.  We also now adjust the flow direction directly instead of adjust the dem itself.  This saves us from having to modify the DEM and potentially get it into a state where a drained plateau would be higher than its original pixel neighbors that used to drain into it.

There are side effects that result in sometimes large changes to un calibrated runs of SDR or nutrient.  These are related to slightly different flow directions across the landscape and a bug fix on the distance to stream calculation.

* InVEST geoprocessing now uses the PyGeoprocessing package (v0.1.4) rather than the built in functionality that used to be in InVEST.  This will not affect end users of InVEST but may be of interest to users who script InVEST calls who want a standalone Python processing package for raster stack math and hydrological routing.  The project is hosted at https://bitbucket.org/richpsharp/pygeoprocessing.

* Fixed an marine water quality issue where users could input AOIs that were unprojected, but output pixel sizes were specified in meters.  Really the output pixel size should be in the units of the polygon and are now specified as such.  Additionally an exception is raised if the pixel size is too small to generate a numerical solution that is no longer a deep scipy error.

* Added a suffix parameter to the timber and marine water quality models that append a user defined string to the output files; consistent with most of the other InVEST models.

* Fixed a user interface issue where sometimes the InVEST model run would not open a windows explorer to the user's workspace.  Instead it would open to C:\User[..]\My Documents.  This would often happen if there were spaces in the the workspace name or "/" characters in the path.

* Fixed an error across all InVEST models where a specific combination of rasters of different cell sizes and alignments and unsigned data types could create errors in internal interpolation of the raster stacks.  Often these would appear as 'KeyError: 0' across a variety of contexts.  Usually the '0' was an erroneous value introduced by a faulty interpolation scheme.

* Fixed a MemoryError that could occur in the pollination and habitat quality models when the the base landcover map was large and the biophysical properties table allowed the effect to be on the order of that map.  Now can use any raster or range values with only a minor hit to runtime performance.

* Fixed a serious bug in the plateau resolution algorithm that occurred on DEMs with large plateau areas greater than 10x10 in size.  The underlying 32 bit floating point value used to record small height offsets did not have a large enough precision to differentiate between some offsets thus creating an undefined flow direction and holes in the flow accumulation algorithm.

* Minor performance improvements in the routing core, in some cases decreasing runtimes by 30%.

* Fixed a minor issue in DEM resolution that occurred when a perfect plateau was encountered.  Rather that offset the height so the plateau would drain, it kept the plateau at the original height.  This occurred because the uphill offset was nonexistent so the algorithm assumed no plateau resolution was needed.  Perfect plateaus now drain correctly.  In practice this kind of DEM was encountered in areas with large bodies of water where the remote sensing algorithm would classify the center of a lake 1 meter higher than the rest of the lake.

* Fixed a serious routing issue where divergent flow directions were not getting accumulated 50% of the time. Related to a division speed optimization that fell back on C-style modulus which differs from Python.

* InVEST SDR model thresholded slopes in terms of radians, not percent thus clipping the slope tightly between 0.001 and 1%.  The model now only has a lower threshold of 0.00005% for the IC_0 factor, and no other thresholds.  We believe this was an artifact left over from an earlier design of the model.


* Fixed a potential memory inefficiency in Wave Energy Model when computing the percentile rasters. Implemented a new memory efficient percentile algorithm and updated the outputs to reflect the new open source framework of the model. Now outputting csv files that describe the ranges and meaning of the percentile raster outputs.

* Fixed a bug in Habitat Quality where the future output "quality_out_f.tif" was not reflecting the habitat value given in the sensitivity table for the specified landcover types.


3.1.0 (2014-11-19)
------------------
InVEST 3.1.0 (http://www.naturalcapitalproject.org/download.html) is a major software and science milestone that includes an overhauled sedimentation model, long awaited fixes to exponential decay routines in habitat quality and pollination, and a massive update to the underlying hydrological routing routines.  The updated sediment model, called SDR (sediment delivery ratio), is part of our continuing effort to improve the science and capabilities of the InVEST tool suite.  The SDR model inputs are backwards comparable with the InVEST 3.0.1 sediment model with two additional global calibration parameters and removed the need for the retention efficiency parameter in the biophysical table; most users can run SDR directly with the data they have prepared for previous versions.  The biophysical differences between the models are described in a section within the SDR user's guide and represent a superior representation of the hydrological connectivity of the watershed, biophysical parameters that are independent of cell size, and a more accurate representation of sediment retention on the landscape.  Other InVEST improvements to include standard bug fixes, performance improvements, and usability features which in part are described below:

* InVEST Sediment Model has been replaced with the InVEST Sediment Delivery Ratio model.  See the SDR user's guide chapter for the difference between the two.
* Fixed an issue in the pollination model where the exponential decay function decreased too quickly.
* Fixed an issue in the habitat quality model where the exponential decay function decreased too quickly and added back linear decay as an option.
* Fixed an InVEST wide issue where some input rasters that were signed bytes did not correctly map to their negative nodata values.
* Hydropower input rasters have been normalized to the LULC size so sampling error is the same for all the input watersheds.
* Adding a check to make sure that input biophysical parameters to the water yield model do not exceed invalid scientific ranges.
* Added a check on nutrient retention in case the upstream water yield was less than 1 so that the log value did not go negative.  In that case we clamp upstream water yield to 0.
* A KeyError issue in hydropower was resolved that occurred when the input rasters were at such a coarse resolution that at least one pixel was completely contained in each watershed.  Now a value of -9999 will be reported for watersheds that don't contain any valid data.
* An early version of the monthly water yield model that was erroneously included in was in the installer; it was removed in this version.
* Python scripts necessary for running the ArcGIS version of Coastal Protection were missing.  They've since been added back to the distribution.
* Raster calculations are now processed by raster block sizes.  Improvements in raster reads and writes.
* Fixed an issue in the routing core where some wide DEMs would cause out of memory errors.
* Scenario generator marked as stable.
* Fixed bug in HRA where raster extents of shapefiles were not properly encapsulating the whole AOI.
* Fixed bug in HRA where any number of habitats over 4 would compress the output plots. Now extends the figure so that all plots are correctly scaled.
* Fixed a bug in HRA where the AOI attribute 'name' could not be an int. Should now accept any type.
* Fixed bug in HRA which re-wrote the labels if it was run immediately without closing the UI.
* Fixed nodata masking bug in Water Yield when raster extents were less than that covered by the watershed.
* Removed hydropower calibration parameter form water yield model.
* Models that had suffixes used to only allow alphanumeric characters.  Now all suffix types are allowed.
* A bug in the core platform that would occasionally cause routing errors on irregularly pixel sized rasters was fixed.  This often had the effect that the user would see broken streams and/or nodata values scattered through sediment or nutrient results.
* Wind Energy:
        * Added new framework for valuation component. Can now input a yearly price table that spans the lifetime of the wind farm. Also if no price table is made, can specify a price for energy and an annual rate of change.
        * Added new memory efficient distance transform functionality
        * Added ability to leave out 'landing points' in 'grid connection points' input. If not landing points are found, it will calculate wind farm directly to grid point distances
* Error message added in Wave Energy if clip shape has no intersection
* Fixed an issue where the data type of the nodata value in a raster might be different than the values in the raster.  This was common in the case of 64 bit floating point values as nodata when the underlying raster was 32 bit.  Now nodata values are cast to the underlying types which improves the reliability of many of the InVEST models.


3.0.1 (2014-05-19)
------------------
* Blue Carbon model released.

* HRA UI now properly reflects that the Resolution of Analysis is in meters, not meters squared, and thus will be applied as a side length for a raster pixel.

* HRA now accepts CSVs for ratings scoring that are semicolon separated as well as comma separated.

* Fixed a minor bug in InVEST's geoprocessing aggregate core that now consistently outputs correct zonal stats from the underlying pixel level hydro outputs which affects the water yield, sediment, and nutrient models.

* Added compression to InVEST output geotiff files.  In most cases this reduces output disk usage by a factor of 5.

* Fixed an issue where CSVs in the sediment model weren't open in universal line read mode.

* Fixed an issue where approximating whether pixel edges were the same size was not doing an approximately equal function.

* Fixed an issue that made the CV model crash when the coastline computed from the landmass didn't align perfectly with that defined in the geomorphology layer.

* Fixed an issue in the CV model where the intensity of local wave exposure was very low, and yielded zero local wave power for the majority of coastal segments.

* Fixed an issue where the CV model crashes if a coastal segment is at the edge of the shore exposure raster.

* Fixed the exposure of segments surrounded by land that appeared as exposed when their depth was zero.

* Fixed an issue in the CV model where the natural habitat values less than 5 were one unit too low, leading to negative habitat values in some cases.

* Fixed an exponent issue in the CV model where the coastal vulnerability index was raised to a power that was too high.

* Fixed a bug in the Scenic Quality model that prevented it from starting, as well as a number of other issues.

* Updated the pollination model to conform with the latest InVEST geoprocessing standards, resulting in an approximately 33% speedup.

* Improved the UI's ability to remember the last folder visited, and to have all file and folder selection dialogs have access to this information.

* Fixed an issue in Marine Water Quality where the UV points were supposed to be optional, but instead raised an exception when not passed in.

3.0.0 (2014-03-23)
------------------
The 3.0.0 release of InVEST represents a shift away from the ArcGIS to the InVEST standalone computational platform.  The only exception to this shift is the marine coastal protection tier 1 model which is still supported in an ArcGIS toolbox and has no InVEST 3.0 standalone at the moment.  Specific changes are detailed below

* A standalone version of the aesthetic quality model has been developed and packaged along with this release.  The standalone outperforms the ArcGIS equivalent and includes a valuation component.  See the user's guide for details.

* The core water routing algorithms for the sediment and nutrient models have been overhauled.  The routing algorithms now correctly adjust flow in plateau regions, address a bug that would sometimes not route large sections of a DEM, and has been optimized for both run time and memory performance.  In most cases the core d-infinity flow accumulation algorithm out performs TauDEM.  We have also packaged a simple interface to these algorithms in a standalone tool called RouteDEM; the functions can also be referenced from the scripting API in the invest_natcap.routing package.

* The sediment and nutrient models are now at a production level release.  We no longer support the ArcGIS equivalent of these models.

* The sediment model has had its outputs simplified with major changes including the removal of the 'pixel mean' outputs, a direct output of the pixel level export and retention maps, and a single output shapefile whose attribute table contains aggregations of sediment output values.  Additionally all inputs to the sediment biophysical table including p, c, and retention coefficients are now expressed as a proportion between 0 and 1; the ArcGIS model had previously required those inputs were integer values between 0 and 1000.  See the "Interpreting Results" section of sediment model for full details on the outputs.

* The nutrient model has had a similar overhaul to the sediment model including a simplified output structure with many key outputs contained in the attribute table of the shapefile.  Retention coefficients are also expressed in proportions between 0 and 1.  See the "Interpreting Results" section of nutrient model for full details on the outputs.

* Fixed a bug in Habitat Risk Assessment where the HRA module would incorrectly error if a criteria with a 0 score (meant to be removed from the assessment) had a 0 data quality or weight.

* Fixed a bug in Habitat Risk Assessment where the average E/C/Risk values across the given subregion were evaluating to negative numbers.

* Fixed a bug in Overlap Analysis where Human Use Hubs would error if run without inter-activity weighting, and Intra-Activity weighting would error if run without Human Use Hubs.

* The runtime performance of the hydropower water yield model has been improved.

* Released InVEST's implementation of the D-infinity flow algorithm in a tool called RouteDEM available from the start menu.

* Unstable version of blue carbon available.

* Unstable version of scenario generator available.

* Numerous other minor bug fixes and performance enhacnements.



2.6.0 (2013-12-16)
------------------
The 2.6.0 release of InVEST removes most of the old InVEST models from the Arc toolbox in favor of the new InVEST standalone models.  While we have been developing standalone equivalents for the InVEST Arc models since version 2.3.0, this is the first release in which we removed support for the deprecated ArcGIS versions after an internal review of correctness, performance, and stability on the standalones.  Additionally, this is one of the last milestones before the InVEST 3.0.0 release later next year which will transition InVEST models away from strict ArcGIS dependence to a standalone form.

Specifically, support for the following models have been moved from the ArcGIS toolbox to their Windows based standalones: (1) hydropower/water yield, (2) finfish aquaculture, (3) coastal protection tier 0/coastal vulnerability, (4) wave energy, (5) carbon, (6) habitat quality/biodiversity, (7) pollination, (8) timber, and (9) overlap analysis.  Additionally, documentation references to ArcGIS for those models have been replaced with instructions for launching standalone InVEST models from the Windows start menu.

This release also addresses minor bugs, documentation updates, performance tweaks, and new functionality to the toolset, including:

*  A Google doc to provide guidance for scripting the InVEST standalone models: https://docs.google.com/document/d/158WKiSHQ3dBX9C3Kc99HUBic0nzZ3MqW3CmwQgvAqGo/edit?usp=sharing

* Fixed a bug in the sample data that defined Kc as a number between 0 and 1000 instead of a number between 0 and 1.

* Link to report an issue now takes user to the online forums rather than an email address.

* Changed InVEST Sediment model standalone so that retention values are now between 0 and 1 instead of 0 and 100.

* Fixed a bug in Biodiversity where if no suffix were entered output filenames would have a trailing underscore (_) behind them.

* Added documentation to the water purification/nutrient retention model documentation about the standalone outputs since they differ from the ArcGIS version of the model.

* Fixed an issue where the model would try to move the logfile to the workspace after the model run was complete and Windows would erroneously report that the move failed.

* Removed the separation between marine and freshwater terrestrial models in the user's guide.  Now just a list of models.

* Changed the name of InVEST "Biodiversity" model to "Habitat Quality" in the module names, start menu, user's guide, and sample data folders.

* Minor bug fixes, performance enhancements, and better error reporting in the internal infrastructure.

* HRA risk in the unstable standalone is calculated differently from the last release. If there is no spatial overlap within a cell, there is automatically a risk of 0. This also applies to the E and C intermediate files for a given pairing. If there is no spatial overlap, E and C will be 0 where there is only habitat. However, we still create a recovery potential raster which has habitat- specific risk values, even without spatial overlap of a stressor. HRA shapefile outputs for high, medium, low risk areas are now calculated using a user-defined maximum number of overlapping stressors, rather than all potential stressors. In the HTML subregion averaged output, we now attribute what portion of risk to a habitat comes from each habitat-stressor pairing. Any pairings which don't overlap will have an automatic risk of 0.

* Major changes to Water Yield : Reservoir Hydropower Production. Changes include an alternative equation for calculating Actual Evapotranspiration (AET) for non-vegetated land cover types including wetlands. This allows for a more accurate representation of processes on land covers such as urban, water, wetlands, where root depth values aren't applicable. To differentiate between the two equations a column 'LULC_veg' has been added to the Biophysical table in Hydropower/input/biophysical_table.csv. In this column a 1 indicates vegetated and 0 indicates non-vegetated.

* The output structure and outputs have also change in Water Yield : Reservoir Hydropower Production. There is now a folder 'output' that contains all output files including a sub directory 'per_pixel' which has three pixel raster outputs. The subwatershed results are only calculated for the water yield portion and those results can be found as a shapefile, 'subwatershed_results.shp', and CSV file, 'subwatershed_results.csv'. The watershed results can be found in similar files: watershed_results.shp and watershed_results.csv. These two files for the watershed outputs will aggregate the Scarcity and Valuation results as well.

* The evapotranspiration coefficients for crops, Kc, has been changed to a decimal input value in the biophysical table. These values used to be multiplied by 1000 so that they were in integer format, that pre processing step is no longer necessary.

* Changing support from richsharp@stanford.edu to the user support forums at http://ncp-yamato.stanford.edu/natcapforums.

2.5.6 (2013-09-06)
------------------
The 2.5.6 release of InVEST that addresses minor bugs, performance
tweaks, and new functionality of the InVEST standalone models.
Including:

* Change the changed the Carbon biophysical table to use code field
  name from LULC to lucode so it is consistent with the InVEST water
  yield biophysical table.

* Added Monte Carlo uncertainty analysis and documentation to finfish
  aquaculture model.

* Replaced sample data in overlap analysis that was causing the model
  to crash.

* Updates to the overlap analysis user's guide.

* Added preprocessing toolkit available under
  C:\{InVEST install directory}\utils

* Biodiversity Model now exits gracefully if a threat raster is not
  found in the input folder.

* Wind Energy now uses linear (bilinear because its over 2D space?)
  interpolation.

* Wind Energy has been refactored to current API.

* Potential Evapotranspiration input has been properly named to
  Reference Evapotranspiration.

* PET_mn for Water Yield is now Ref Evapotranspiration times Kc
  (evapotranspiration coefficient).

* The soil depth field has been renamed 'depth to root restricting
  layer' in both the hydropower and nutrient retention models.

* ETK column in biophysical table for Water Yield is now Kc.

* Added help text to Timber model.

* Changed the behavior of nutrient retention to return nodata values
  when the mean runoff index is zero.

* Fixed an issue where the hydropower model didn't use the suffix
  inputs.

* Fixed a bug in Biodiversity that did not allow for numerals in the
  threat names and rasters.

* Updated routing algorithm to use a modern algorithm for plateau
  direction resolution.

* Fixed an issue in HRA where individual risk pixels weren't being
  calculated correctly.

* HRA will now properly detect in the preprocessed CSVs when criteria
  or entire habitat-stressor pairs are not desired within an
  assessment.

* Added an infrastructure feature so that temporary files are created
  in the user's workspace rather than at the system level
  folder.  This lets users work in a secondary workspace on a USB
  attached hard drive and use the space of that drive, rather than the
  primary operating system drive.

2.5.5 (2013-08-06)
------------------
The 2.5.5 release of InVEST that addresses minor bugs, performance
tweaks, and new functionality of the InVEST standalone models.  Including:

 * Production level release of the 3.0 Coastal Vulnerability model.
    - This upgrades the InVEST 2.5.4 version of the beta standalone CV
      to a full release with full users guide.  This version of the
      CV model should be used in all cases over its ArcGIS equivalent.

 * Production level release of the Habitat Risk Assessment model.
    - This release upgrades the InVEST 2.5.4 beta version of the
      standalone habitat risk assessment model. It should be used in
      all cases over its ArcGIS equivalent.

 * Uncertainty analysis in Carbon model (beta)
    - Added functionality to assess uncertainty in sequestration and
      emissions given known uncertainty in carbon pool stocks.  Users
      can now specify standard  deviations of carbon pools with
      normal distributions as well as desired uncertainty levels.
      New outputs include masks for regions which both sequester and
      emit carbon with a high probability of confidence.  Please see
      the "Uncertainty Analysis" section of the carbon user's guide
      chapter for more information.

 * REDD+ Scenario Analysis in Carbon model (beta)
    - Additional functionality to assist users evaluating REDD
      and REDD+ scenarios in the carbon model.  The uncertainty analysis
      functionality can also be used with these scenarios.
      Please see the "REDD Scenario Analysis" section of the
      carbon user's guide chapter for more information.

 * Uncertainty analysis in Finfish Aquaculture model (beta)
    - Additionally functionality to account for uncertainty in
      alpha and beta growth parameters as well as histogram
      plots showing the distribution of harvest weights and
      net present value.   Uncertainty analysis is performed
      through Monte Carlo runs that normally sample the
      growth parameters.

 * Streamlined Nutrient Retention model functionality
    - The nutrient retention module no longer requires users to explicitly
      run the water yield model.  The model now seamlessly runs water yield
      during execution.

 * Beta release of the recreation model
    - The recreation is available for beta use with limited documentation.

 * Full release of the wind energy model
    - Removing the 'beta' designation on the wind energy model.


Known Issues:

 * Flow routing in the standalone sediment and nutrient models has a
   bug that prevents routing in some (not all) landscapes.  This bug is
   related to resolving d-infinity flow directions across flat areas.
   We are implementing the solution in Garbrecht and Martx (1997).
   In the meanwhile the sediment and nutrient models are still marked
   as beta until this issue is resolved.

2.5.4 (2013-06-07)
------------------
This is a minor release of InVEST that addresses numerous minor bugs and performance tweaks in the InVEST 3.0 models.  Including:

 * Refactor of Wave Energy Model:
    - Combining the Biophysical and Valuation modules into one.
    - Adding new data for the North Sea and Australia
    - Fixed a bug where elevation values that were equal to or greater than zero
      were being used in calculations.
    - Fixed memory issues when dealing with large datasets.
    - Updated core functions to remove any use of depracated functions

 * Performance updates to the carbon model.

 * Nodata masking fix for rarity raster in Biodiversity Model.
    - When computing rarity from a base landuse raster and current or future
      landuse raster, the intersection of the two was not being properly taken.

 * Fixes to the flow routing algorithms in the sediment and nutrient
   retention models in cases where stream layers were burned in by ArcGIS
   hydro tools.  In those cases streams were at the same elevation and caused
   routing issues.

 * Fixed an issue that affected several InVEST models that occured
   when watershed polygons were too small to cover a pixel.  Excessively
   small watersheds are now handled correctly

 * Arc model deprecation.  We are deprecating the following ArcGIS versions
   of our InVEST models in the sense we recommend ALL users use the InVEST
   standalones over the ArcGIS versions, and the existing ArcGIS versions
   of these models will be removed entirely in the next release.

        * Timber
        * Carbon
        * Pollination
        * Biodiversity
        * Finfish Aquaculture

Known Issues:

 * Flow routing in the standalone sediment and nutrient models has a
   bug that prevents routing in several landscapes.  We're not
   certain of the nature of the bug at the moment, but we will fix by
   the next release.  Thus, sediment and nutrient models are marked
   as (beta) since in some cases the DEM routes correctly.

2.5.3 (2013-03-21)
------------------
This is a minor release of InVEST that fixes an issue with the HRA model that caused ArcGIS versions of the model to fail when calculating habitat maps for risk hotspots. This upgrade is strongly recommended for users of InVEST 2.5.1 or 2.5.2.

2.5.2 (2013-03-17)
------------------
This is a minor release of InVEST that fixes an issue with the HRA sample data that caused ArcGIS versions of the model to fail on the training data.  There is no need to upgrade for most users unless you are doing InVEST training.

2.5.1 (2013-03-12)
------------------
This is a minor release of InVEST that does not add any new models, but
does add additional functionality, stability, and increased performance to
one of the InVEST 3.0 standalones:

  - Pollination 3.0 Beta:
        - Fixed a bug where Windows users of InVEST could run the model, but
          most raster outputs were filled with nodata values.

Additionally, this minor release fixes a bug in the InVEST user interface where
collapsible containers became entirely non-interactive.

2.5.0 (2013-03-08)
------------------
This a major release of InVEST that includes new standalone versions (ArcGIS
is not required) our models as well as additional functionality, stability,
and increased performance to many of the existing models.  This release is
timed to support our group's annual training event at Stanford University.
We expect to release InVEST 2.5.1 a couple of weeks after to address any
software issues that arise during the training.  See the release notes
below for details of the release, and please contact richsharp@stanford.edu
for any issues relating to software:

  - *new* Sediment 3.0 Beta:
      - This is a standalone model that executes an order of magnitude faster
        than the original ArcGIS model, but may have memory issues with
	larger datasets. This fix is scheduled for the 2.5.1 release of InVEST.
      - Uses a d-infinity flow algorithm (ArcGIS version uses D8).
      - Includes a more accurate LS factor.
      - Outputs are now summarized by polygon rather than rasterized polygons.
        Users can view results directly as a table rather than sampling a
	GIS raster.
  - *new* Nutrient 3.0 Beta:
      - This is a standalone model that executes an order of magnitude faster
        than the original ArcGIS model, but may have memory issues with
	larger datasets. This fix is scheduled for the 2.5.1 release of InVEST.
      - Uses a d-infinity flow algorithm (ArcGIS version uses D8).
      - Includes a more accurate LS factor.
      - Outputs are now summarized by polygon rather than rasterized polygons.
        Users can view results directly as a table rather than sampling a
	GIS raster.
  - *new* Wind Energy:
      - A new offshore wind energy model.  This is a standalone-only model
        available under the windows start menu.
  - *new* Recreation Alpha:
      - This is a working demo of our soon to be released future land and near
        shore recreation model.  The model itself is incomplete and should only
	be used as a demo or by NatCap partners that know what they're doing.
  - *new* Habitat Risk Assessment 3.0 Alpha:
      - This is a working demo of our soon to be released 3.0 version of habitat
        risk assessment.  The model itself is incomplete and should only
	be used as a demo or by NatCap partners that know what they're doing.
	Users that need to use the habitat risk assessment should use the ArcGIS
	version of this model.

  - Improvements to the InVEST 2.x ArcGIS-based toolset:
      - Bug fixes to the ArcGIS based Coastal Protection toolset.

  - Removed support for the ArcGIS invest_VERSION.mxd map.  We expect to
    transition the InVEST toolset exclusive standalone tools in a few months.  In
    preparation of this we are starting to deprecate parts of our old ArcGIS
    toolset including this ArcMap document.  The InVEST ArcToolbox is still
    available in C:\InVEST_2_5_0\invest_250.tbx.

  - Known issues:

    - The InVEST 3.0 standalones generate open source GeoTiffs as
      outputs rather than the proprietary ESRI Grid format.  ArcGIS 9.3.1
      occasionally displays these rasters incorrectly.  We have found
      that these layers can be visualized in ArcGIS 9.3.1 by following
      convoluted steps: Right Click on the layer and select Properties; click on
      the Symbology tab; select Stretch, agree to calculate a histogram (this will
      create an .aux file that Arc can use for visualization), click "Ok", remove
      the raster from the layer list, then add it back. As an alternative, we
      suggest using an open source GIS Desktop Tool like Quantum GIS or ArcGIS
      version 10.0 or greater.

   - The InVEST 3.0 carbon model will generate inaccurate sequestration results
     if the extents of the current and future maps don't align.  This will be
     fixed in InVEST 2.5.1; in the meanwhile a workaround is to clip both LULCs
     so they have identical overlaps.

   - A user reported an unstable run of InVEST 3.0 water yield.  We are not
     certain what is causing the issue, but we do have a fix that will go out
     in InVEST 2.5.1.

   - At the moment the InVEST standalones do not run on Windows XP.  This appears
     to be related to an incompatibility between Windows XP and GDAL, the an open
     source gis library we use to create and read GIS data.  At the moment we are
     uncertain if we will be able to fix this bug in future releases, but will
     pass along more information in the future.

2.4.5 (2013-02-01)
------------------
This is a minor release of InVEST that does not add any new models, but
does add additional functionality, stability, and increased performance to
many of the InVEST 3.0 standalones:

  - Pollination 3.0 Beta:
      - Greatly improved memory efficiency over previous versions of this model.
      - 3.0 Beta Pollination Biophysical and Valuation have been merged into a
        single tool, run through a unified user interface.
      - Slightly improved runtime through the use of newer core InVEST GIS libraries.
      - Optional ability to weight different species individually.  This feature
        adds a column to the Guilds table that allows the user to specify a
        relative weight for each species, which will be used before combining all
        species supply rasters.
      - Optional ability to aggregate pollinator abundances at specific points
        provided by an optional points shapefile input.
      - Bugfix: non-agricultural pixels are set to a value of 0.0 to indicate no
        value on the farm value output raster.
      - Bugfix: sup_val_<beename>_<scenario>.tif rasters are now saved to the
        intermediate folder inside the user's workspace instead of the output
        folder.
  - Carbon Biophysical 3.0 Beta:
        * Tweaked the user interface to require the user to
          provide a future LULC raster when the 'Calculate Sequestration' checkbox
          is checked.
        * Fixed a bug that restricted naming of harvest layers.  Harvest layers are
          now selected simply by taking the first available layer.
  - Better memory efficiency in hydropower model.
  - Better support for unicode filepaths in all 3.0 Beta user interfaces.
  - Improved state saving and retrieval when loading up previous-run parameters
    in all 3.0 Beta user interfaces.
  - All 3.0 Beta tools now report elapsed time on completion of a model.
  - All 3.0 Beta tools now provide disk space usage reports on completion of a
    model.
  - All 3.0 Beta tools now report arguments at the top of each logfile.
  - Biodiversity 3.0 Beta: The half-saturation constant is now allowed to be a
    positive floating-point number.
  - Timber 3.0 Beta: Validation has been added to the user interface for this
    tool for all tabular and shapefile inputs.
  - Fixed some typos in Equation 1 in the Finfish Aquaculture user's guide.
  - Fixed a bug where start menu items were not getting deleted during an InVEST
    uninstall.
  - Added a feature so that if the user selects to download datasets but the
    datasets don't successfully download the installation alerts the user and
    continues normally.
  - Fixed a typo with tau in aquaculture guide, originally said 0.8, really 0.08.

  - Improvements to the InVEST 2.x ArcGIS-based toolset:
      - Minor bugfix to Coastal Vulnerability, where an internal unit of
        measurements was off by a couple digits in the Fetch Calculator.
      - Minor fixes to various helper tools used in InVEST 2.x models.
      - Outputs for Hargreaves are now saved as geoTIFFs.
      - Thornwaite allows more flexible entering of hours of sunlight.

2.4.4 (2012-10-24)
------------------
- Fixes memory errors experienced by some users in the Carbon Valuation 3.0 Beta model.
- Minor improvements to logging in the InVEST User Interface
- Fixes an issue importing packages for some officially-unreleased InVEST models.

2.4.3 (2012-10-19)
------------------
- Fixed a minor issue with hydropower output vaulation rasters whose statistics were not pre-calculated.  This would cause the range in ArcGIS to show ther rasters at -3e38 to 3e38.
- The InVEST installer now saves a log of the installation process to InVEST_<version>\install_log.txt
- Fixed an issue with Carbon 3.0 where carbon output values were incorrectly calculated.
- Added a feature to Carbon 3.0 were total carbon stored and sequestered is output as part of the running log.
- Fixed an issue in Carbon 3.0 that would occur when users had text representations of floating point numbers in the carbon pool dbf input file.
- Added a feature to all InVEST 3.0 models to list disk usage before and after each run and in most cases report a low free space error if relevant.

2.4.2 (2012-10-15)
------------------
- Fixed an issue with the ArcMap document where the paths to default data were not saved as relative paths.  This caused the default data in the document to not be found by ArcGIS.
- Introduced some more memory-efficient processing for Biodiversity 3.0 Beta.  This fixes an out-of-memory issue encountered by some users when using very large raster datasets as inputs.

2.4.1 (2012-10-08)
------------------
- Fixed a compatibility issue with ArcGIS 9.3 where the ArcMap and ArcToolbox were unable to be opened by Arc 9.3.

2.4.0 (2012-10-05)
------------------
Changes in InVEST 2.4.0

General:

This is a major release which releases two additional beta versions of the
InVEST models in the InVEST 3.0 framework.  Additionally, this release
introduces start menu shortcuts for all available InVEST 3.0 beta models.
Existing InVEST 2.x models can still be found in the included Arc toolbox.

Existing InVEST models migrated to the 3.0 framework in this release
include:

- Biodiversity 3.0 Beta
    - Minor bug fixes and usability enhancements
    - Runtime decreased by a factor of 210
- Overlap Analysis 3.0 Beta
    - In most cases runtime decreased by at least a factor of 15
    - Minor bug fixes and usability enhancements
    - Split into two separate tools:
        * Overlap Analysis outputs rasters with individually-weighted pixels
        * Overlap Analysis: Management Zones produces a shapefile output.
    - Updated table format for input activity CSVs
    - Removed the "grid the seascape" step

Updates to ArcGIS models:

- Coastal vulnerability
    - Removed the "structures" option
    - Minor bug fixes and usability enhancements
- Coastal protection (erosion protection)
    - Incorporated economic valuation option
    - Minor bug fixes and usability enhancements

Additionally there are a handful of minor fixes and feature
enhancements:

- InVEST 3.0 Beta standalones (identified by a new InVEST icon) may be run
  from the Start Menu (on windows navigate to
  Start Menu -> All Programs -> InVEST 2.4.0
- Bug fixes for the calculation of raster statistics.
- InVEST 3.0 wave energy no longer requires an AOI for global runs, but
  encounters memory issues on machines with less than 4GB of RAM.  This
  is a known issue that will be fixed in a minor release.
- Minor fixes to several chapters in the user's guide.
- Minor bug fix to the 3.0 Carbon model: harvest maps are no longer required
  inputs.
- Other minor bug fixes and runtime performance tweaks in the 3.0 framework.
- Improved installer allows users to remove InVEST from the Windows Add/Remove
  programs menu.
- Fixed a visualization bug with wave energy where output rasters did not have the min/max/stdev calculations on them.  This made the default visualization in arc be a gray blob.

2.3.0 (2012-08-02)
------------------
Changes in InVEST 2.3.0

General:

This is a major release which releases several beta versions of the
InVEST models in the InVEST 3.0 framework.  These models run as
standalones, but a GIS platform is needed to edit and view the data
inputs and outputs.  Until InVEST 3.0 is released the original ArcGIS
based versions of these tools will remain the release.

Existing InVEST models migrated to the 3.0 framework in this release
include:

- Reservoir Hydropower Production 3.0 beta
    - Minor bug fixes.
- Finfish Aquaculture
    - Minor bug fixes and usability enhancements.
- Wave Energy 3.0 beta
    - Runtimes for non-global runs decreased by a factor of 7
    - Minor bugs in interpolation that exist in the 2.x model is fixed in
      3.0 beta.
- Crop Pollination 3.0 beta
    - Runtimes decreased by a factor of over 10,000

This release also includes the new models which only exist in the 3.0
framework:

- Marine Water Quality 3.0 alpha with a preliminary  user's guide.

InVEST models in the 3.0 framework from previous releases that now
have a standalone executable include:

- Managed Timber Production Model
- Carbon Storage and Sequestration

Additionally there are a handful of other minor fixes and feature
enhancements since the previous release:

- Minor bug fix to 2.x sedimentation model that now correctly
  calculates slope exponentials.
- Minor fixes to several chapters in the user's guide.
- The 3.0 version of the Carbon model now can value the price of carbon
  in metric tons of C or CO2.
- Other minor bug fixes and runtime performance tweaks in the 3.0 framework.

2.2.2 (2012-03-03)
------------------
Changes in InVEST 2.2.2

General:

This is a minor release which fixes the following defects:

-Fixed an issue with sediment retention model where large watersheds
 allowed loading per cell was incorrectly rounded to integer values.

-Fixed bug where changing the threshold didn't affect the retention output
 because function was incorrectly rounded to integer values.

-Added total water yield in meters cubed to to output table by watershed.

-Fixed bug where smaller than default (2000) resolutions threw an error about
 not being able to find the field in "unitynew".  With non-default resolution,
 "unitynew" was created without an attribute table, so one was created by
 force.

-Removed mention of beta state and ecoinformatics from header of software
 license.

-Modified overlap analysis toolbox so it reports an error directly in the
 toolbox if the workspace name is too long.

2.2.1 (2012-01-26)
------------------
Changes in InVEST 2.2.1

General:

This is a minor release which fixes the following defects:

-A variety of miscellaneous bugs were fixed that were causing crashes of the Coastal Protection model in Arc 9.3.
-Fixed an issue in the Pollination model that was looking for an InVEST1005 directory.
-The InVEST "models only" release had an entry for the InVEST 3.0 Beta tools, but was missing the underlying runtime.  This has been added to the models only 2.2.1 release at the cost of a larger installer.
-The default InVEST ArcMap document wouldn't open in ArcGIS 9.3.  It can now be opened by Arc 9.3 and above.
-Minor updates to the Coastal Protection user's guide.

2.2.0 (2011-12-22)
------------------
In this release we include updates to the habitat risk assessment
model, updates to Coastal Vulnerability Tier 0 (previously named
Coastal Protection), and a new tier 1 Coastal Vulnerability tool.
Additionally, we are releasing a beta version of our 3.0 platform that
includes the terrestrial timber and carbon models.

See the "Marine Models" and "InVEST 3.0 Beta" sections below for more details.

**Marine Models**

1. Marine Python Extension Check

   This tool has been updated to include extension requirements for the new
   Coastal Protection T1 model.  It also reflects changes to the Habitat Risk
   Assessment and Coastal Protection T0 models, as they no longer require the
   PythonWin extension.

2. Habitat Risk Assessment (HRA)

   This model has been updated and is now part of three-step toolset.  The
   first step is a new Ratings Survey Tool which eliminates the need for
   Microsoft Excel when users are providing habitat-stressor ratings.  This
   Survey Tool now allows users to up- and down-weight the importance of
   various criteria.  For step 2, a copy of the Grid the Seascape tool has been
   placed in the HRA toolset.  In the last step, users will run the HRA model
   which includes the following updates:

   - New habitat outputs classifying risk as low, medium, and high
   - Model run status updates (% complete) in the message window
   - Improved habitat risk plots embedded in the output HTML

3. Coastal Protection

   This module is now split into sub-models, each with two parts.  The first
   sub-model is Coastal Vulnerability (Tier 0) and the new addition is Coastal
   Protection (Tier 1).

   Coastal Vulnerability (T0)
   Step 1) Fetch Calculator - there are no updates to this tool.
   Step 2) Vulnerability Index

   - Wave Exposure: In this version of the model, we define wave exposure for
     sites facing the open ocean as the maximum of the weighted average of
     wave's power coming from the ocean or generated by local winds.  We
     weight wave power coming from each of the 16 equiangular sector by the
     percent of time that waves occur in that sector, and based on whether or
     not fetch in that sector exceeds 20km.  For sites that are sheltered, wave
     exposure is the average of wave power generated by the local storm winds
     weighted by the percent occurrence of those winds in each sector.  This
     new method takes into account the seasonality of wind and wave patterns
     (storm waves generally come from a preferential direction), and helps
     identify regions that are not exposed to powerful waves although they are
     open to the ocean (e.g. the leeside of islands).

   - Natural Habitats: The ranking is now computed using the rank of all
     natural habitats present in front of a segment, and we weight the lowest
     ranking habitat 50% more than all other habitats.  Also, rankings and
     protective distance information are to be provided by CSV file instead of
     Excel.  With this new method, shoreline segments that have more habitats
     than others will have a lower risk of inundation and/or erosion during
     storms.

   - Structures: The model has been updated to now incorporate the presence of
     structures by decreasing the ranking of shoreline segments that adjoin
     structures.

   Coastal Protection (T1) - This is a new model which plots the amount of
   sandy beach erosion or consolidated bed scour that backshore regions
   experience in the presence or absence of natural habitats.  It is composed
   of two steps: a Profile Generator and Nearshore Waves and Erosion.  It is
   recommended to run the Profile Generator before the Nearshore Waves and
   Erosion model.

   Step 1) Profile Generator:  This tool helps the user generate a 1-dimensional
   bathymetric and topographic profile perpendicular to the shoreline at the
   user-defined location.  This model provides plenty of guidance for building
   backshore profiles for beaches, marshes and mangroves.  It will help users
   modify bathymetry profiles that they already have, or can generate profiles
   for sandy beaches if the user has not bathymetric data.  Also, the model
   estimates and maps the location of natural habitats present in front of the
   region of interest.  Finally, it provides sample wave and wind data that
   can be later used in the Nearshore Waves and Erosion model, based on
   computed fetch values and default Wave Watch III data.

   Step 2) Nearshore Waves and Erosion: This model estimates profiles of beach
   erosion or values of rates of consolidated bed scour at a site as a function
   of the type of habitats present in the area of interest.  The model takes
   into account the protective effects of vegetation, coral and oyster reefs,
   and sand dunes.  It also shows the difference of protection provided when
   those habitats are present, degraded, or gone.

4. Aesthetic Quality

   This model no longer requires users to provide a projection for Overlap
   Analysis.  Instead, it uses the projection from the user-specified Area of
   Interest (AOI) polygon.  Additionally, the population estimates for this
   model have been fixed.

**InVEST 3.0 Beta**

The 2.2.0 release includes a preliminary version of our InVEST 3.0 beta
platform.  It is included as a toolset named "InVEST 3.0 Beta" in the
InVEST220.tbx.  It is currently only supported with ArcGIS 10.  To launch
an InVEST 3.0 beta tool, double click on the desired tool in the InVEST 3.0
toolset then click "Ok" on the Arc toolbox screen that opens. The InVEST 3.0
tool panel has inputs very similar to the InVEST 2.2.0 versions of the tools
with the following modifications:

InVEST 3.0 Carbon:
  * Fixes a minor bug in the 2.2 version that ignored floating point values
    in carbon pool inputs.
  * Separation of carbon model into a biophysical and valuation model.
  * Calculates carbon storage and sequestration at the minimum resolution of
    the input maps.
  * Runtime efficiency improved by an order of magnitude.
  * User interface streamlined including dynamic activation of inputs based
    on user preference, direct link to documentation, and recall of inputs
    based on user's previous run.

InVEST 3.0 Timber:
  * User interface streamlined including dynamic activation of inputs based
    on user preference, direct link to documentation, and recall of inputs
    based on user's previous run.


2.1.1 (2011-10-17)
------------------
Changes in InVEST 2.1.1

General:

This is a minor release which fixes the following defects:

-A truncation error was fixed on nutrient retention and sedimentation model that involved division by the number of cells in a watershed.  Now correctly calculates floating point division.
-Minor typos were fixed across the user's guide.

2.1 Beta (2011-05-11)
---------------------
Updates to InVEST Beta

InVEST 2.1 . Beta

Changes in InVEST 2.1

General:

1.	InVEST versioning
We have altered our versioning scheme.  Integer changes will reflect major changes (e.g. the addition of marine models warranted moving from 1.x to 2.0).  An increment in the digit after the primary decimal indicates major new features (e.g the addition of a new model) or major revisions.  For example, this release is numbered InVEST 2.1 because two new models are included).  We will add another decimal to reflect minor feature revisions or bug fixes.  For example, InVEST 2.1.1 will likely be out soon as we are continually working to improve our tool.
2.	HTML guide
With this release, we have migrated the entire InVEST users. guide to an HTML format.  The HTML version will output a pdf version for use off-line, printing, etc.


**MARINE MODELS**

1.Marine Python Extension Check

-This tool has been updated to allow users to select the marine models they intend to run.  Based on this selection, it will provide a summary of which Python and ArcGIS extensions are necessary and if the Python extensions have been successfully installed on the user.s machine.

2.Grid the Seascape (GS)

-This tool has been created to allow marine model users to generate an seascape analysis grid within a specified area of interest (AOI).

-It only requires an AOI and cell size (in meters) as inputs, and produces a polygon grid which can be used as inputs for the Habitat Risk Assessment and Overlap Analysis models.

3. Coastal Protection

- This is now a two-part model for assessing Coastal Vulnerability.  The first part is a tool for calculating fetch and the second maps the value of a Vulnerability Index, which differentiates areas with relatively high or low exposure to erosion and inundation during storms.

- The model has been updated to now incorporate coastal relief and the protective influence of up to eight natural habitat input layers.

- A global Wave Watch 3 dataset is also provided to allow users to quickly generate rankings for wind and wave exposure worldwide.

4. Habitat Risk Assessment (HRA)

This new model allows users to assess the risk posed to coastal and marine habitats by human activities and the potential consequences of exposure for the delivery of ecosystem services and biodiversity.  The HRA model is suited to screening the risk of current and future human activities in order to prioritize management strategies that best mitigate risk.

5. Overlap Analysis

This new model maps current human uses in and around the seascape and summarizes the relative importance of various regions for particular activities.  The model was designed to produce maps that can be used to identify marine and coastal areas that are most important for human use, in particular recreation and fisheries, but also other activities.

**FRESHWATER MODELS**

All Freshwater models now support ArcMap 10.


Sample data:

1. Bug fix for error in Water_Tables.mdb Biophysical table where many field values were shifted over one column relative to the correct field name.

2. Bug fix for incorrect units in erosivity layer.


Hydropower:

1.In Water Yield, new output tables have been added containing mean biophysical outputs (precipitation, actual and potential evapotranspiration, water yield)  for each watershed and sub-watershed.


Water Purification:

1. The Water Purification Threshold table now allows users to specify separate thresholds for nitrogen and phosphorus.   Field names thresh_n and thresh_p replace the old ann_load.

2. The Nutrient Retention output tables nutrient_watershed.dbf and nutrient_subwatershed.dbf now include a column for nutrient retention per watershed/sub-watershed.

3. In Nutrient Retention, some output file names have changed.

4. The user's guide has been updated to explain more accurately the inclusion of thresholds in the biophysical service estimates.


Sedimentation:

1. The Soil Loss output tables sediment_watershed.dbf and sediment_subwatershed.dbf now include a column for sediment retention per watershed/sub-watershed.

2. In Soil Loss, some output file names have changed.

3. The default input value for Slope Threshold is now 75.

4. The user's guide has been updated to explain more accurately the inclusion of thresholds in the biophysical service estimates.

5. Valuation: Bug fix where the present value was not being applied correctly.





2.0 Beta (2011-02-14)
---------------------
Changes in InVEST 2.0

InVEST 1.005 is a minor release with the following modification:

1. Aesthetic Quality

    This new model allows users to determine the locations from which new nearshore or offshore features can be seen.  It generates viewshed maps that can be used to identify the visual footprint of new offshore development.


2. Coastal Vulnerability

    This new model produces maps of coastal human populations and a coastal exposure to erosion and inundation index map.  These outputs can be used to understand the relative contributions of different variables to coastal exposure and to highlight the protective services offered by natural habitats.


3. Aquaculture

    This new model is used to evaluate how human activities (e.g., addition or removal of farms, changes in harvest management practices) and climate change (e.g., change in sea surface temperature) may affect the production and economic value of aquacultured Atlantic salmon.


4. Wave Energy

    This new model provides spatially explicit information, showing potential areas for siting Wave Energy conversion (WEC) facilities with the greatest energy production and value.  This site- and device-specific information for the WEC facilities can then be used to identify and quantify potential trade-offs that may arise when siting WEC facilities.


5. Avoided Reservoir Sedimentation

    - The name of this model has been changed to the Sediment Retention model.

    - We have added a water quality valuation model for sediment retention. The user now has the option to select avoided dredge cost analysis, avoided water treatment cost analysis or both.  The water quality valuation approach is the same as that used in the Water Purification: Nutrient Retention model.

    - The threshold information for allowed sediment loads (TMDL, dead volume, etc.) are now input in a stand alone table instead of being included in the valuation table. This adjusts the biophysical service output for any social allowance of pollution. Previously, the adjustment was only done in the valuation model.

    - The watersheds and sub-watershed layers are now input as shapefiles instead of rasters.

    - Final outputs are now aggregated to the sub-basin scale. The user must input a sub-basin shapefile. We provide the Hydro 1K dataset as a starting option. See users guide for changes to many file output names.

    - Users are strongly advised not to interpret pixel-scale outputs for hydrological understanding or decision-making of any kind. Pixel outputs should only be used for calibration/validation or model checking.


6. Hydropower Production

    - The watersheds and sub-watershed layers are now input as shapefiles instead of rasters.

    - Final outputs are now aggregated to the sub-basin scale. The user must input a sub-basin shapefile. We provide the Hydro 1K dataset as a starting option. See users guide for changes to many file output names.

    - Users are strongly advised not to interpret pixel-scale outputs for hydrological understanding or decision-making of any kind. Pixel outputs should only be used for calibration/validation or model checking.

    - The calibration constant for each watershed is now input in a stand-alone table instead of being included in the valuation table. This makes running the water scarcity model simpler.


7. Water Purification: Nutrient Retention

    - The threshold information for allowed pollutant levels (TMDL, etc.) are now input in a stand alone table instead of being included in the valuation table. This adjusts the biophysical service output for any social allowance of pollution. Previously, the adjustment was only done in the valuation model.

    - The watersheds and sub-watershed layers are now input as shapefiles instead of rasters.

    - Final outputs are now aggregated to the sub-basin scale. The user must input a sub-basin shapefile. We provide the Hydro 1K dataset as a starting option. See users guide for changes to many file output names.

    - Users are strongly advised not to interpret pixel-scale outputs for hydrological understanding or decision-making of any kind. Pixel outputs should only be used for calibration/validation or model checking.


8. Carbon Storage and Sequestration

    The model now outputs an aggregate sum of the carbon storage.


9. Habitat Quality and Rarity

    This model had an error while running ReclassByACII if the land cover codes were not sorted alphabetically.  This has now been corrected and it sorts the reclass file before running the reclassification

    The model now outputs an aggregate sum of the habitat quality.

10. Pollination

    In this version, the pollination model accepts an additional parameter which indicated the proportion of a crops yield that is attributed to wild pollinators.

<|MERGE_RESOLUTION|>--- conflicted
+++ resolved
@@ -2,11 +2,8 @@
 
 Unreleased Changes
 ------------------
-<<<<<<< HEAD
+* Fixed an issue in GLOBIO that would cause model runs to crash if the AOI marked as optional was not present.
 * Removed the deprecated and incomplete Nearshore Wave and Erosion model (``natcap.invest.nearshore_wave_and_erosion``).
-=======
-* Fixed an issue in GLOBIO that would cause model runs to crash if the AOI marked as optional was not present.
->>>>>>> cdebf907
 
 3.3.1 (2016-06-13)
 ------------------
