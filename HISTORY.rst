--- conflicted
+++ resolved
@@ -2,14 +2,11 @@
 
 Unreleased Changes
 ------------------
-<<<<<<< HEAD
 * Fixed a compilation issue on Mac OS X Catalina.
-=======
 * Fixed an issue with NDR's raster normalization function so that Float64
   nodata values are now correctly cast to Float32.  This issue was affecting
   the summary vector, where the ``surf_n``, ``sub_n`` and ``n_export_tot``
   columns would contain values of ``-inf``.
->>>>>>> 2f90033e
 * Fixed minor bug in Coastal Vulnerability shore point creation. Also added a
   check to fail fast when zero shore points are found within the AOI.
 * The Finfish Aquaculture model no longer generates histograms for
