..
  Changes should be grouped for readability.

  InVEST model names:
  - Annual Water Yield
  - Carbon Storage and Sequestration
  - Coastal Blue Carbon
  - Coastal Vulnerability
  - Crop Pollination
  - Crop Production
  - DelineateIt
  - Forest Carbon Edge Effects
  - Globio
  - Habitat Quality
  - HRA
  - NDR
  - Visitation: Recreation and Tourism
  - RouteDEM
  - Scenario Generator
  - Scenic Quality
  - SDR
  - Seasonal Water Yield
  - Urban Cooling
  - Urban Flood Risk
  - Urban Stormwater Retention
  - Wave Energy
  - Wind Energy

  Workbench fixes/enhancements:
  - Workbench

  Everything else:
  - General

.. :changelog:

Unreleased Changes
------------------
* General
* Workbench
    * Fixed a bug where some model runs would not generate a new item
      in the list of recent runs.
* Coastal Blue Carbon
    * Fixed a bug where using unaligned rasters in the preprocessor would cause
      an error.  The preprocessor will now correctly align input landcover
      rasters and determine transitions from the aligned rasters.
* NDR
    * Added parameters to the sample data to support nitrogen calculations.
<<<<<<< HEAD
* SDR
    * We have made a significant update to the SDR model's outputs described
      here: https://github.com/natcap/peps/blob/main/pep-0010.md :
      * Legacy outputs ``sed_retention_index.tif`` and ``sed_retention.tif``
        have been removed from the model.
      * Two new output rasters have been added:
        * ``avoided_export.tif``, indicating vegetation's contribution to
          avoided local erosion.
        * ``avoided_local_erosion.tif``, indicating avoided soil loss on a pixel.
      * The summary watersheds vector no longer includes the ``sed_retent``
        field and two fields have been added:
        * ``avoid_exp`` representing the sum of avoided export in the
          watershed.
        * ``avoid_eros`` representing the sum of avoided local erosion in the
          watershed.
      * Sediment deposition, ``sed_deposition.tif``, has been clarified to
        indicate the sediment that erodes from a pixel goes into the next
        downstream pixel(s) where it is either trapped or exported.  This
        update removes a form of double-counting.

=======
* Urban Flood Risk
    * Validation of the curve number table will now catch missing ``CN_*``
      columns and warn the user about the missing column.
>>>>>>> 6e2d62d6

3.11.0 (2022-05-24)
-------------------
* General
    * InVEST Workbench released! A new desktop interface for InVEST models.
    * Add support for python 3.10, and drop support for python 3.7.
    * Fixed a bug where the model window would fail to open when using the
      ``natcap.invest`` package with python 3.9.0 - 3.9.3.
    * ``spec_utils.ETO`` has been renamed to ``spec_utils.ET0`` (with a zero).
    * Updating the ``pyinstaller`` requirement to ``>=4.10`` to support the new
      ``universal2`` wheel architecture offered by ``scipy>=1.8.0``.
    * Now removing leading / trailing whitespaces from table input values as
      well as columns in most InVEST models.
    * Fixing a small bug where drag-and-drop events in the Qt UI were not being
      handled correctly and were being ignored by the UI.
    * Expose taskgraph logging level for the cli with
      ``--taskgraph-log-level``.
    * Fixed bug in validation of ``results_suffix`` so that special characters
      like path separators, etc, are not allowed.
    * Fixed a bug in validation where a warning about non-overlapping spatial
      layers was missing info about the offending bounding boxes.
    * Fixed an issue with usage logging that caused SSL errors to appear in the
      Qt interface logging window.
* Annual Water Yield
    * Fixed a bug where the model would error when the watersheds/subwatersheds
      input was in geopackage format.
* Crop Production
    * Fixed a bug in both crop production models where the model would error if
      an observed yield raster had no nodata value.
* Coastal Vulnerability
    * Fixed a bug that would cause an error if the user's bathymetry layer did
      not have a defined nodata value.  The user's bathymetry layer should now
      be correctly preprocessed with or without a nodata value.
* DelineateIt
    * Watersheds delineated with this tool will now always have a ``ws_id``
      column containing integer watershed IDs for easier use within the routed
      InVEST models.  Existing ``ws_id`` field values in the outlets vector
      will be overwritten if they are present.
* RouteDEM
    * Rename the arg ``calculate_downstream_distance`` to
      ``calculate_downslope_distance``. This is meant to clarify that it
      applies to pixels that are not part of a stream.
* SDR
    * Fixed an issue with SDR where ``f.tif`` might not be recalculated if the
      file is modified or deleted after execution.
    * Fixed an issue in ``sed_deposition.tif`` and ``f.tif`` where pixel values
      could have very small, negative values for ``r_i`` and ``f_i``.  These
      values are now clamped to 0.
    * Added basic type-checking for the ``lucode`` column of the biophysical
      table. This avoids cryptic numpy errors later in runtime.
* Seasonal Water Yield
    * Added an output to the model representing total annual precipitation.
    * Fixed an issue with the documentation for ET0 and Precip directories,
      where a module-specific informational string was being overridden by a
      default value.

3.10.2 (2022-02-08)
-------------------
* General
    * The minimum ``setuptools_scm`` version has been increased to 6.4.0 in
      order to bypass calling ``setup.py`` for version information.  The
      version of this project can now be retrieved by calling ``python -m
      setuptools_scm`` from the project root.
    * Fixed an issue where datastack archives would not include any spatial
      datasets that were linked to in CSV files.  This now works for all models
      except HRA.  If an HRA datastack archive is requested,
      ``NotImplementedError`` will be raised.  A fix for HRA is pending.
    * Pinned ``numpy`` versions in ``pyproject.toml`` to the lowest compatible
      version for each supported python version. This prevents issues when
      ``natcap.invest`` is used in an environment with a lower numpy version
      than it was built with (https://github.com/cython/cython/issues/4452).
* DelineateIt
    * When snapping points to streams, if a point is equally near to more than
      one stream pixel, it will now snap to the stream pixel with a higher
      flow accumulation value. Before, it would snap to the stream pixel
      encountered first in the raster (though this was not guaranteed).
* GLOBIO
    * Gaussian decay kernels are now always tiled, which should result in a
      minor improvement in model runtime when large decay distances are used.
* Habitat Quality:
    * Linear decay kernels are now always tiled, which should result in a minor
      improvement in model runtime, particularly with large decay distances.
* HRA
    * Fixed a bug with how a pandas dataframe was instantiated. This bug did
      not effect outputs though some might notice less trailing zeros in the
      ``SUMMARY_STATISTICS.csv`` output.
* NDR
    * Changed some model inputs and outputs to clarify that subsurface
      phosphorus is not modeled.

        * Removed the inputs ``subsurface_critical_length_p`` and
          ``subsurface_eff_p``
        * Removed the output ``sub_ndr_p.tif``. The model no longer calculates
          subsurface NDR for phosphorus.
        * Removed the output ``sub_load_p.tif``. All pixels in this raster were
          always 0, because the model assumed no subsurface phosphorus movement.
        * Renamed the output ``p_export.tif`` to ``p_surface_export.tif`` to
          clarify that it only models the surface export of phosphorus.
        * Renamed the output ``n_export.tif`` to ``n_total_export.tif`` to
          clarify that it is the total of surface and subsurface nitrogen export.
        * Added the new outputs ``n_surface_export.tif`` and
          ``n_subsurface_export.tif``, showing the surface and subsurface
          components of the total nitrogen export.
        * The aggregate vector output ``watershed_results_ndr.shp`` was changed to
          a geopackage ``watershed_results_ndr.gpkg``.
        * The aggregate vector fields were given more descriptive names, and
          updated corresponding to the changed raster outputs:

            * ``surf_p_ld`` was renamed to ``p_surface_load``
            * ``surf_n_ld`` was renamed to ``n_surface_load``
            * ``p_exp_tot`` was renamed to ``p_surface_export``
            * ``sub_n_ld`` was renamed to ``n_subsurface_load``
            * ``n_exp_tot`` was renamed to ``n_total_export``
            * Added a new field ``n_surface_export``, representing the sum of
              ``n_surface_export.tif``
            * Added a new field ``n_subsurface_export``, representing the sum
              of ``n_subsurface_export.tif``
            * Removed the field ``sub_p_ld``, since ``sub_load_p.tif`` was removed.
* Wind Energy
    * Fixed a bug where distance was masking by pixel distance instead of
      euclidean distance.
    * Renamed the foundation cost label and help info to reflect it is no
      longer measured in Millions of US dollars.
    * Fixed a bug where running valuation with TaskGraph in asynchronous mode
      would cause the model to error.

3.10.1 (2022-01-06)
-------------------
* Urban Stormwater Retention
    * Fixed a bug where this model's sample data was not available via the
      Windows installer.


3.10.0 (2022-01-04)
-------------------
* General
    * Add a ``--language`` argument to the command-line interface, which will
      translate model names, specs, and validation messages.
    * Accept a ``language`` query parameter at the UI server endpoints, which
      will translate model names, specs, and validation messages.
    * Added ``invest serve`` entry-point to the CLI. This launches a Flask app
      and server on the localhost, to support the workbench.
    * Major updates to each model's ``ARGS_SPEC`` (and some related validation)
      to facilitate re-use & display in the Workbench and User's Guide.
    * Standardized and de-duplicated text in ``ARGS_SPEC`` ``about`` and
      ``name`` strings.
    * Update to FontAwesome 5 icons in the QT interface.
    * In response to the deprecation of ``setup.py``-based commands in Python
      3.10, the recommended way to build python distributions of
      ``natcap.invest`` is now with the ``build`` package, and installation
      should be done via ``pip``.  The ``README`` has been updated to reflect
      this change, and this should only be noticeable for those installing
      ``natcap.invest`` from source.
    * A bug has been fixed in ``make install`` so that now the current version
      of ``natcap.invest`` is built and installed.  The former (buggy) version
      of ``make install`` would install whatever the latest version was in your
      ``dist`` folder.
    * Updating the ``taskgraph`` requirement to ``0.11.0`` to resolve an issue
      where modifying a file within a roughly 2-second window would fool
      ``taskgraph`` into believing that the file had not been modified.
    * Fixed a bug where some input rasters with NaN nodata values would go
      undetected as nodata and yield unexpected behavior.
* Annual Water Yield
    * Renamed the Windows start menu shortcut from "Water Yield" to
      "Annual Water Yield".
* Coastal Vulnerability
    * Fixed bug where shore points were created on interior landmass holes
      (i.e. lakes).
    * Added feature to accept raster (in addition to vector) habitat layers.
    * Changed one intermediate output (geomorphology) from SHP to GPKG.
    * Fixed bug where output vectors had coordinates with an unnecessary
      z-dimension. Output vectors now have 2D geometry.
* Crop Pollination
    * Renamed the Windows start menu shortcut from "Pollination" to
      "Crop Pollination".
* Fisheries and Fisheries HST
    * The Fisheries models were deprecated due to lack of use,
      lack of scientific support staff, and maintenance costs.
* Finfish
    * The Finfish model was deprecated due to lack of use,
      lack of scientific support staff, and maintenance costs.
* Habitat Quality
    * Changed how Habitat Rarity outputs are calculated to be less confusing.
      Values now represent a 0 to 1 index where before there could be
      negative values. Now values of 0 indicate current/future LULC not
      represented in baseline LULC; values 0 to 0.5 indicate more
      abundance in current/future LULC and therefore less rarity; values
      of 0.5 indicate same abundance between baseline and current/future
      LULC; values 0.5 to 1 indicate less abundance in current/future LULC
      and therefore higher rarity.
* NDR
    * Added a new raster to the model's workspace,
      ``intermediate_outputs/what_drains_to_stream[suffix].tif``.  This raster
      has pixel values of 1 where DEM pixels flow to an identified stream, and
      0 where they do not.
* Scenario Generator
    * Changed an args key from ``replacment_lucode`` to ``replacement_lucode``.
* Scenic Quality
    * Simplify the ``valuation_function`` arg options. The options are now:
      ``linear``, ``logarithmic``, ``exponential``. The names displayed in the
      UI dropdown will stay the same as before. Datastacks or scripts will need
      to be updated to use the new option values.
    * Renamed the model title from
      "Unobstructed Views: Scenic Quality Provision" to "Scenic Quality".
* SDR
    * Added a new raster to the model's workspace,
      ``intermediate_outputs/what_drains_to_stream[suffix].tif``.  This raster
      has pixel values of 1 where DEM pixels flow to an identified stream, and
      0 where they do not.
* Urban Flood Risk:
    * Fixed broken documentation link in the user interface.
* Urban Stormwater Retention
    * Added this new model
* Visitation: Recreation and Tourism
    * Renamed the Windows start menu shortcut from "Recreation" to
      "Visitation: Recreation and Tourism".
* Wave Energy
    * Rename the ``analysis_area_path`` arg to ``analysis_area``, since it is
      not a path but an option string.
    * Simplify the ``analysis_area`` arg options. The options are now:
      ``westcoast``, ``eastcoast``, ``northsea4``, ``northsea10``,
      ``australia``, ``global``. The names displayed in the UI dropdown will
      stay the same as before. Datastacks and scripts will need to be updated
      to use the new option values.
* Wind Energy
    * No model inputs or outputs are measured in "millions of" currency units
      any more. Specifically:
    * The ``mw_coef_ac`` and ``mw_coef_dc`` values in the Global Wind Energy
      Parameters table were in millions of currency units per MW; now they
      should be provided in currency units per MW.
    * The ``infield_cable_cost``, ``cable_coef_ac``, and ``cable_coef_dc``
      values in the Global Wind Energy Parameters table were in millions of
      currency units per km; now they should be provided in currency units per km.
    * The ``turbine_cost`` value in the Turbine Parameters table was in
      millions of currency units; now it should be provided in currency units.
    * The ``foundation_cost`` parameter was in millions of currency units; now
      it should be provided in currency units.
    * The NPV output, formerly ``npv_US_millions.tif``, is now ``npv.tif``.
      It is now in currency units, not millions of currency units.

3.9.2 (2021-10-29)
------------------
* General:
    * Improving our binary build by including a data file needed for the
      ``charset-normalizer`` python package.  This eliminates a warning that
      was printed to stdout on Windows.
    * The Annual Water Yield model name is now standardized throughout InVEST.
      This model has been known in different contexts as Hydropower, Hydropower
      Water Yield, or Annual Water Yield. This name was chosen to emphasize
      that the model can be used for purposes other than hydropower (though the
      valuation component is hydropower-specific) and to highlight its
      difference from the Seasonal Water Yield model. The corresponding python
      module, formerly ``natcap.invest.hydropower.hydropower_water_yield``, is
      now ``natcap.invest.annual_water_yield``.
    * Minor changes to some other models' display names.
    * Update and expand on the instructions in the API docs for installing
      the ``natcap.invest`` package.
    * The InVEST binaries on Windows now no longer inspect the ``%PATH%``
      when looking for GDAL DLLs.  This fixes an issue where InVEST would not
      launch on computers where the ``%PATH%`` either contained other
      environment variables or was malformed.
    * invest processes announce their logfile path at a very high logging level
      that cannot be filtered out by the user.
    * JSON sample data parameter sets are now included in the complete sample
      data archives.
* Seasonal Water Yield
    * Fixed a bug in validation where providing the monthly alpha table would
      cause a "Spatial file <monthly alpha table> has no projection" error.
      The montly alpha table was mistakenly being validated as a spatial file.
* Crop Production Regression
    * Corrected a misspelled column name. The fertilization rate table column
      must now be named ``phosphorus_rate``, not ``phosphorous_rate``.
* Habitat Quality
    * Fixed a bug where optional input Allow Accessibility to Threats could
      not be passed as an empty string argument. Now handles falsey values.
* Urban Flood Risk
    * Fixed a bug where lucodes present in the LULC raster but missing from
      the biophysical table would either raise a cryptic IndexError or silently
      apply invalid curve numbers. Now a helpful ValueError is raised.

3.9.1 (2021-09-22)
------------------
* General:
    * Added error-handling for when ``pandas`` fails to decode a non-utf8
      encoded CSV.
    * Moved the sample data JSON files out of the root sample_data folder and
      into their respective model folders.
    * Updated documentation on installing InVEST from source.
    * Restructured API reference docs and removed outdated and redundant pages.
    * Include logger name in the logging format. This is helpful for the cython
      modules, which can't log module, function, or line number info.
    * Fixed a bug in makefile that prevented ``make env`` from working properly.
    * Fixed an issue with the InVEST application launching on Mac OS X 11
      "Big Sur".  When launching the InVEST ``.app`` bundle, the environment
      variable ``QT_MAC_WANTS_LAYER`` is defined.  If running InVEST through
      python, this environment variable may need to be defined by hand like
      so: ``QT_MAC_WANTS_LAYER=1 python -m natcap.invest``.  A warning will
      be raised if this environment variable is not present on mac.
    * Fixing an issue on Mac OS X where saving the InVEST application to a
      filepath containing spaces would prevent the application from launching.
    * Fixed an issue on Mac OS when certain models would loop indefinitely and
      never complete.  This was addressed by bumping the ``taskgraph``
      requirement version to ``0.10.3``
    * Allow Windows users to install for all users or current user. This allows
      non-admin users to install InVEST locally.
    * Fixed a bug where saving a datastack parameter set with relative paths
      would not convert Windows separators to linux style.
    * Provide a better validation error message when an overview '.ovr' file
      is input instead of a valid raster.
    * Removed internal references to ``TaskGraph``
      ``copy_duplicate_artifact`` calls in anticipation from that feature
      being removed from ``TaskGraph``. User facing changes include
      slightly faster initial runtimes for the Coastal Vulnerability,
      Coastal Blue Carbon, SDR, DelineateIt, and Seasonal Water Yield models.
      These models will no longer attempt to copy intermediate artifacts that
      could have been computed by previous runs.
    * Validation now returns a more helpful message when a spatial input has
      no projection defined.
    * Updated to pygeoprocessing 2.3.2
    * Added support for GDAL 3.3.1 and above
    * Added some logging to ``natcap.invest.utils._log_gdal_errors`` to aid in
      debugging some hard-to-reproduce GDAL logging errors that occasionally
      cause InVEST models to crash.  If GDAL calls ``_log_gdal_errors`` with an
      incorrect set of arguments, this is now logged.
    * Improved the reliability and consistency of log messages across the
      various ways that InVEST models can be run.  Running InVEST in
      ``--headless`` mode, for example, will now have the same logging behavior,
      including with exceptions, as the UI would produce.
    * The default log level for the CLI has been lowered from
      ``logging.CRITICAL`` to ``logging.ERROR``.  This ensures that exceptions
      should always be written to the correct logging streams.
* Carbon
    * Fixed a bug where, if rate change and discount rate were set to 0, the
      valuation results were in $/year rather than $, too small by a factor of
      ``lulc_fut_year - lulc_cur_year``.
    * Improved UI to indicate that Calendar Year inputs are only required for
      valuation, not also for sequestration.
    * Increasing the precision of ``numpy.sum`` from Float32 to Float64 when
      aggregating raster values for the HTML report.
* DelineateIt:
    * The DelineateIt UI has been updated so that the point-snapping options
      will always be interactive.
    * DelineateIt's point-snapping routine has been updated to snap
      ``MULTIPOINT`` geometries with 1 component point as well as primitive
      ``POINT`` geometries.  All other geometric types will not be snapped.
      When a geometry cannot be snapped, a log message is now recorded with the
      feature ID, the geometry type and the number of component geometries.
      Features with empty geometries are now also skipped.
* Fisheries Habitat Scenario Tool
    * Fixed divide-by-zero bug that was causing a RuntimeWarning in the logs.
      This bug did not affect the output.
* HRA
    * Fixed bugs that allowed zeros in DQ & Weight columns of criteria
      table to raise DivideByZero errors.
* NDR
    * Fixed a bug that allowed SDR to be calculated in areas that don't drain
      to any stream. Now all outputs that depend on distance to stream (
      ``d_dn``, ``dist_to_channel``, ``ic``, ``ndr_n``, ``ndr_p``,
      ``sub_ndr_n``, ``sub_ndr_p``, ``n_export``, ``p_export``) are only
      defined for pixels that drain to a stream. They have nodata everywhere
      else.
* Pollination
    * Updated so that the ``total_pollinator_abundance_[season].tif`` outputs
      are always created. Before, they weren't created if a farm vector was
      not supplied, even though they are independent.
* Recreation
    * Fixed some incorrectly formatted log and error messages
* Seasonal Water Yield
    * Fixed a bug where ``qf.tif`` outputs weren't properly masking nodata
      values and could show negative numbers.
* SDR
    * Fixed a bug in validation that did not warn against different coordinate
      systems (all SDR inputs must share a common coordinate system).
    * Fixed a bug that was incorrectly using a factor of 0.0986 rather than
      0.0896. This would have a minor effect on end-user results.
    * Changed how SDR thresholds its L factor to allow direct thresholding
      rather than based off of upstream area. Exposed this parameter as
      ``l_max`` in the ``args`` input and in the user interface.
    * Fixed a bug that allowed SDR to be calculated in areas that don't drain
      to any stream. Now all outputs that depend on distance to stream (
      ``d_dn``, ``d_dn_bare``, ``ic``, ``ic_bare``, ``sdr``, ``sdr_bare``,
      ``e_prime``, ``sed_retention``, ``sed_retention_index``,
      ``sed_deposition``, ``sed_export``) are only defined for pixels that
      drain to a stream. They have nodata everywhere else.
* Urban Flood Risk
    * Fixed a bug where a String ``Type`` column in the infrastructure vector
      would cause the aggregation step of the model to crash, even with the
      correct integer value in the column.
* Wind Energy
    * Raising ValueError when AOI does not intersect Wind Data points.

3.9.0 (2020-12-11)
------------------
* General:
    * Deprecating GDAL 2 and adding support for GDAL 3.
    * Adding function in utils.py to handle InVEST coordindate transformations.
    * Making InVEST compatible with Pygeoprocessing 2.0 by updating:
        * ``convolve_2d()`` keyword ``ignore_nodata`` to
          ``ignore_nodata_and_edges``.
        * ``get_raster_info()`` / ``get_vector_info()`` keyword ``projection``
          to ``projection_wkt``.
    * Improve consistency and context for error messages related to raster
      reclassification across models by using ``utils.reclassify_raster``.
    * Fixed bug that was causing a TypeError when certain input rasters had an
      undefined nodata value. Undefined nodata values should now work
      everywhere.
    * Include logging in python script generated from
      "Save to python script..." in the "Development" menu. Now logging
      messages from the model execution will show up when you run the script.
    * InVEST is now a 64-bit binary built against Python 3.7.
    * Adding Python 3.8 support for InVEST testing.
    * Add warning message to installer for 32-bit computers about installing
      64-bit software.
    * Stop running validation extra times when model inputs autofill, saving
      a small but noticeable amount of time in launching a model.
    * The number of files included in the python source distribution has been
      reduced to just those needed to install the python package and run tests.
    * Code-sign the macOS distribution, and switch to a DMG distribution format.
    * No longer include the HTML docs or HISTORY.rst in the macOS distribution.
    * Bumped the ``shapely`` requirements to ``>=1.7.1`` to address a library
      import issue on Mac OS Big Sur.
    * Fixing model local documentation links for Windows and Mac binaries.
    * The InVEST binary builds now launch on Mac OS 11 "Big Sur".  This was
      addressed by defining the ``QT_MAC_WANTS_LAYER`` environment variable.
    * Fixed the alphabetical ordering of Windows Start Menu shortcuts.
* Annual Water Yield:
    * Fixing bug that limited ``rsupply`` result when ``wyield_mn`` or
      ``consump_mn`` was 0.
* Coastal Blue Carbon
    * Refactor of Coastal Blue Carbon that implements TaskGraph for task
      management across the model and fixes a wide range of issues with the model
      that were returning incorrect results in all cases.
    * Corrected an issue with the model where available memory would be exhausted
      on a large number of timesteps.
    * In addition to the ``execute`` entrypoint, another entrypoint,
      ``execute_transition_analysis`` has been added that allows access to the
      transition analysis timeseries loop at a lower level.  This will enable
      users comfortable with python to provide spatially-explicit maps of
      accumulation rates, half lives and other parameters that can only be
      provided via tables to ``execute``.
    * Snapshot years and rasters, including the baseline year/raster, are now all
      provided via a table mapping snapshot years to the path to a raster on
      disk.  The baseline year is the earliest year of these.
    * The model's "initial" and "lulc lookup" and "transient" tables have been
      combined into a single "biophysical" table, indexed by LULC code/LULC class
      name, that includes all of the columns from all of these former tables.
    * The "analysis year" is now a required input that must be >= the final
      snapshot year in the snapshots CSV.
    * Litter can now accumulate at an annual rate if desired.
    * The model now produces many more files, which allows for greater
      flexibility in post-processing of model outputs.
* Coastal Vulnerability
    * 'shore_points_missing_geomorphology.gpkg' output file name now includes
      the suffix if any, and its one layer now is renamed from
      'missing_geomorphology' to be the same as the file name
      (including suffix).
    * Fixed a memory bug that occurred during shore point interpolation when
      dealing with very large landmass vectors.
* Delineateit
    * The layer in the 'preprocessed_geometries.gpkg' output is renamed from
      'verified_geometries' to be the same as the file name (including suffix).
    * The layer in the 'snapped_outlets.gpkg' output is renamed from
      'snapped' to be the same as the file name (including suffix).
    * The layer in the 'watersheds.gpkg' output has been renamed from
      'watersheds' to match the name of the vector file (including the suffix).
    * Added pour point detection option as an alternative to providing an
      outlet features vector.
* Finfish
    * Fixed a bug where the suffix input was not being used for output paths.
* Forest Carbon Edge Effect
    * Fixed a broken link to the local User's Guide
    * Fixed bug that was causing overflow errors to appear in the logs when
      running with the sample data.
    * Mask out nodata areas of the carbon map output. Now there should be no
      output data outside of the input LULC rasater area.
* GLOBIO
    * Fixing a bug with how the ``msa`` results were masked and operated on
      that could cause bad results in the ``msa`` outputs.
* Habitat Quality:
    * Refactor of Habitat Quality that implements TaskGraph
    * Threat files are now indicated in the Threat Table csv input under
      required columns: ``BASE_PATH``, ``CUR_PATH``, ``FUT_PATH``.
    * Threat and Sensitivity column names are now case-insensitive.
    * Sensitivity threat columns now match threat names from Threat Table
      exactly, without the need for ``L_``. ``L_`` prefix is deprecated.
    * Threat raster input folder has been removed.
    * Validation enhancements that check whether threat raster paths are valid.
    * HQ update to User's Guide.
    * Changing sample data to reflect Threat Table csv input changes and
      bumping revision.
    * More comprehensive testing for Habitat Quality and validation.
    * Checking if Threat raster values are between 0 and 1 range, raising
      ValueError if not. No longer snapping values less than 0 to 0 and greater
      than 1 to 1.
    * Fixing bug that was setting Threat raster values to 1 even if they were
      floats between 0 and 1.
    * Updating how threats are decayed across distance. Before, nodata edges
      were ignored causing values on the edges to maintain a higher threat
      value. Now, the decay does not ignore those nodata edges causing values
      on the edges to decay more quickly. The area of study should have
      adequate boundaries to account for these edge effects.
    * Update default half saturation value for sample data to 0.05 from 0.1.
* Seasonal Water Yield
    * Fixed a bug where precip or eto rasters of ``GDT_Float64`` with values
      greater than 32-bit would overflow to ``-inf``.
* SDR:
    * Fixing an issue where the LS factor should be capped to an upstream area
      of 333^2 m^2. In previous versions the LS factor was erroneously capped
      to "333" leading to high export spikes in some pixels.
    * Fixed an issue where sediment deposition progress logging was not
      progressing linearly.
    * Fixed a task dependency bug that in rare cases could cause failure.
* Urban Cooling
    * Split energy savings valuation and work productivity valuation into
      separate UI options.
* Urban Flood Risk
    * Changed output field names ``aff.bld`` and ``serv.blt`` to ``aff_bld``
      and ``serv_blt`` respectively to fix an issue where ArcGIS would not
      display properly.

3.8.9 (2020-09-15)
------------------
* Hydropower
    * Fixed bug that prevented validation from ever passing for this model.
      Validation will allow extra keys in addition to those in the ARGS_SPEC.
* Urban Flood Mitigation
    * Fixed incorrect calculation of total quickflow volume.

3.8.8 (2020-09-04)
------------------
* Coastal Vulnerability
    * Improved handling of invalid AOI geometries to avoid crashing and instead
      fix the geometry when possible and skip it otherwise.
    * Added validation check that shows a warning if the SLR vector is not
      a point or multipoint geometry.
* Urban Cooling
    * Energy units are now (correctly) expressed in kWh.  They were previously
      (incorrectly) expressed in kW.
    * Energy savings calculations now require that consumption is in units of
      kWh/degree C/m^2 for each building class.
    * Fixing an issue where blank values of the Cooling Coefficient weights
      (shade, albedo, ETI) would raise an error.  Now, a default value for the
      coefficient is assumed if any single value is left blank.
* HRA
    * Raise ValueError if habitat or stressor inputs are not projected.
    * Make sample data rating filepaths work on Mac. If not on Windows and a rating
      filepath isn't found, try replacing all backslashes with forward slashes.
* Seasonal Water Yield
    * Updated output file name from aggregated_results.shp to aggregated_results_swy.shp
      for consistency with NDR and SDR
* Datastack
    * Saved datastack archives now use helpful identifying names for spatial input folders
* Validation
    * Fixed bug that caused fields activated by a checkbox to make validation fail,
      even when the checkbox was unchecked.
* General
    * Input table column headers are now insensitive to leading/trailing whitespace in
      most places.
    * Modified the script that produces a conda environment file from InVEST's python
      requirements file so that it includes the ``conda-forge`` channel in the file
      itself.
* Recreation
    * Validate values in the type column of predictor tables early in execution. Raise
      a ValueError if a type value isn't valid (leading/trailing whitespace is okay).
* Validation
    * Set a 5-second timeout on validation functions that access a file. This will raise
      a warning and prevent validation from slowing down the UI too much.

3.8.7 (2020-07-17)
------------------
* General
    * Fixed an issue where some users would be unable to launch InVEST binaries
      on Windows.  This crash was due to a configuration issue in
      ``PySide2==5.15.0`` that will be fixed in a future release of PySide2.
* GLOBIO
    * Fix a bug that mishandled combining infrastructure data when only one
      infrastructure data was present.
* Urban Flood Risk
    * The output vector ``flood_risk_service.shp`` now includes a field,
      ``flood_vol`` that is the sum of the modeled flood volume (from
      ``Q_m3.tif``) within the AOI.
    * Fieldnames in ``flood_risk_service.shp`` have been updated to more
      closely match the variables they match as documented in the User's Guide
      chapter.  Specifically, ``serv_bld`` is now ``serv.blt`` and ``aff_bld``
      is now ``aff.bld``.
    * ``Q_mm.tif`` has been moved from the intermediate directory into the
      workspace.
    * Fixed a bug in the flood volume (``Q_m3.tif``) calculations that was
      producing incorrect values in all cases.
    * Fixed a bug where input rasters with nodata values of 0 were not handled
      properly.

3.8.6 (2020-07-03)
------------------
* Crop Production
    * Fixed critical bug in crop regression that caused incorrect yields in
      all cases.

3.8.5 (2020-06-26)
------------------
* General
    * Fix bug in ``utils.build_lookup_from_csv`` that was allowing
      ``key_field`` to be non unique and overwriting values.
    * Fix bug in ``utils.build_lookup_from_csv`` where trailing commas caused
      returned values to be malformed.
    * Add optional argument ``column_list`` to ``utils.build_lookup_from_csv``
      that takes a list of column names and only returns those in the
      dictionary.
    * Remove ``warn_if_missing`` argument from ``utils.build_lookup_from_csv``
      and warning by default.
* Scenic Quality
    * Fixing an issue in Scenic Quality where the creation of the weighted sum
      of visibility rasters could cause "Too Many Open Files" errors and/or
      ``MemoryError`` when the model is run with many viewpoints.
    * Progress logging has been added to several loops that may take a longer
      time when the model is run with thousands of points at a time.
    * A major part of the model's execution was optimized for speed,
      particularly when the model is run with many, many points.
* SDR:
    * Removed the unused parameter ``args['target_pixel_size']`` from the SDR
      ``execute`` docstring.
* Urban Flood Risk Mitigation
    * Fixed an issue where the output vector ``flood_risk_service.shp`` would
      only be created when the built infrastructure vector was provided.  Now,
      the ``flood_risk_service.shp`` vector is always created, but the fields
      created differ depending on whether the built infrastructure input is
      present during the model run.
    * Fixed an issue where the model would crash if an infrastructure geometry
      were invalid or absent.  Such features are now skipped.

3.8.4 (2020-06-05)
------------------
* General:
    * Advanced the ``Taskgraph`` version requirement to fix a bug where workspace
      directories created by InVEST versions <=3.8.0 could not be re-used by more
      recent InVEST versions.
* NDR:
    * The Start Menu shortcut on Windows and launcher label on Mac now have
      consistent labels for NDR: "NDR: Nutrient Delivery Ratio".
* SDR:
    * The Start Menu shortcut on Windows and launcher label on Mac now have
      consistent labels for SDR: "SDR: Sediment Delivery Ratio".

3.8.3 (2020-05-29)
------------------
* SDR
    * SDR's compiled core now defines its own ``SQRT2`` instead of relying on an
      available standard C library definition. This new definition helps to avoid
      some compiler issues on Windows.

3.8.2 (2020-05-15)
------------------
* InVEST's CSV encoding requirements are now described in the validation
  error message displayed when a CSV cannot be opened.

3.8.1 (2020-05-08)
------------------
* Fixed a compilation issue on Mac OS X Catalina.
* Fixed an issue with NDR's raster normalization function so that Float64
  nodata values are now correctly cast to Float32.  This issue was affecting
  the summary vector, where the ``surf_n``, ``sub_n`` and ``n_export_tot``
  columns would contain values of ``-inf``.
* Fixed minor bug in Coastal Vulnerability shore point creation. Also added a
  check to fail fast when zero shore points are found within the AOI.
* The Finfish Aquaculture model no longer generates histograms for
  uncertainty analysis due to issues with matplotlib that make InVEST
  unstable. See https://github.com/natcap/invest/issues/87 for more.
* Corrected the Urban Cooling Model's help text for the "Cooling Capacity
  Calculation Method" in the User Interface.
* Fixing an issue with SDR's ``LS`` calculations.  The ``x`` term is now
  the weighted mean of proportional flow from the current pixel into its
  neighbors.  Note that for ease of debugging, this has been implemented as a
  separate raster and is now included in ``RKLS`` calculations instead of in
  the ``LS`` calculations.
* Fixed a bug in validation where checking for spatial overlap would be skipped
  entirely in cases where optional model arguments were not used.
* Bumping the ``psutil`` dependency requirement to ``psutil>=5.6.6`` to address
  a double-free vulnerability documented in CVE-2019-18874.
* Adding a GitHub Actions workflow for building python wheels for Mac and Windows
  as well as a source distribution.
* Updating links in ``setup.py``, ``README.rst`` and ``README_PYTHON.rst`` to
  refer to the repository's new home on github.
* Binary builds for Windows and Mac OS X have been moved to GitHub Actions from
  AppVeyor.  All AppVeyor-specific configuration has been removed.
* Fixing an issue with the InVEST Makefile where ``make deploy`` was
  attempting to synchronize nonexistent sample data zipfiles with a storage
  bucket on GCP.  Sample data zipfiles are only built on Windows, and so
  ``make deploy`` will only attempt to upload them when running on Windows.
* Fixed a bug in CLI logging where logfiles created by the CLI were
  incompatible with the ``natcap.invest.datastack`` operation that
  allows the UI to load model arguments from logfiles.
* Added error-handling in Urban Flood Risk Mitigation to tell users to
  "Check that the Soil Group raster does not contain values other than
  (1, 2, 3, 4)" when a ``ValueError`` is raised from ``_lu_to_cn_op``.
* Updated the ``Makefile`` to use the new git location of the InVEST User's
  Guide repository at https://github.com/natcap/invest.users-guide
* Automated tests are now configured to use Github Actions for 32- and 64-bit
  build targets for Python 3.6 and 3.7 on Windows.  We are still using
  AppVeyor for our binary builds for the time being.
* Makefile has been updated to fetch the version string from ``git`` rather
  than ``hg``.  A mercurial client is still needed in order to clone the
  InVEST User's Guide.
* Removing Python 2 compatibility code such as ``future``, ``pyqt4``,
  ``basestring``, ``unicode``, ``six``, unicode casting, etc...
* Update api-docs conf file to mock sdr.sdr_core and to use updated unittest
  mock

3.8.0 (2020-02-07)
------------------
* Created a sub-directory for the sample data in the installation directory.
* Fixed minor bug in HRA that was duplicating the ``results_suffix`` in some
  output filenames.
* Updated the DelineateIt UI to improve the language around what the model
  should do when it encounters invalid geometry.  The default is now
  that it should skip invalid geometry.
* Updating how threat rasters are handled in Habitat Quality to address a few
  related and common usability issues for the model.  First, threat
  rasters are now aligned to the LULC instead of the intersection of the whole
  stack.  This means that the model now handles threat inputs that do not all
  completely overlap the LULC (they must all still be in the same projection).
  Second, nodata values in threat rasters are converted to a threat value of 0.
  Any threat pixel values other than 0 or nodata are interpreted as a threat
  value of 1.
* Updating the ``psutil`` requirement to avoid a possible import issue when
  building binaries under WINE.  Any version of ``psutil`` should work
  except for ``5.6.0``.
* InVEST sample data was re-organized to simply have one folder per model.
  New datastacks were added for SDR, NDR, Seasonal Water Yield,
  Annual Water Yield, DelineateIt, and Coastal Vulnerability.
* Fixed an issue with NDR where the model was not properly checking for the
  bounds of the raster, which could in some cases lead to exceptions being
  printed to the command-line.  The model now correctly checks for these
  raster boundaries.
* Habitat Risk Assessment model supports points and lines -- in addition to
  previously supported polygons and rasters -- for habitats or stressors.
* Updated raster percentile algorithms in Scenic Quality and Wave Energy
  models to use a more efficient and reliable raster percentile function
  from pygeoprocessing.
* InVEST is now compatible with pygeoprocessing 1.9.1.
* All InVEST models now have an ``ARGS_SPEC`` object that contains metadata
  about the model and describes the model's arguments.  Validation has been
  reimplemented across all models to use these ``ARGS_SPEC`` objects.
* The results suffix key for the Wave Energy and Wind Energy models has been
  renamed ``results_suffix`` (was previously ``suffix``).  This is for
  consistency across InVEST models.
* Speed and memory optimization of raster processing in the Recreation model.
* Removed a constraint in Coastal Vulnerability so the AOI polygon no longer
  needs to intersect the continental shelf contour line. So the AOI can now be
  used exclusively to delineate the coastal area of interest.
* Improved how Coastal Vulnerability calculates local wind-driven waves.
  This requires a new bathymetry raster input and implements equation 10
  of the User Guide. Also minor updates to fields in intermediate outputs,
  notably a 'shore_id' field is now the unique ID for joining tables and
  FIDs are no longer used.
* Added a status message to the UI if a datastack file fails to load,
  instead of staying silent.
* Correcting an issue with repository fetching in the InVEST ``Makefile``.
  Managed repositories will now be fetched and updated to the expected revision
  even if the repository already exists.
* Fixed the duplicate ``results_suffix`` input in Wave Energy UI.
* Added a human-friendly message on NDR model ``KeyError``.
* Adding a check to Annual Water Yield to ensure that the ``LULC_veg`` column
  has correct values.
* Improved how Seasonal Water Yield handles nodata values when processing
  floating-point precipitation and quickflow rasters.
* Add SDR feature to model sediment deposition across the landscape.
* Fixed an issue that would cause an exception if SDR landcover map was masked
  out if the original landcover map had no-nodata value defined.
* Fixed an issue in the SDR model that could cause reported result vector
  values to not correspond with known input vectors if the input watershed
  vector was not an ESRI Shapefile.
* Fixed issue in Seasonal Water Yield model that would cause an unhandled
  exception when input rasters had areas of a valid DEM but nodata in other
  input layers that overlap that dem.
* Fixed an issue in the NDR model that would cause an exception if the critical
  length of a landcover field was set to 0.
* Implemented PEP518-compatible build system definition in the file
  ``pyproject.toml``.  This should make it easier to install ``natcap.invest``
  from a source distribution.
* Fixed a ``TypeError`` issue in Seasonal Water Yield that would occur when
  the Land-Use/Land-Cover raster did not have a defined nodata value.  This
  case is now handled correctly.
* The binary build process for InVEST on Windows (which includes binaries
  based on PyInstaller and an NSIS Installer package) has been migrated
  to 32-bit Python 3.7.  The build itself is taking place on AppVeyor, and
  the configuration for this is contained within ``appveyor.yml``.
  Various python scripts involved in the distribution and release processes
  have been updated for compatibility with python 3.7 as a part of this
  migration.
* Fixed an ``IndexError`` issue in Wave Energy encountered in runs using
  the global wave energy dataset.  This error was the result of an incorrect
  spatial query of points and resulted in some wave energy points being
  double-counted.
* Fixed taskgraph-related issues with Habitat Risk Assessment where
  1) asynchronous mode was failing due to missing task dependencies and
  2) avoided recomputation was confounded by two tasks modifying the same files.
* Fixed an issue with Habitat Quality where the model was incorrectly
  expecting the sensitivity table to have a landcover code of 0.
* The InVEST CLI has been completely rebuilt to divide
  functionality into various topic-specific subcommands.  The various internal
  consumers of this API have been updated accordingly.  ``invest --help`` will
  contain details of the new interface.
* Updated the InVEST Launcher to list the human-readable model names rather
  than the internal model identifiers.
* Updated Coastal Vulnerability Model with significant speedups including
  ~40x speedup for geomorphology process and ~3x speedup for wind exposure process.
  Also saving an intermediate vector with wave energy values and a geomorphology
  vector with points that were assigned the ``geomorphology_fill_value``.
* Updated trove classifiers to indicate support for python versions 2.7, 3.6
  and 3.7.
* Updated all InVEST models to be compatible with a Python 2.7 or a Python 3.6
  environment. Also tested all models against GDAL versions 2.2.4 and 2.4.1.
* Fixed an issue with Habitat Quality where convolutions over threat rasters
  were not excluding nodata values, leading to incorrect outputs.  Nodata values
  are now handled correctly and excluded from the convolution entirely.
* Updated the subpackage ``natcap.invest.ui`` to work with python 3.6 and later
  and also to support the PySide2 bindings to Qt5.
* InVEST Coastal Blue Carbon model now writes out a net present value
  raster for the year of the current landcover, each transition year,
  and the final analysis year (if provided).
* Correcting an issue with InVEST Coastal Blue Carbon where incorrect
  configuration of a nodata value would result in ``-inf`` values in
  output rasters.  Now, any values without a defined reclassification
  rule that make it past validation will be written out as nodata.
* DelineateIt has been reimplemented using the latest version of
  pygeoprocessing (and the watershed delineation routine it provides) and now
  uses ``taskgraph`` for avoiding unnecessary recomputation.
* Fixed a bug in Recreation Model that was causing server-side code
  to execute twice for every client-side call.
* Fixed a bug in Recreation model that did not apply ``results_suffix`` to
  the monthly_table.csv output.
* Various fixes in Coastal Vulnerability Model. CSV output files now
  have FID column for joining to vector outputs. ``results_suffix`` can be
  used without triggering task re-execution. Raster processing maintains original
  resolution of the input raster so long as it is projected. Otherwise resamples
  to ``model_resolution``.
* Fixed a bug in Coastal Vulnerability model's task graph that sometimes
  caused an early task to re-execute when it should be deemed pre-calculated.
* Fixed a bug in the pollination model that would cause outputs to be all 0
  rasters if all the ``relative_abundance`` fields in the guild table were
  integers.
* Fixed a file cache flushing issue observed on Debian in
  ``utils.exponential_decay_kernel_raster`` that would cause an exponential
  kernel raster to contain random values rather than expected value.
* Added a new InVEST model: Urban Flood Risk Mitigation.
* Fixed an issue in the SDR model that would cause an unhandled exception
  if either the erosivity or erodibility raster had an undefined nodata value.
* Added a new InVEST model: Urban Cooling Model.

3.7.0 (2019-05-09)
------------------
* Refactoring Coastal Vulnerability (CV) model. CV now uses TaskGraph and
  Pygeoprocessing >=1.6.1. The model is now largely vector-based instead of
  raster-based. Fewer input datasets are required for the same functionality.
  Runtime in sycnhronous mode is similar to previous versions, but runtime can
  be reduced with multiprocessing. CV also supports avoided recomputation for
  successive runs in the same workspace, even if a different file suffix is
  used. Output vector files are in CSV and geopackage formats.
* Model User Interface 'Report an Issue' link points to our new
  community.naturalcapitalproject.org
* Correcting an issue with the Coastal Blue Carbon preprocessor where
  using misaligned landcover rasters would cause an exception to be raised.
* Correcting an issue with RouteDEM where runs of the tool with Flow Direction
  enabled would cause the tool to crash if ``n_workers > 0``.
* Correcting an issue with Habitat Quality's error checking where nodata values
  in landcover rasters were not being taken into account.
* Valuation is now an optional component of the InVEST Scenic Quality model.
* Fixing a bug in the percentiles algorithm used by Scenic Quality that
  would result in incorrect visual quality outputs.
* Carbon Model and Crop Production models no longer crash if user-input
  rasters do not have a nodata value defined. In this case these models
  treat all pixel values as valid data.
* Adding bitbucket pipelines and AppVeyor build configurations.
* Refactoring Recreation Model client to use taskgraph and the latest
  pygeoprocessing. Avoided re-computation from taskgraph means that
  successive model runs with the same AOI and gridding option can re-use PUD
  results and avoid server communication entirely. Successive runs with the
  same predictor data will re-use intermediate geoprocessing results.
  Multiprocessing offered by taskgraph means server-side PUD calculations
  and client-side predictor data processing can happen in parallel. Some
  output filenames have changed.
* Upgrading to SDR to use new PyGeoprocessing multiflow routing, DEM pit
  filling, contiguous stream extraction, and TaskGraph integration. This
  also includes a new TaskGraph feature that avoids recomputation by copying
  results from previous runs so long as the expected result would be
  identical. To use this feature, users must execute successive runs of SDR
  in the same workspace but use a different file suffix. This is useful when
  users need to do a parameter study or run scenarios with otherwise minor
  changes to inputs.
* Refactoring Habitat Risk Assessment (HRA) Model to use TaskGraph >= 0.8.2 and
  Pygeoprocessing >= 1.6.1. The HRA Proprocessor is removed and its previous
  functionality was simplified and merged into the HRA model itself.
  The model will no longer generate HTML plots and tables.
* Adding a software update notification button, dialog, and a link to the
  download page on the User Interface when a new InVEST version is available.
* Migrating the subversion sample and test data repositories to Git LFS
  repositories on BitBucket. Update the repository URL and fetch commands on
  Makefile accordingly.
* Fixing a bug in Habitat Quality UI where the absence of the required
  half_saturation_constant variable did not raise an exception.
* Adding encoding='utf-8-sig' to pandas.read_csv() to support
  utils.build_lookup_from_csv() to read CSV files encoded with UTF-8 BOM
  (byte-order mark) properly.

3.6.0 (2019-01-30)
------------------
* Correcting an issue with the InVEST Carbon Storage and Sequestration model
  where filepaths containing non-ASCII characters would cause the model's
  report generation to crash.  The output report is now a UTF-8 document.
* Refactoring RouteDEM to use taskgraph and the latest pygeoprocessing
  (``>=1.5.0``).  RouteDEM now fills hydrological sinks and users have the
  option to use either of the D8 or Multiple Flow Direction (MFD) routing
  algorithms.
* Adding a new input to the InVEST Settings window to allow users to customize
  the value that should be used for the ``n_workers`` parameter in
  taskgraph-enabled models.  This change involves removing the "Number of
  Parallel Workers" input from the model inputs pane for some models in
  favor of this new location.  The default value for this setting is ``-1``,
  indicating synchronous (non-threaded, non-multiprocessing) execution of
  tasks.
* Removing Scenario Generator: Rule-based model.
* Fixing a bug in Hydropower model where watershed aggregations would be incorrect
  if a watershed is partially covering nodata raster values. Nodata values are now
  ignored in zonal statistics. Numerical results change very slightly in the
  case where a watershed only includes a few nodata pixels.
* Adding TaskGraph functionality to GLOBIO model.
* Adding some TaskGraph functionality to Scenario Generator: Proximity.
* Fixing an issue with the InVEST Fisheries model that would prevent the model
  from batch-processing a directory of population tables.  The model will now
  process these files as expected.
* Reimplementing Crop Production models using taskgraph.
* Fixing an issue with Crop Production Regression's result_table.csv where the
  'production_modeled' and '<nutrient>_modeled' values calculated for each crop
  were done so using the same crop raster (e.g. wheat, soybean, and barley values
  were all based on soybean data).
* Hydropower subwatershed results now include all the same metrics as the
  watershed results, with the exception of economic valuation metrics.
* Reimplementing the Hydropower model using taskgraph.
* Reimplementing the Carbon model using taskgraph.
* Fixing an issue with Coastal Blue Carbon validation to allow column names to
  ignore case.
* Updating core carbon forest edge regression data coefficient to drop
  impossible negative coefficients.
* Fixing an issue with the Scenario Generator: Proximity model that would
  raise an exception if no AOI were passed in even though the AOI is optional.
* Removing Overlap Analysis and Overlap Analysis: Management Zones.
* Removing Habitat Suitability.
* Added comprehensive error checking to hydropower model to test for the VERY
  common errors of missing biophysical, demand, and valuation coefficients in
  their respective tables.
* Fixing an issue with Hydropower Water Yield ("Annual Water Yield") where
  valuation would never be triggered when running the model through the User
  Interface. And a related issue where the model would crash if a valuation table
  was provided but a demand table was not. The UI no longer validates that config.
* Fixing an issue with how logging is captured when a model is run through the
  InVEST User Interface.  Now, logging from any thread started by the executor
  thread will be written to the log file, which we expect to aid in debugging.
* Fixing an issue with Scenic Quality where viewpoints outside of the AOI
  were not being properly excluded.  Viewpoints are now excluded correctly.
* The crop production model has been refactored to drop the "aggregate ID"
  concept when summarizing results across an aggregate polygon. The model now
  uses the polygon FIDs internally and externally when producing the result
  summary table.
* Correcting the rating instructions in the criteria rating instructions on how
  the data quality (DQ) and weight should be rated in the HRA Preprocessor.
  A DQ score of 1 should represent better data quality whereas the score of 3 is
  worse data quality. A weight score of 1 is more important, whereas that of 3
  is less important.
* Fixing a case where a zero discount rate and rate of change in the carbon
  model would cause a divide by zero error.

3.5.0 (2018-08-14)
------------------
* Bumped pygeoprocessing requirement to ``pygeoprocessing>=1.2.3``.
* Bumped taskgraph requirement to ``taskgraph>=0.6.1``.
* Reimplemented the InVEST Scenic Quality model.  This new version removes the
  'population' and 'overlap' postprocessing steps, updates the available
  valuation functions and greatly improves the runtime and memory-efficiency of
  the model.  See the InVEST User's Guide chapter for more information.
* Updated Recreation server's database to include metadata from photos taken
  from 2005-2017 (previous range was 2005-2014). The new range is reflected
  in the UI.
* Fixed an issue with the InVEST binary build where binaries on Windows would
  crash with an error saying Python27.dll could not be loaded.
* Fixed an issue in the Rule-Based Scenario Generator UI where vector column
  names from override and constraint layers were not being loaded.  This bug
  caused the field 'UNKNOWN' to be passed to the model, causing an error.
* Fixed an issue with the InVEST UI (all models), where attempting to
  drag-and-drop a directory onto a model input would cause the application to
  crash.
* Coastal Vulnerability UI now specifies a number of reasonable defaults for
  some numeric inputs.
* Fixed an issue with the Fisheries UI where alpha and beta parameter inputs
  were incorrectly disabled for the Ricker recruitment function.
* InVEST now uses a Makefile to automate the build processes.  GNU Make is
  required to use the Makefile.  See ``README.rst`` for instructions on
  building InVEST.  This replaces the old ``pavement.py`` build entrypoint,
  which has been removed.
* Fixed an issue with the InVEST UI (all models), where attempting to
  drag-and-drop a directory onto a model input would cause the application to
  crash.
* Fixed an issue with Forest Carbon Edge Effect where the UI layer was always
  causing the model to run with only the aboveground carbon pool
* Added functionality to the InVEST UI so that ``Dropdown`` inputs can now map
  dropdown values to different output values.
* Fixed an issue in the Crop Production Percentile model that would treat the
  optional AOI vector field as a filename and crash on a run if it were empty.
* Fixing an issue in the Pollination Model that would cause occasional crashes
  due to a missing dependent task; it had previously been patched by setting
  taskgraph to operate in single thread mode. This restores multithreading
  in the pollination model.
* Fixed an issue in the water yield / hydropower model that would skip
  calculation of water demand tables when "water scarcity" was enabled.
* Fixed an issue in the model data of the crop production model where some
  crops were using incorrect climate bin rasters. Since the error was in the
  data and not the code, users will need to download the most recent version
  of InVEST's crop model data during the installation step to get the fix.

3.4.4 (2018-03-26)
------------------
* InVEST now requires GDAL 2.0.0 and has been tested up to GDAL 2.2.3. Any API users of InVEST will need to use GDAL version >= 2.0. When upgrading GDAL we noticed slight numerical differences in our test suite in both numerical raster differences, geometry transforms, and occasionally a single pixel difference when using `gdal.RasterizeLayer`. Each of these differences in the InVEST test suite is within a reasonable numerical tolerance and we have updated our regression test suite appropriately. Users comparing runs between previous versions of InVEST may also notice reasonable numerical differences between runs.
* Added a UI keyboard shortcut for showing documentation. On Mac OSX, this will be Command-?. On Windows, GNOME and KDE, this will be F1.
* Patching an issue in NDR that was using the nitrogen subsurface retention efficiency for both nitrogen and phosphorous.
* Fixed an issue with the Seasonal Water Yield model that incorrectly required a rain events table when the climate zone mode was in use.
* Fixed a broken link to local and online user documentation from the Seasonal Water Yield model from the model's user interface.

3.4.3 (2018-03-26)
------------------
* Fixed a critical issue in the carbon model UI that would incorrectly state the user needed a "REDD Priority Raster" when none was required.
* Fixed an issue in annual water yield model that required subwatersheds even though it is an optional field.
* Fixed an issue in wind energy UI that was incorrectly validating most of the inputs.

3.4.2 (2017-12-15)
------------------
* Fixed a cross-platform issue with the UI where logfiles could not be dropped onto UI windows.
* Model arguments loaded from logfiles are now cast to their correct literal value.  This addresses an issue where some models containing boolean inputs could not have their parameters loaded from logfiles.
* Fixed an issue where the Pollination Model's UI required a farm polygon. It should have been optional and now it is.
* Fixing an issue with the documentation and forums links on the InVEST model windows.  The links now correctly link to the documentation page or forums as needed.
* Fixing an issue with the ``FileSystemRunDialog`` where pressing the 'X' button in the corner of the window would close the window, but not reset its state.  The window's state is now reset whenever the window is closed (and the window cannot be closed when the model is running)

3.4.1 (2017-12-11)
------------------
* In the Coastal Blue Carbon model, the ``interest_rate`` parameter has been renamed to ``inflation_rate``.
* Fixed issues with sample parameter sets for InVEST Habitat Quality, Habitat Risk Assessment, Coastal Blue Carbon, and Coastal Blue Carbon Preprocessors.  All sample parameter sets now have the correct paths to the model's input files, and correctly note the name of the model that they apply to.
* Added better error checking to the SDR model for missing `ws_id` and invalid `ws_id` values such as `None` or some non-integer value. Also added tests for the `SDR` validation module.

3.4.0 (2017-12-03)
------------------
* Fixed an issue with most InVEST models where the suffix was not being reflected in the output filenames.  This was due to a bug in the InVEST UI, where the suffix args key was assumed to be ``'suffix'``.  Instances of ``InVESTModel`` now accept a keyword argument to defined the suffix args key.
* Fixed an issue/bug in Seasonal Water Yield that would occur when a user provided a datastack that had nodata values overlapping with valid DEM locations. Previously this would generate an NaN for various biophysical values at that pixel and cascade it downslope. Now any question of nodata on a valid DEM pixel is treated as "0". This will make serious visual artifacts on the output, but should help users pinpoint the source of bad data rather than crash.
* Refactored all but routing components of SDR to use PyGeoprocessing 0.5.0 and laid a consistent raster floating point type of 'float32'. This will cause numerically insignificant differences between older versions of SDR and this one. But differences are well within the tolerance of the overall error of the model and expected error rate of data. Advantages are smaller disk footprint per run, cleaner and more maintainable design, and a slight performance increase.
* Bug fixed in SDR that would align the output raster stack to match with the landcover pixel stack even though the rest of the rasters are scaled and clipped to the DEM.
* When loading parameters from a datastack, parameter set or logfile, the UI will check that the model that created the file being loaded matches the name of the model that is currently running.  If there is a mismatch, a dialog is presented for the user to confirm or cancel the loading of parameters. Logfiles from IUI (which do not have clearly-recorded modelname or InVEST version information) can still have their arguments parsed, but the resulting model name and InVEST version will be set to ``"UNKNOWN"``.
* Data Stack files (``*.invest.json``, ``*.invest.tar.gz``) can now be dragged and dropped on an InVEST model window, which will prompt the UI to load that parameter set.
* Spatial inputs to Coastal Blue Carbon are now aligned as part of the model. This resolves a longstanding issue with the model where inputs would need to perfectly overlap (even down to pixel indices), or else the model would yield strange results.
* The InVEST UI now contains a submenu for opening a recently-opened datastack.  This submenu is automatically populated with the 10 most recently-opened datastacks for the current model.
* Removed vendored ``natcap.invest.dbfpy`` subpackage.
* Removed deprecated ``natcap.invest.fileio`` module.
* Removed ``natcap.invest.iui`` UI subpackage in favor of a new UI framework found at ``natcap.invest.ui``. This new UI features a greatly improved API, good test coverage, support for Qt4 and Qt5, and includes updates to all InVEST models to support validation of model arguments from a python script, independent of the UI.
* Updated core model of seasonal water yield to allow for negative `L_avail`.
* Updated RouteDEM to allow for file suffixes, finer control over what DEM routing algorithms to run, and removal of the multiple stepped stream threshold classification.
* Redesign/refactor of pollination model. Long term bugs in the model are resolved, managed pollinators added, and many simplifications to the end user's experience.  The updated user's guide chapter is available here: http://data.naturalcapitalproject.org/nightly-build/invest-users-guide/html/croppollination.html
* Scenario Generator - Rule Based now has an optional input to define a seed.
  This input is used to seed the random shuffling of parcels that have equal
  priorities.
* InVEST on mac is now distributed as a single application bundle, allowing InVEST to run as expected on mac OSX Sierra.  Individual models are selected and launched from a new launcher window.
* The InVEST CLI now has a GUI model launcher:  ``$ invest launcher``
* Updated the Coastal Blue Carbon model to improve handling of blank lines in input CSV tables and improve memory efficiency of the current implementation.
* Improved the readability of a cryptic error message in Coastal Vulnerability that is normally raised when the depth threshold is too high or the exposure proportion is too low to detect any shoreline segments.
* Adding InVEST HTML documentation to the Mac disk image distribution.
* Upgrading dependency of PyGeoprocessing to 0.3.3.  This fixes a memory leak associated with any model that aggregates rasters over complicated overlapping polygons.
* Adding sample data to Blue Carbon model that were missing.
* Deprecating the InVEST Marine Water Quality model.  This also removes InVEST's dependancy on the pyamg package which has been removed from REQUIREMENTS.TXT.
* Deprecating the ArcGIS-based Coastal Protection model and ArcGIS-based data-preprocessing scripts.  The toolbox and scripts may still be found at https://bitbucket.org/natcap/invest.arcgis.
* Fixing an issue in the carbon edge effect model that caused output values in the shapefile to be rounded to the nearest integer.
* Fixing issue in SDR model that would occasionally cause users to see errors about field widths in the output shapefile generation.
* Updated the erodibility sample raster that ships with InVEST for the SDR model.  The old version was in US units, in this version we convert to SI units as the model requires, and clipped the raster to the extents of the other stack to save disk space.

3.3.3 (2017-02-06)
------------------
* Fixed an issue in the UI where the carbon model wouldn't accept negative numbers in the price increase of carbon.
* RouteDEM no longer produces a "tiled_dem.tif" file since that functionality is being deprecated in PyGeoprocessing.
* Fixing an issue in SDR where the optional drainage layer would not be used in most of the SDR biophysical calculations.
* Refactoring so water yield pixels with Kc and et0 equal to be 0 now yields a 0.0 value of water yield on that pixel rather than nodata.
* Light optimization refactor of wind energy model that improves runtimes in some cases by a factor of 2-3.
* Performance optimizations to HRA that improve runtimes by approximately 30%.
* Fixed a broken UI link to Seasonal Water Yield's user's guide.
* Fixed an issue with DelineateIT that caused ArcGIS users to see both the watershed and inverse watershed polygons when viewing the output of the tool.
* Upgrading dependency to PyGeoprocessing 0.3.2.
* Fixed an issue with SDR that caused the LS factor to be an order of magnitue too high in areas where the slope was greater than 9%.  In our sample case this caused sediment export estimates to be about 6% too high, but in cases where analyses are run over steep slopes the error would have been greater.
* ``paver check`` now warns if the ``PYTHONHOME`` environment variable is set.
* API docs now correctly reflect installation steps needed for python development headers on linux.
* Fixed a side effect in the InVEST user interface that would cause ``tempfile.tempdir`` to be set and then not be reset after a model run is finished.
* The InVEST user interface will now record GDAL/OGR log messages in the log messages window and in the logfile written to the workspace.
* Updated branding and usability of the InVEST installer for Windows, and the Mac Disk Image (.dmg).


3.3.2 (2016-10-17)
------------------
* Partial test coverage for HRA model.
* Full test coverage for Overlap Analysis model.
* Full test coverage for Finfish Aquaculture.
* Full test coverage for DelineateIT.
* Full test coverage for RouteDEM.
* Fixed an issue in Habitat Quality where an error in the sample table or malformed threat raster names would display a confusing message to the user.
* Full test coverage for scenario generator proximity model.
* Patching an issue in seasonal water yield that causes an int overflow error if the user provides a floating point landcover map and the nodata value is outside of the range of an int64.
* Full test coverage for the fisheries model.
* Patched an issue that would cause the Seasonal Water Edge model to crash when the curve number was 100.
* Patching a critical issue with forest carbon edge that would give incorrect results for edge distance effects.
* Patching a minor issue with forest carbon edge that would cause the model to crash if only one  interpolation point were selected.
* Full test coverage for pollination model.
* Removed "farms aggregation" functionality from the InVEST pollination model.
* Full test coverage for the marine water quality model.
* Full test coverage for GLOBIO model.
* Full test coverage for carbon forest edge model.
* Upgraded SciPy dependancy to 0.16.1.
* Patched bug in NDR that would cause a phosphorus density to be reported per pixel rather than total amount of phosporous in a pixel.
* Corrected an issue with the uses of buffers in the euclidean risk function of Habitat Risk Assessment.  (issue #3564)
* Complete code coverage tests for Habitat Quality model.
* Corrected an issue with the ``Fisheries_Inputs.csv`` sample table used by Overlap Analysis.  (issue #3548)
* Major modifications to Terrestrial Carbon model to include removing the harvested wood product pool, uncertainty analysis, and updated efficient raster calculations for performance.
* Fixed an issue in GLOBIO that would cause model runs to crash if the AOI marked as optional was not present.
* Removed the deprecated and incomplete Nearshore Wave and Erosion model (``natcap.invest.nearshore_wave_and_erosion``).
* Removed the deprecated Timber model (``natcap.invest.timber``).
* Fixed an issue where seasonal water yield would raise a divide by zero error if a watershed polygon didn't cover a valid data region.  Now sets aggregation quantity to zero and reports a warning in the log.
* ``natcap.invest.utils.build_file_registry`` now raises a ``ValueError`` if a path is not a string or list of strings.
* Fixed issues in NDR that would indicate invalid values were being processed during runtimes by skipping the invalid calculations in the first place rather than calculating them and discarding after the fact.
* Complete code coverage tests for NDR model.
* Minor (~10% speedup) performance improvements to NDR.
* Added functionality to recreation model so that the `monthly_table.csv` file now receives a file suffix if one is provided by the user.
* Fixed an issue in SDR where the m exponent was calculated incorrectly in many situations resulting in an error of about 1% in total export.
* Fixed an issue in SDR that reported runtime overflow errors during normal processing even though the model completed without other errors.

3.3.1 (2016-06-13)
------------------
* Refactored API documentation for readability, organization by relevant topics, and to allow docs to build on `invest.readthedocs.io <http://invest.readthedocs.io>`_,
* Installation of ``natcap.invest`` now requires ``natcap.versioner``.  If this is not available on the system at runtime, setuptools will make it available at runtime.
* InVEST Windows installer now includes HISTORY.rst as the changelog instead of the old ``InVEST_Updates_<version>`` files.
* Habitat suitability model is generalized and released as an API only accessible model.  It can be found at ``natcap.invest.habitat_suitability.execute``.  This model replaces the oyster habitat suitability model.
    * The refactor of this model requires an upgrade to ``numpy >= 1.11.0``.
* Fixed a crash in the InVEST CLI where calling ``invest`` without a parameter would raise an exception on linux-based systems.  (Issue `#3528 <https://bitbucket.org/natcap/invest/issues/3515>`_)
* Patched an issue in Seasonal Water Yield model where a nodata value in the landcover map that was equal to ``MAX_INT`` would cause an overflow error/crash.
* InVEST NSIS installer will now optionally install the Microsoft Visual C++ 2008 redistributable on Windows 7 or earlier.  This addresses a known issue on Windows 7 systems when importing GDAL binaries (Issue `#3515 <https://bitbucket.org/natcap/invest/issues/3515>`_).  Users opting to install this redistributable agree to abide by the terms and conditions therein.
* Removed the deprecated subpackage ``natcap.invest.optimization``.
* Updated the InVEST license to legally define the Natural Capital Project.
* Corrected an issue in Coastal Vulnerability where an output shapefile was being recreated for each row, and where field values were not being stored correctly.
* Updated Scenario Generator model to add basic testing, file registry support, PEP8 and PEP257 compliance, and to fix several bugs.
* Updated Crop Production model to add a simplified UI, faster runtime, and more testing.

3.3.0 (2016-03-14)
------------------
* Refactored Wind Energy model to use a CSV input for wind data instead of a Binary file.
* Redesigned InVEST recreation model for a single input streamlined interface, advanced analytics, and refactored outputs.  While the model is still based on "photo user days" old model runs are not backward compatable with the new model or interface. See the Recreation Model user's guide chapter for details.
    * The refactor of this model requires an upgrade to ``GDAL >=1.11.0 <2.0`` and ``numpy >= 1.10.2``.
* Removed nutrient retention (water purification) model from InVEST suite and replaced it with the nutrient delivery ratio (NDR) model.  NDR has been available in development relseases, but has now officially been added to the set of Windows Start Menu models and the "under development" tag in its users guide has been removed.  See the InVEST user's guide for details between the differences and advantages of NDR over the old nutrient model.
* Modified NDR by adding a required "Runoff Proxy" raster to the inputs.  This allows the model to vary the relative intensity of nutrient runoff based on varying precipitation variability.
* Fixed a bug in the Area Change rule of the Rule-Based Scenario Generator, where units were being converted incorrectly. (Issue `#3472 <https://bitbucket.org/natcap/invest/issues/3472>`_) Thanks to Fosco Vesely for this fix.
* InVEST Seasonal Water Yield model released.
* InVEST Forest Carbon Edge Effect model released.
* InVEST Scenario Generator: Proximity Based model released and renamed the previous "Scenario Generator" to "Scenario Generator: Rule Based".
* Implemented a blockwise exponential decay kernel generation function, which is now used in the Pollination and Habitat Quality models.
* GLOBIO now uses an intensification parameter and not a map to average all agriculture across the GLOBIO 8 and 9 classes.
* GLOBIO outputs modified so core outputs are in workspace and intermediate outputs are in a subdirectory called 'intermediate_outputs'.
* Fixed a crash with the NDR model that could occur if the DEM and landcover maps were different resolutions.
* Refactored all the InVEST model user interfaces so that Workspace defaults to the user's home "Documents" directory.
* Fixed an HRA bug where stessors with a buffer of zero were being buffered by 1 pixel
* HRA enhancement which creates a common raster to burn all input shapefiles onto, ensuring consistent alignment.
* Fixed an issue in SDR model where a landcover map that was smaller than the DEM would create extraneous "0" valued cells.
* New HRA feature which allows for "NA" values to be entered into the "Ratings" column for a habitat / stressor pair in the Criteria Ratings CSV. If ALL ratings are set to NA, the habitat / stressor will be treated as having no interaction. This means in the model, that there will be no overlap between the two sources. All rows parameters with an NA rating will not be used in calculating results.
* Refactored Coastal Blue Carbon model for greater speed, maintainability and clearer documentation.
* Habitat Quality bug fix when given land cover rasters with different pixel sizes than threat rasters. Model would use the wrong pixel distance for the convolution kernel.
* Light refactor of Timber model. Now using CSV input attribute file instead of DBF file.
* Fixed clipping bug in Wave Energy model that was not properly clipping polygons correctly. Found when using global data.
* Made the following changes / updates to the coastal vulnerability model:
    * Fixed a bug in the model where the geomorphology ranks were not always being used correctly.
    * Removed the HTML summary results output and replaced with a link to a dashboard that helps visualize and interpret CV results.
    * Added a point shapefile output: 'outputs/coastal_exposure.shp' that is a shapefile representation of the corresponding CSV table.
    * The model UI now requires the 'Relief' input. No longer optional.
    * CSV outputs and Shapefile outputs based on rasters now have x, y coorinates of the center of the pixel instead of top left of the pixel.
* Turning setuptools' zip_safe to False for consistency across the Natcap Namespace.
* GLOBIO no longer requires user to specify a keyfield in the AOI.
* New feature to GLOBIO to summarize MSA by AOI.
* New feature to GLOBIO to use a user defined MSA parameter table to do the MSA thresholds for infrastructure, connectivity, and landuse type
* Documentation to the GLOBIO code base including the large docstring for 'execute'.

3.2.0 (2015-05-31)
------------------
InVEST 3.2.0 is a major release with the addition of several experimental models and tools as well as an upgrade to the PyGeoprocessing core:

* Upgrade to PyGeoprocessing v0.3.0a1 for miscelaneous performance improvements to InVEST's core geoprocessing routines.
* An alpha unstable build of the InVEST crop production model is released with partial documentation and sample data.
* A beta build of the InVEST fisheries model is released with documentation and sample data.
* An alpha unstable build of the nutrient delivery ratio (NDR) model is available directly under InVEST's instalation directory at  ``invest-x86/invest_ndr.exe``; eventually this model will replace InVEST's current "Nutrient" model.  It is currently undocumented and unsupported but inputs are similar to that of InVEST's SDR model.
* An alpha unstable build of InVEST's implementation of GLOBIO is available directly under InVEST's instalation directory at ``invest-x86/invest_globio.exe``.  It is currently undocumented but sample data are provided.
* DelinateIT, a watershed delination tool based on PyGeoprocessing's d-infinity flow algorithm is released as a standalone tool in the InVEST repository with documentation and sample data.
* Miscelaneous performance patches and bug fixes.

3.1.3 (2015-04-23)
------------------
InVEST 3.1.3 is a hotfix release patching a memory blocking issue resolved in PyGeoprocessing version 0.2.1.  Users might have experienced slow runtimes on SDR or other routed models.

3.1.2 (2015-04-15)
------------------
InVEST 3.1.2 is a minor release patching issues mostly related to the freshwater routing models and signed GDAL Byte datasets.

* Patching an issue where some projections were not regognized and InVEST reported an UnprojectedError.
* Updates to logging that make it easier to capture logging messages when scripting InVEST.
* Shortened water yield user interface height so it doesn't waste whitespace.
* Update PyGeoprocessing dependency to version 0.2.0.
* Fixed an InVEST wide issue related to bugs stemming from the use of signed byte raster inputs that resulted in nonsensical outputs or KeyErrors.
* Minor performance updates to carbon model.
* Fixed an issue where DEMS with 32 bit ints and INT_MAX as the nodata value nodata value incorrectly treated the nodata value in the raster as a very large DEM value ultimately resulting in rasters that did not drain correctly and empty flow accumulation rasters.
* Fixed an issue where some reservoirs whose edges were clipped to the edge of the watershed created large plateaus with no drain except off the edge of the defined raster.  Added a second pass in the plateau drainage algorithm to test for these cases and drains them to an adjacent nodata area if they occur.
* Fixed an issue in the Fisheries model where the Results Suffix input was invariably initializing to an empty string.
* Fixed an issue in the Blue Carbon model that prevented the report from being generated in the outputs file.

3.1.1 (2015-03-13)
------------------
InVEST 3.1.1 is a major performance and memory bug patch to the InVEST toolsuite.  We recommend all users upgrade to this version.

* Fixed an issue surrounding reports of SDR or Nutrient model outputs of zero values, nodata holes, excessive runtimes, or out of memory errors.  Some of those problems happened to be related to interesting DEMs that would break the flat drainage algorithm we have inside RouteDEM that adjusted the heights of those regions to drain away from higher edges and toward lower edges, and then pass the height adjusted dem to the InVEST model to do all its model specific calculations.  Unfortunately this solution was not amenable to some degenerate DEM cases and we have now adjusted the algorithm to treat each plateau in the DEM as its own separate region that is processed independently from the other regions. This decreases memory use so we never effectively run out of memory at a minor hit to overall runtime.  We also now adjust the flow direction directly instead of adjust the dem itself.  This saves us from having to modify the DEM and potentially get it into a state where a drained plateau would be higher than its original pixel neighbors that used to drain into it.

There are side effects that result in sometimes large changes to un calibrated runs of SDR or nutrient.  These are related to slightly different flow directions across the landscape and a bug fix on the distance to stream calculation.

* InVEST geoprocessing now uses the PyGeoprocessing package (v0.1.4) rather than the built in functionality that used to be in InVEST.  This will not affect end users of InVEST but may be of interest to users who script InVEST calls who want a standalone Python processing package for raster stack math and hydrological routing.  The project is hosted at https://bitbucket.org/richpsharp/pygeoprocessing.

* Fixed an marine water quality issue where users could input AOIs that were unprojected, but output pixel sizes were specified in meters.  Really the output pixel size should be in the units of the polygon and are now specified as such.  Additionally an exception is raised if the pixel size is too small to generate a numerical solution that is no longer a deep scipy error.

* Added a suffix parameter to the timber and marine water quality models that append a user defined string to the output files; consistent with most of the other InVEST models.

* Fixed a user interface issue where sometimes the InVEST model run would not open a windows explorer to the user's workspace.  Instead it would open to C:\User[..]\My Documents.  This would often happen if there were spaces in the the workspace name or "/" characters in the path.

* Fixed an error across all InVEST models where a specific combination of rasters of different cell sizes and alignments and unsigned data types could create errors in internal interpolation of the raster stacks.  Often these would appear as 'KeyError: 0' across a variety of contexts.  Usually the '0' was an erroneous value introduced by a faulty interpolation scheme.

* Fixed a MemoryError that could occur in the pollination and habitat quality models when the the base landcover map was large and the biophysical properties table allowed the effect to be on the order of that map.  Now can use any raster or range values with only a minor hit to runtime performance.

* Fixed a serious bug in the plateau resolution algorithm that occurred on DEMs with large plateau areas greater than 10x10 in size.  The underlying 32 bit floating point value used to record small height offsets did not have a large enough precision to differentiate between some offsets thus creating an undefined flow direction and holes in the flow accumulation algorithm.

* Minor performance improvements in the routing core, in some cases decreasing runtimes by 30%.

* Fixed a minor issue in DEM resolution that occurred when a perfect plateau was encountered.  Rather that offset the height so the plateau would drain, it kept the plateau at the original height.  This occurred because the uphill offset was nonexistent so the algorithm assumed no plateau resolution was needed.  Perfect plateaus now drain correctly.  In practice this kind of DEM was encountered in areas with large bodies of water where the remote sensing algorithm would classify the center of a lake 1 meter higher than the rest of the lake.

* Fixed a serious routing issue where divergent flow directions were not getting accumulated 50% of the time. Related to a division speed optimization that fell back on C-style modulus which differs from Python.

* InVEST SDR model thresholded slopes in terms of radians, not percent thus clipping the slope tightly between 0.001 and 1%.  The model now only has a lower threshold of 0.00005% for the IC_0 factor, and no other thresholds.  We believe this was an artifact left over from an earlier design of the model.


* Fixed a potential memory inefficiency in Wave Energy Model when computing the percentile rasters. Implemented a new memory efficient percentile algorithm and updated the outputs to reflect the new open source framework of the model. Now outputting csv files that describe the ranges and meaning of the percentile raster outputs.

* Fixed a bug in Habitat Quality where the future output "quality_out_f.tif" was not reflecting the habitat value given in the sensitivity table for the specified landcover types.


3.1.0 (2014-11-19)
------------------
InVEST 3.1.0 (http://www.naturalcapitalproject.org/download.html) is a major software and science milestone that includes an overhauled sedimentation model, long awaited fixes to exponential decay routines in habitat quality and pollination, and a massive update to the underlying hydrological routing routines.  The updated sediment model, called SDR (sediment delivery ratio), is part of our continuing effort to improve the science and capabilities of the InVEST tool suite.  The SDR model inputs are backwards comparable with the InVEST 3.0.1 sediment model with two additional global calibration parameters and removed the need for the retention efficiency parameter in the biophysical table; most users can run SDR directly with the data they have prepared for previous versions.  The biophysical differences between the models are described in a section within the SDR user's guide and represent a superior representation of the hydrological connectivity of the watershed, biophysical parameters that are independent of cell size, and a more accurate representation of sediment retention on the landscape.  Other InVEST improvements to include standard bug fixes, performance improvements, and usability features which in part are described below:

* InVEST Sediment Model has been replaced with the InVEST Sediment Delivery Ratio model.  See the SDR user's guide chapter for the difference between the two.
* Fixed an issue in the pollination model where the exponential decay function decreased too quickly.
* Fixed an issue in the habitat quality model where the exponential decay function decreased too quickly and added back linear decay as an option.
* Fixed an InVEST wide issue where some input rasters that were signed bytes did not correctly map to their negative nodata values.
* Hydropower input rasters have been normalized to the LULC size so sampling error is the same for all the input watersheds.
* Adding a check to make sure that input biophysical parameters to the water yield model do not exceed invalid scientific ranges.
* Added a check on nutrient retention in case the upstream water yield was less than 1 so that the log value did not go negative.  In that case we clamp upstream water yield to 0.
* A KeyError issue in hydropower was resolved that occurred when the input rasters were at such a coarse resolution that at least one pixel was completely contained in each watershed.  Now a value of -9999 will be reported for watersheds that don't contain any valid data.
* An early version of the monthly water yield model that was erroneously included in was in the installer; it was removed in this version.
* Python scripts necessary for running the ArcGIS version of Coastal Protection were missing.  They've since been added back to the distribution.
* Raster calculations are now processed by raster block sizes.  Improvements in raster reads and writes.
* Fixed an issue in the routing core where some wide DEMs would cause out of memory errors.
* Scenario generator marked as stable.
* Fixed bug in HRA where raster extents of shapefiles were not properly encapsulating the whole AOI.
* Fixed bug in HRA where any number of habitats over 4 would compress the output plots. Now extends the figure so that all plots are correctly scaled.
* Fixed a bug in HRA where the AOI attribute 'name' could not be an int. Should now accept any type.
* Fixed bug in HRA which re-wrote the labels if it was run immediately without closing the UI.
* Fixed nodata masking bug in Water Yield when raster extents were less than that covered by the watershed.
* Removed hydropower calibration parameter form water yield model.
* Models that had suffixes used to only allow alphanumeric characters.  Now all suffix types are allowed.
* A bug in the core platform that would occasionally cause routing errors on irregularly pixel sized rasters was fixed.  This often had the effect that the user would see broken streams and/or nodata values scattered through sediment or nutrient results.
* Wind Energy:
        * Added new framework for valuation component. Can now input a yearly price table that spans the lifetime of the wind farm. Also if no price table is made, can specify a price for energy and an annual rate of change.
        * Added new memory efficient distance transform functionality
        * Added ability to leave out 'landing points' in 'grid connection points' input. If not landing points are found, it will calculate wind farm directly to grid point distances
* Error message added in Wave Energy if clip shape has no intersection
* Fixed an issue where the data type of the nodata value in a raster might be different than the values in the raster.  This was common in the case of 64 bit floating point values as nodata when the underlying raster was 32 bit.  Now nodata values are cast to the underlying types which improves the reliability of many of the InVEST models.


3.0.1 (2014-05-19)
------------------
* Blue Carbon model released.

* HRA UI now properly reflects that the Resolution of Analysis is in meters, not meters squared, and thus will be applied as a side length for a raster pixel.

* HRA now accepts CSVs for ratings scoring that are semicolon separated as well as comma separated.

* Fixed a minor bug in InVEST's geoprocessing aggregate core that now consistently outputs correct zonal stats from the underlying pixel level hydro outputs which affects the water yield, sediment, and nutrient models.

* Added compression to InVEST output geotiff files.  In most cases this reduces output disk usage by a factor of 5.

* Fixed an issue where CSVs in the sediment model weren't open in universal line read mode.

* Fixed an issue where approximating whether pixel edges were the same size was not doing an approximately equal function.

* Fixed an issue that made the CV model crash when the coastline computed from the landmass didn't align perfectly with that defined in the geomorphology layer.

* Fixed an issue in the CV model where the intensity of local wave exposure was very low, and yielded zero local wave power for the majority of coastal segments.

* Fixed an issue where the CV model crashes if a coastal segment is at the edge of the shore exposure raster.

* Fixed the exposure of segments surrounded by land that appeared as exposed when their depth was zero.

* Fixed an issue in the CV model where the natural habitat values less than 5 were one unit too low, leading to negative habitat values in some cases.

* Fixed an exponent issue in the CV model where the coastal vulnerability index was raised to a power that was too high.

* Fixed a bug in the Scenic Quality model that prevented it from starting, as well as a number of other issues.

* Updated the pollination model to conform with the latest InVEST geoprocessing standards, resulting in an approximately 33% speedup.

* Improved the UI's ability to remember the last folder visited, and to have all file and folder selection dialogs have access to this information.

* Fixed an issue in Marine Water Quality where the UV points were supposed to be optional, but instead raised an exception when not passed in.

3.0.0 (2014-03-23)
------------------
The 3.0.0 release of InVEST represents a shift away from the ArcGIS to the InVEST standalone computational platform.  The only exception to this shift is the marine coastal protection tier 1 model which is still supported in an ArcGIS toolbox and has no InVEST 3.0 standalone at the moment.  Specific changes are detailed below

* A standalone version of the aesthetic quality model has been developed and packaged along with this release.  The standalone outperforms the ArcGIS equivalent and includes a valuation component.  See the user's guide for details.

* The core water routing algorithms for the sediment and nutrient models have been overhauled.  The routing algorithms now correctly adjust flow in plateau regions, address a bug that would sometimes not route large sections of a DEM, and has been optimized for both run time and memory performance.  In most cases the core d-infinity flow accumulation algorithm out performs TauDEM.  We have also packaged a simple interface to these algorithms in a standalone tool called RouteDEM; the functions can also be referenced from the scripting API in the invest_natcap.routing package.

* The sediment and nutrient models are now at a production level release.  We no longer support the ArcGIS equivalent of these models.

* The sediment model has had its outputs simplified with major changes including the removal of the 'pixel mean' outputs, a direct output of the pixel level export and retention maps, and a single output shapefile whose attribute table contains aggregations of sediment output values.  Additionally all inputs to the sediment biophysical table including p, c, and retention coefficients are now expressed as a proportion between 0 and 1; the ArcGIS model had previously required those inputs were integer values between 0 and 1000.  See the "Interpreting Results" section of sediment model for full details on the outputs.

* The nutrient model has had a similar overhaul to the sediment model including a simplified output structure with many key outputs contained in the attribute table of the shapefile.  Retention coefficients are also expressed in proportions between 0 and 1.  See the "Interpreting Results" section of nutrient model for full details on the outputs.

* Fixed a bug in Habitat Risk Assessment where the HRA module would incorrectly error if a criteria with a 0 score (meant to be removed from the assessment) had a 0 data quality or weight.

* Fixed a bug in Habitat Risk Assessment where the average E/C/Risk values across the given subregion were evaluating to negative numbers.

* Fixed a bug in Overlap Analysis where Human Use Hubs would error if run without inter-activity weighting, and Intra-Activity weighting would error if run without Human Use Hubs.

* The runtime performance of the hydropower water yield model has been improved.

* Released InVEST's implementation of the D-infinity flow algorithm in a tool called RouteDEM available from the start menu.

* Unstable version of blue carbon available.

* Unstable version of scenario generator available.

* Numerous other minor bug fixes and performance enhacnements.



2.6.0 (2013-12-16)
------------------
The 2.6.0 release of InVEST removes most of the old InVEST models from the Arc toolbox in favor of the new InVEST standalone models.  While we have been developing standalone equivalents for the InVEST Arc models since version 2.3.0, this is the first release in which we removed support for the deprecated ArcGIS versions after an internal review of correctness, performance, and stability on the standalones.  Additionally, this is one of the last milestones before the InVEST 3.0.0 release later next year which will transition InVEST models away from strict ArcGIS dependence to a standalone form.

Specifically, support for the following models have been moved from the ArcGIS toolbox to their Windows based standalones: (1) hydropower/water yield, (2) finfish aquaculture, (3) coastal protection tier 0/coastal vulnerability, (4) wave energy, (5) carbon, (6) habitat quality/biodiversity, (7) pollination, (8) timber, and (9) overlap analysis.  Additionally, documentation references to ArcGIS for those models have been replaced with instructions for launching standalone InVEST models from the Windows start menu.

This release also addresses minor bugs, documentation updates, performance tweaks, and new functionality to the toolset, including:

*  A Google doc to provide guidance for scripting the InVEST standalone models: https://docs.google.com/document/d/158WKiSHQ3dBX9C3Kc99HUBic0nzZ3MqW3CmwQgvAqGo/edit?usp=sharing

* Fixed a bug in the sample data that defined Kc as a number between 0 and 1000 instead of a number between 0 and 1.

* Link to report an issue now takes user to the online forums rather than an email address.

* Changed InVEST Sediment model standalone so that retention values are now between 0 and 1 instead of 0 and 100.

* Fixed a bug in Biodiversity where if no suffix were entered output filenames would have a trailing underscore (_) behind them.

* Added documentation to the water purification/nutrient retention model documentation about the standalone outputs since they differ from the ArcGIS version of the model.

* Fixed an issue where the model would try to move the logfile to the workspace after the model run was complete and Windows would erroneously report that the move failed.

* Removed the separation between marine and freshwater terrestrial models in the user's guide.  Now just a list of models.

* Changed the name of InVEST "Biodiversity" model to "Habitat Quality" in the module names, start menu, user's guide, and sample data folders.

* Minor bug fixes, performance enhancements, and better error reporting in the internal infrastructure.

* HRA risk in the unstable standalone is calculated differently from the last release. If there is no spatial overlap within a cell, there is automatically a risk of 0. This also applies to the E and C intermediate files for a given pairing. If there is no spatial overlap, E and C will be 0 where there is only habitat. However, we still create a recovery potential raster which has habitat- specific risk values, even without spatial overlap of a stressor. HRA shapefile outputs for high, medium, low risk areas are now calculated using a user-defined maximum number of overlapping stressors, rather than all potential stressors. In the HTML subregion averaged output, we now attribute what portion of risk to a habitat comes from each habitat-stressor pairing. Any pairings which don't overlap will have an automatic risk of 0.

* Major changes to Water Yield : Reservoir Hydropower Production. Changes include an alternative equation for calculating Actual Evapotranspiration (AET) for non-vegetated land cover types including wetlands. This allows for a more accurate representation of processes on land covers such as urban, water, wetlands, where root depth values aren't applicable. To differentiate between the two equations a column 'LULC_veg' has been added to the Biophysical table in Hydropower/input/biophysical_table.csv. In this column a 1 indicates vegetated and 0 indicates non-vegetated.

* The output structure and outputs have also change in Water Yield : Reservoir Hydropower Production. There is now a folder 'output' that contains all output files including a sub directory 'per_pixel' which has three pixel raster outputs. The subwatershed results are only calculated for the water yield portion and those results can be found as a shapefile, 'subwatershed_results.shp', and CSV file, 'subwatershed_results.csv'. The watershed results can be found in similar files: watershed_results.shp and watershed_results.csv. These two files for the watershed outputs will aggregate the Scarcity and Valuation results as well.

* The evapotranspiration coefficients for crops, Kc, has been changed to a decimal input value in the biophysical table. These values used to be multiplied by 1000 so that they were in integer format, that pre processing step is no longer necessary.

* Changing support from richsharp@stanford.edu to the user support forums at http://ncp-yamato.stanford.edu/natcapforums.

2.5.6 (2013-09-06)
------------------
The 2.5.6 release of InVEST that addresses minor bugs, performance
tweaks, and new functionality of the InVEST standalone models.
Including:

* Change the changed the Carbon biophysical table to use code field
  name from LULC to lucode so it is consistent with the InVEST water
  yield biophysical table.

* Added Monte Carlo uncertainty analysis and documentation to finfish
  aquaculture model.

* Replaced sample data in overlap analysis that was causing the model
  to crash.

* Updates to the overlap analysis user's guide.

* Added preprocessing toolkit available under
  C:\{InVEST install directory}\utils

* Biodiversity Model now exits gracefully if a threat raster is not
  found in the input folder.

* Wind Energy now uses linear (bilinear because its over 2D space?)
  interpolation.

* Wind Energy has been refactored to current API.

* Potential Evapotranspiration input has been properly named to
  Reference Evapotranspiration.

* PET_mn for Water Yield is now Ref Evapotranspiration times Kc
  (evapotranspiration coefficient).

* The soil depth field has been renamed 'depth to root restricting
  layer' in both the hydropower and nutrient retention models.

* ETK column in biophysical table for Water Yield is now Kc.

* Added help text to Timber model.

* Changed the behavior of nutrient retention to return nodata values
  when the mean runoff index is zero.

* Fixed an issue where the hydropower model didn't use the suffix
  inputs.

* Fixed a bug in Biodiversity that did not allow for numerals in the
  threat names and rasters.

* Updated routing algorithm to use a modern algorithm for plateau
  direction resolution.

* Fixed an issue in HRA where individual risk pixels weren't being
  calculated correctly.

* HRA will now properly detect in the preprocessed CSVs when criteria
  or entire habitat-stressor pairs are not desired within an
  assessment.

* Added an infrastructure feature so that temporary files are created
  in the user's workspace rather than at the system level
  folder.  This lets users work in a secondary workspace on a USB
  attached hard drive and use the space of that drive, rather than the
  primary operating system drive.

2.5.5 (2013-08-06)
------------------
The 2.5.5 release of InVEST that addresses minor bugs, performance
tweaks, and new functionality of the InVEST standalone models.  Including:

 * Production level release of the 3.0 Coastal Vulnerability model.
    - This upgrades the InVEST 2.5.4 version of the beta standalone CV
      to a full release with full users guide.  This version of the
      CV model should be used in all cases over its ArcGIS equivalent.

 * Production level release of the Habitat Risk Assessment model.
    - This release upgrades the InVEST 2.5.4 beta version of the
      standalone habitat risk assessment model. It should be used in
      all cases over its ArcGIS equivalent.

 * Uncertainty analysis in Carbon model (beta)
    - Added functionality to assess uncertainty in sequestration and
      emissions given known uncertainty in carbon pool stocks.  Users
      can now specify standard  deviations of carbon pools with
      normal distributions as well as desired uncertainty levels.
      New outputs include masks for regions which both sequester and
      emit carbon with a high probability of confidence.  Please see
      the "Uncertainty Analysis" section of the carbon user's guide
      chapter for more information.

 * REDD+ Scenario Analysis in Carbon model (beta)
    - Additional functionality to assist users evaluating REDD
      and REDD+ scenarios in the carbon model.  The uncertainty analysis
      functionality can also be used with these scenarios.
      Please see the "REDD Scenario Analysis" section of the
      carbon user's guide chapter for more information.

 * Uncertainty analysis in Finfish Aquaculture model (beta)
    - Additionally functionality to account for uncertainty in
      alpha and beta growth parameters as well as histogram
      plots showing the distribution of harvest weights and
      net present value.   Uncertainty analysis is performed
      through Monte Carlo runs that normally sample the
      growth parameters.

 * Streamlined Nutrient Retention model functionality
    - The nutrient retention module no longer requires users to explicitly
      run the water yield model.  The model now seamlessly runs water yield
      during execution.

 * Beta release of the recreation model
    - The recreation is available for beta use with limited documentation.

 * Full release of the wind energy model
    - Removing the 'beta' designation on the wind energy model.


Known Issues:

 * Flow routing in the standalone sediment and nutrient models has a
   bug that prevents routing in some (not all) landscapes.  This bug is
   related to resolving d-infinity flow directions across flat areas.
   We are implementing the solution in Garbrecht and Martx (1997).
   In the meanwhile the sediment and nutrient models are still marked
   as beta until this issue is resolved.

2.5.4 (2013-06-07)
------------------
This is a minor release of InVEST that addresses numerous minor bugs and performance tweaks in the InVEST 3.0 models.  Including:

 * Refactor of Wave Energy Model:
    - Combining the Biophysical and Valuation modules into one.
    - Adding new data for the North Sea and Australia
    - Fixed a bug where elevation values that were equal to or greater than zero
      were being used in calculations.
    - Fixed memory issues when dealing with large datasets.
    - Updated core functions to remove any use of depracated functions

 * Performance updates to the carbon model.

 * Nodata masking fix for rarity raster in Biodiversity Model.
    - When computing rarity from a base landuse raster and current or future
      landuse raster, the intersection of the two was not being properly taken.

 * Fixes to the flow routing algorithms in the sediment and nutrient
   retention models in cases where stream layers were burned in by ArcGIS
   hydro tools.  In those cases streams were at the same elevation and caused
   routing issues.

 * Fixed an issue that affected several InVEST models that occured
   when watershed polygons were too small to cover a pixel.  Excessively
   small watersheds are now handled correctly

 * Arc model deprecation.  We are deprecating the following ArcGIS versions
   of our InVEST models in the sense we recommend ALL users use the InVEST
   standalones over the ArcGIS versions, and the existing ArcGIS versions
   of these models will be removed entirely in the next release.

        * Timber
        * Carbon
        * Pollination
        * Biodiversity
        * Finfish Aquaculture

Known Issues:

 * Flow routing in the standalone sediment and nutrient models has a
   bug that prevents routing in several landscapes.  We're not
   certain of the nature of the bug at the moment, but we will fix by
   the next release.  Thus, sediment and nutrient models are marked
   as (beta) since in some cases the DEM routes correctly.

2.5.3 (2013-03-21)
------------------
This is a minor release of InVEST that fixes an issue with the HRA model that caused ArcGIS versions of the model to fail when calculating habitat maps for risk hotspots. This upgrade is strongly recommended for users of InVEST 2.5.1 or 2.5.2.

2.5.2 (2013-03-17)
------------------
This is a minor release of InVEST that fixes an issue with the HRA sample data that caused ArcGIS versions of the model to fail on the training data.  There is no need to upgrade for most users unless you are doing InVEST training.

2.5.1 (2013-03-12)
------------------
This is a minor release of InVEST that does not add any new models, but
does add additional functionality, stability, and increased performance to
one of the InVEST 3.0 standalones:

  - Pollination 3.0 Beta:
        - Fixed a bug where Windows users of InVEST could run the model, but
          most raster outputs were filled with nodata values.

Additionally, this minor release fixes a bug in the InVEST user interface where
collapsible containers became entirely non-interactive.

2.5.0 (2013-03-08)
------------------
This a major release of InVEST that includes new standalone versions (ArcGIS
is not required) our models as well as additional functionality, stability,
and increased performance to many of the existing models.  This release is
timed to support our group's annual training event at Stanford University.
We expect to release InVEST 2.5.1 a couple of weeks after to address any
software issues that arise during the training.  See the release notes
below for details of the release, and please contact richsharp@stanford.edu
for any issues relating to software:

  - *new* Sediment 3.0 Beta:
      - This is a standalone model that executes an order of magnitude faster
        than the original ArcGIS model, but may have memory issues with
	larger datasets. This fix is scheduled for the 2.5.1 release of InVEST.
      - Uses a d-infinity flow algorithm (ArcGIS version uses D8).
      - Includes a more accurate LS factor.
      - Outputs are now summarized by polygon rather than rasterized polygons.
        Users can view results directly as a table rather than sampling a
        GIS raster.
  - *new* Nutrient 3.0 Beta:
      - This is a standalone model that executes an order of magnitude faster
        than the original ArcGIS model, but may have memory issues with
	larger datasets. This fix is scheduled for the 2.5.1 release of InVEST.
      - Uses a d-infinity flow algorithm (ArcGIS version uses D8).
      - Includes a more accurate LS factor.
      - Outputs are now summarized by polygon rather than rasterized polygons.
        Users can view results directly as a table rather than sampling a
        GIS raster.
  - *new* Wind Energy:
      - A new offshore wind energy model.  This is a standalone-only model
        available under the windows start menu.
  - *new* Recreation Alpha:
      - This is a working demo of our soon to be released future land and near
        shore recreation model.  The model itself is incomplete and should only
        be used as a demo or by NatCap partners that know what they're doing.
  - *new* Habitat Risk Assessment 3.0 Alpha:
      - This is a working demo of our soon to be released 3.0 version of habitat
        risk assessment.  The model itself is incomplete and should only
    	be used as a demo or by NatCap partners that know what they're doing.
    	Users that need to use the habitat risk assessment should use the
        ArcGIS version of this model.

  - Improvements to the InVEST 2.x ArcGIS-based toolset:
      - Bug fixes to the ArcGIS based Coastal Protection toolset.

  - Removed support for the ArcGIS invest_VERSION.mxd map.  We expect to
    transition the InVEST toolset exclusive standalone tools in a few months.  In
    preparation of this we are starting to deprecate parts of our old ArcGIS
    toolset including this ArcMap document.  The InVEST ArcToolbox is still
    available in C:\InVEST_2_5_0\invest_250.tbx.

  - Known issues:

    - The InVEST 3.0 standalones generate open source GeoTiffs as
      outputs rather than the proprietary ESRI Grid format.  ArcGIS 9.3.1
      occasionally displays these rasters incorrectly.  We have found
      that these layers can be visualized in ArcGIS 9.3.1 by following
      convoluted steps: Right Click on the layer and select Properties; click on
      the Symbology tab; select Stretch, agree to calculate a histogram (this will
      create an .aux file that Arc can use for visualization), click "Ok", remove
      the raster from the layer list, then add it back. As an alternative, we
      suggest using an open source GIS Desktop Tool like Quantum GIS or ArcGIS
      version 10.0 or greater.

   - The InVEST 3.0 carbon model will generate inaccurate sequestration results
     if the extents of the current and future maps don't align.  This will be
     fixed in InVEST 2.5.1; in the meanwhile a workaround is to clip both LULCs
     so they have identical overlaps.

   - A user reported an unstable run of InVEST 3.0 water yield.  We are not
     certain what is causing the issue, but we do have a fix that will go out
     in InVEST 2.5.1.

   - At the moment the InVEST standalones do not run on Windows XP.  This appears
     to be related to an incompatibility between Windows XP and GDAL, the an open
     source gis library we use to create and read GIS data.  At the moment we are
     uncertain if we will be able to fix this bug in future releases, but will
     pass along more information in the future.

2.4.5 (2013-02-01)
------------------
This is a minor release of InVEST that does not add any new models, but
does add additional functionality, stability, and increased performance to
many of the InVEST 3.0 standalones:

  - Pollination 3.0 Beta:
      - Greatly improved memory efficiency over previous versions of this model.
      - 3.0 Beta Pollination Biophysical and Valuation have been merged into a
        single tool, run through a unified user interface.
      - Slightly improved runtime through the use of newer core InVEST GIS libraries.
      - Optional ability to weight different species individually.  This feature
        adds a column to the Guilds table that allows the user to specify a
        relative weight for each species, which will be used before combining all
        species supply rasters.
      - Optional ability to aggregate pollinator abundances at specific points
        provided by an optional points shapefile input.
      - Bugfix: non-agricultural pixels are set to a value of 0.0 to indicate no
        value on the farm value output raster.
      - Bugfix: sup_val_<beename>_<scenario>.tif rasters are now saved to the
        intermediate folder inside the user's workspace instead of the output
        folder.
  - Carbon Biophysical 3.0 Beta:
        * Tweaked the user interface to require the user to
          provide a future LULC raster when the 'Calculate Sequestration' checkbox
          is checked.
        * Fixed a bug that restricted naming of harvest layers.  Harvest layers are
          now selected simply by taking the first available layer.
  - Better memory efficiency in hydropower model.
  - Better support for unicode filepaths in all 3.0 Beta user interfaces.
  - Improved state saving and retrieval when loading up previous-run parameters
    in all 3.0 Beta user interfaces.
  - All 3.0 Beta tools now report elapsed time on completion of a model.
  - All 3.0 Beta tools now provide disk space usage reports on completion of a
    model.
  - All 3.0 Beta tools now report arguments at the top of each logfile.
  - Biodiversity 3.0 Beta: The half-saturation constant is now allowed to be a
    positive floating-point number.
  - Timber 3.0 Beta: Validation has been added to the user interface for this
    tool for all tabular and shapefile inputs.
  - Fixed some typos in Equation 1 in the Finfish Aquaculture user's guide.
  - Fixed a bug where start menu items were not getting deleted during an InVEST
    uninstall.
  - Added a feature so that if the user selects to download datasets but the
    datasets don't successfully download the installation alerts the user and
    continues normally.
  - Fixed a typo with tau in aquaculture guide, originally said 0.8, really 0.08.

  - Improvements to the InVEST 2.x ArcGIS-based toolset:
      - Minor bugfix to Coastal Vulnerability, where an internal unit of
        measurements was off by a couple digits in the Fetch Calculator.
      - Minor fixes to various helper tools used in InVEST 2.x models.
      - Outputs for Hargreaves are now saved as geoTIFFs.
      - Thornwaite allows more flexible entering of hours of sunlight.

2.4.4 (2012-10-24)
------------------
- Fixes memory errors experienced by some users in the Carbon Valuation 3.0 Beta model.
- Minor improvements to logging in the InVEST User Interface
- Fixes an issue importing packages for some officially-unreleased InVEST models.

2.4.3 (2012-10-19)
------------------
- Fixed a minor issue with hydropower output vaulation rasters whose statistics were not pre-calculated.  This would cause the range in ArcGIS to show ther rasters at -3e38 to 3e38.
- The InVEST installer now saves a log of the installation process to InVEST_<version>\install_log.txt
- Fixed an issue with Carbon 3.0 where carbon output values were incorrectly calculated.
- Added a feature to Carbon 3.0 were total carbon stored and sequestered is output as part of the running log.
- Fixed an issue in Carbon 3.0 that would occur when users had text representations of floating point numbers in the carbon pool dbf input file.
- Added a feature to all InVEST 3.0 models to list disk usage before and after each run and in most cases report a low free space error if relevant.

2.4.2 (2012-10-15)
------------------
- Fixed an issue with the ArcMap document where the paths to default data were not saved as relative paths.  This caused the default data in the document to not be found by ArcGIS.
- Introduced some more memory-efficient processing for Biodiversity 3.0 Beta.  This fixes an out-of-memory issue encountered by some users when using very large raster datasets as inputs.

2.4.1 (2012-10-08)
------------------
- Fixed a compatibility issue with ArcGIS 9.3 where the ArcMap and ArcToolbox were unable to be opened by Arc 9.3.

2.4.0 (2012-10-05)
------------------
Changes in InVEST 2.4.0

General:

This is a major release which releases two additional beta versions of the
InVEST models in the InVEST 3.0 framework.  Additionally, this release
introduces start menu shortcuts for all available InVEST 3.0 beta models.
Existing InVEST 2.x models can still be found in the included Arc toolbox.

Existing InVEST models migrated to the 3.0 framework in this release
include:

- Biodiversity 3.0 Beta
    - Minor bug fixes and usability enhancements
    - Runtime decreased by a factor of 210
- Overlap Analysis 3.0 Beta
    - In most cases runtime decreased by at least a factor of 15
    - Minor bug fixes and usability enhancements
    - Split into two separate tools:
        * Overlap Analysis outputs rasters with individually-weighted pixels
        * Overlap Analysis: Management Zones produces a shapefile output.
    - Updated table format for input activity CSVs
    - Removed the "grid the seascape" step

Updates to ArcGIS models:

- Coastal vulnerability
    - Removed the "structures" option
    - Minor bug fixes and usability enhancements
- Coastal protection (erosion protection)
    - Incorporated economic valuation option
    - Minor bug fixes and usability enhancements

Additionally there are a handful of minor fixes and feature
enhancements:

- InVEST 3.0 Beta standalones (identified by a new InVEST icon) may be run
  from the Start Menu (on windows navigate to
  Start Menu -> All Programs -> InVEST 2.4.0
- Bug fixes for the calculation of raster statistics.
- InVEST 3.0 wave energy no longer requires an AOI for global runs, but
  encounters memory issues on machines with less than 4GB of RAM.  This
  is a known issue that will be fixed in a minor release.
- Minor fixes to several chapters in the user's guide.
- Minor bug fix to the 3.0 Carbon model: harvest maps are no longer required
  inputs.
- Other minor bug fixes and runtime performance tweaks in the 3.0 framework.
- Improved installer allows users to remove InVEST from the Windows Add/Remove
  programs menu.
- Fixed a visualization bug with wave energy where output rasters did not have the min/max/stdev calculations on them.  This made the default visualization in arc be a gray blob.

2.3.0 (2012-08-02)
------------------
Changes in InVEST 2.3.0

General:

This is a major release which releases several beta versions of the
InVEST models in the InVEST 3.0 framework.  These models run as
standalones, but a GIS platform is needed to edit and view the data
inputs and outputs.  Until InVEST 3.0 is released the original ArcGIS
based versions of these tools will remain the release.

Existing InVEST models migrated to the 3.0 framework in this release
include:

- Reservoir Hydropower Production 3.0 beta
    - Minor bug fixes.
- Finfish Aquaculture
    - Minor bug fixes and usability enhancements.
- Wave Energy 3.0 beta
    - Runtimes for non-global runs decreased by a factor of 7
    - Minor bugs in interpolation that exist in the 2.x model is fixed in
      3.0 beta.
- Crop Pollination 3.0 beta
    - Runtimes decreased by a factor of over 10,000

This release also includes the new models which only exist in the 3.0
framework:

- Marine Water Quality 3.0 alpha with a preliminary  user's guide.

InVEST models in the 3.0 framework from previous releases that now
have a standalone executable include:

- Managed Timber Production Model
- Carbon Storage and Sequestration

Additionally there are a handful of other minor fixes and feature
enhancements since the previous release:

- Minor bug fix to 2.x sedimentation model that now correctly
  calculates slope exponentials.
- Minor fixes to several chapters in the user's guide.
- The 3.0 version of the Carbon model now can value the price of carbon
  in metric tons of C or CO2.
- Other minor bug fixes and runtime performance tweaks in the 3.0 framework.

2.2.2 (2012-03-03)
------------------
Changes in InVEST 2.2.2

General:

This is a minor release which fixes the following defects:

-Fixed an issue with sediment retention model where large watersheds
 allowed loading per cell was incorrectly rounded to integer values.

-Fixed bug where changing the threshold didn't affect the retention output
 because function was incorrectly rounded to integer values.

-Added total water yield in meters cubed to to output table by watershed.

-Fixed bug where smaller than default (2000) resolutions threw an error about
 not being able to find the field in "unitynew".  With non-default resolution,
 "unitynew" was created without an attribute table, so one was created by
 force.

-Removed mention of beta state and ecoinformatics from header of software
 license.

-Modified overlap analysis toolbox so it reports an error directly in the
 toolbox if the workspace name is too long.

2.2.1 (2012-01-26)
------------------
Changes in InVEST 2.2.1

General:

This is a minor release which fixes the following defects:

-A variety of miscellaneous bugs were fixed that were causing crashes of the Coastal Protection model in Arc 9.3.
-Fixed an issue in the Pollination model that was looking for an InVEST1005 directory.
-The InVEST "models only" release had an entry for the InVEST 3.0 Beta tools, but was missing the underlying runtime.  This has been added to the models only 2.2.1 release at the cost of a larger installer.
-The default InVEST ArcMap document wouldn't open in ArcGIS 9.3.  It can now be opened by Arc 9.3 and above.
-Minor updates to the Coastal Protection user's guide.

2.2.0 (2011-12-22)
------------------
In this release we include updates to the habitat risk assessment
model, updates to Coastal Vulnerability Tier 0 (previously named
Coastal Protection), and a new tier 1 Coastal Vulnerability tool.
Additionally, we are releasing a beta version of our 3.0 platform that
includes the terrestrial timber and carbon models.

See the "Marine Models" and "InVEST 3.0 Beta" sections below for more details.

**Marine Models**

1. Marine Python Extension Check

   This tool has been updated to include extension requirements for the new
   Coastal Protection T1 model.  It also reflects changes to the Habitat Risk
   Assessment and Coastal Protection T0 models, as they no longer require the
   PythonWin extension.

2. Habitat Risk Assessment (HRA)

   This model has been updated and is now part of three-step toolset.  The
   first step is a new Ratings Survey Tool which eliminates the need for
   Microsoft Excel when users are providing habitat-stressor ratings.  This
   Survey Tool now allows users to up- and down-weight the importance of
   various criteria.  For step 2, a copy of the Grid the Seascape tool has been
   placed in the HRA toolset.  In the last step, users will run the HRA model
   which includes the following updates:

   - New habitat outputs classifying risk as low, medium, and high
   - Model run status updates (% complete) in the message window
   - Improved habitat risk plots embedded in the output HTML

3. Coastal Protection

   This module is now split into sub-models, each with two parts.  The first
   sub-model is Coastal Vulnerability (Tier 0) and the new addition is Coastal
   Protection (Tier 1).

   Coastal Vulnerability (T0)
   Step 1) Fetch Calculator - there are no updates to this tool.
   Step 2) Vulnerability Index

   - Wave Exposure: In this version of the model, we define wave exposure for
     sites facing the open ocean as the maximum of the weighted average of
     wave's power coming from the ocean or generated by local winds.  We
     weight wave power coming from each of the 16 equiangular sector by the
     percent of time that waves occur in that sector, and based on whether or
     not fetch in that sector exceeds 20km.  For sites that are sheltered, wave
     exposure is the average of wave power generated by the local storm winds
     weighted by the percent occurrence of those winds in each sector.  This
     new method takes into account the seasonality of wind and wave patterns
     (storm waves generally come from a preferential direction), and helps
     identify regions that are not exposed to powerful waves although they are
     open to the ocean (e.g. the leeside of islands).

   - Natural Habitats: The ranking is now computed using the rank of all
     natural habitats present in front of a segment, and we weight the lowest
     ranking habitat 50% more than all other habitats.  Also, rankings and
     protective distance information are to be provided by CSV file instead of
     Excel.  With this new method, shoreline segments that have more habitats
     than others will have a lower risk of inundation and/or erosion during
     storms.

   - Structures: The model has been updated to now incorporate the presence of
     structures by decreasing the ranking of shoreline segments that adjoin
     structures.

   Coastal Protection (T1) - This is a new model which plots the amount of
   sandy beach erosion or consolidated bed scour that backshore regions
   experience in the presence or absence of natural habitats.  It is composed
   of two steps: a Profile Generator and Nearshore Waves and Erosion.  It is
   recommended to run the Profile Generator before the Nearshore Waves and
   Erosion model.

   Step 1) Profile Generator:  This tool helps the user generate a 1-dimensional
   bathymetric and topographic profile perpendicular to the shoreline at the
   user-defined location.  This model provides plenty of guidance for building
   backshore profiles for beaches, marshes and mangroves.  It will help users
   modify bathymetry profiles that they already have, or can generate profiles
   for sandy beaches if the user has not bathymetric data.  Also, the model
   estimates and maps the location of natural habitats present in front of the
   region of interest.  Finally, it provides sample wave and wind data that
   can be later used in the Nearshore Waves and Erosion model, based on
   computed fetch values and default Wave Watch III data.

   Step 2) Nearshore Waves and Erosion: This model estimates profiles of beach
   erosion or values of rates of consolidated bed scour at a site as a function
   of the type of habitats present in the area of interest.  The model takes
   into account the protective effects of vegetation, coral and oyster reefs,
   and sand dunes.  It also shows the difference of protection provided when
   those habitats are present, degraded, or gone.

4. Aesthetic Quality

   This model no longer requires users to provide a projection for Overlap
   Analysis.  Instead, it uses the projection from the user-specified Area of
   Interest (AOI) polygon.  Additionally, the population estimates for this
   model have been fixed.

**InVEST 3.0 Beta**

The 2.2.0 release includes a preliminary version of our InVEST 3.0 beta
platform.  It is included as a toolset named "InVEST 3.0 Beta" in the
InVEST220.tbx.  It is currently only supported with ArcGIS 10.  To launch
an InVEST 3.0 beta tool, double click on the desired tool in the InVEST 3.0
toolset then click "Ok" on the Arc toolbox screen that opens. The InVEST 3.0
tool panel has inputs very similar to the InVEST 2.2.0 versions of the tools
with the following modifications:

InVEST 3.0 Carbon:
  * Fixes a minor bug in the 2.2 version that ignored floating point values
    in carbon pool inputs.
  * Separation of carbon model into a biophysical and valuation model.
  * Calculates carbon storage and sequestration at the minimum resolution of
    the input maps.
  * Runtime efficiency improved by an order of magnitude.
  * User interface streamlined including dynamic activation of inputs based
    on user preference, direct link to documentation, and recall of inputs
    based on user's previous run.

InVEST 3.0 Timber:
  * User interface streamlined including dynamic activation of inputs based
    on user preference, direct link to documentation, and recall of inputs
    based on user's previous run.


2.1.1 (2011-10-17)
------------------
Changes in InVEST 2.1.1

General:

This is a minor release which fixes the following defects:

-A truncation error was fixed on nutrient retention and sedimentation model that involved division by the number of cells in a watershed.  Now correctly calculates floating point division.
-Minor typos were fixed across the user's guide.

2.1 Beta (2011-05-11)
---------------------
Updates to InVEST Beta

InVEST 2.1 . Beta

Changes in InVEST 2.1

General:

1.	InVEST versioning
We have altered our versioning scheme.  Integer changes will reflect major changes (e.g. the addition of marine models warranted moving from 1.x to 2.0).  An increment in the digit after the primary decimal indicates major new features (e.g the addition of a new model) or major revisions.  For example, this release is numbered InVEST 2.1 because two new models are included).  We will add another decimal to reflect minor feature revisions or bug fixes.  For example, InVEST 2.1.1 will likely be out soon as we are continually working to improve our tool.
2.	HTML guide
With this release, we have migrated the entire InVEST users. guide to an HTML format.  The HTML version will output a pdf version for use off-line, printing, etc.


**MARINE MODELS**

1.Marine Python Extension Check

-This tool has been updated to allow users to select the marine models they intend to run.  Based on this selection, it will provide a summary of which Python and ArcGIS extensions are necessary and if the Python extensions have been successfully installed on the user.s machine.

2.Grid the Seascape (GS)

-This tool has been created to allow marine model users to generate an seascape analysis grid within a specified area of interest (AOI).

-It only requires an AOI and cell size (in meters) as inputs, and produces a polygon grid which can be used as inputs for the Habitat Risk Assessment and Overlap Analysis models.

3. Coastal Protection

- This is now a two-part model for assessing Coastal Vulnerability.  The first part is a tool for calculating fetch and the second maps the value of a Vulnerability Index, which differentiates areas with relatively high or low exposure to erosion and inundation during storms.

- The model has been updated to now incorporate coastal relief and the protective influence of up to eight natural habitat input layers.

- A global Wave Watch 3 dataset is also provided to allow users to quickly generate rankings for wind and wave exposure worldwide.

4. Habitat Risk Assessment (HRA)

This new model allows users to assess the risk posed to coastal and marine habitats by human activities and the potential consequences of exposure for the delivery of ecosystem services and biodiversity.  The HRA model is suited to screening the risk of current and future human activities in order to prioritize management strategies that best mitigate risk.

5. Overlap Analysis

This new model maps current human uses in and around the seascape and summarizes the relative importance of various regions for particular activities.  The model was designed to produce maps that can be used to identify marine and coastal areas that are most important for human use, in particular recreation and fisheries, but also other activities.

**FRESHWATER MODELS**

All Freshwater models now support ArcMap 10.


Sample data:

1. Bug fix for error in Water_Tables.mdb Biophysical table where many field values were shifted over one column relative to the correct field name.

2. Bug fix for incorrect units in erosivity layer.


Hydropower:

1.In Water Yield, new output tables have been added containing mean biophysical outputs (precipitation, actual and potential evapotranspiration, water yield)  for each watershed and sub-watershed.


Water Purification:

1. The Water Purification Threshold table now allows users to specify separate thresholds for nitrogen and phosphorus.   Field names thresh_n and thresh_p replace the old ann_load.

2. The Nutrient Retention output tables nutrient_watershed.dbf and nutrient_subwatershed.dbf now include a column for nutrient retention per watershed/sub-watershed.

3. In Nutrient Retention, some output file names have changed.

4. The user's guide has been updated to explain more accurately the inclusion of thresholds in the biophysical service estimates.


Sedimentation:

1. The Soil Loss output tables sediment_watershed.dbf and sediment_subwatershed.dbf now include a column for sediment retention per watershed/sub-watershed.

2. In Soil Loss, some output file names have changed.

3. The default input value for Slope Threshold is now 75.

4. The user's guide has been updated to explain more accurately the inclusion of thresholds in the biophysical service estimates.

5. Valuation: Bug fix where the present value was not being applied correctly.





2.0 Beta (2011-02-14)
---------------------
Changes in InVEST 2.0

InVEST 1.005 is a minor release with the following modification:

1. Aesthetic Quality

    This new model allows users to determine the locations from which new nearshore or offshore features can be seen.  It generates viewshed maps that can be used to identify the visual footprint of new offshore development.


2. Coastal Vulnerability

    This new model produces maps of coastal human populations and a coastal exposure to erosion and inundation index map.  These outputs can be used to understand the relative contributions of different variables to coastal exposure and to highlight the protective services offered by natural habitats.


3. Aquaculture

    This new model is used to evaluate how human activities (e.g., addition or removal of farms, changes in harvest management practices) and climate change (e.g., change in sea surface temperature) may affect the production and economic value of aquacultured Atlantic salmon.


4. Wave Energy

    This new model provides spatially explicit information, showing potential areas for siting Wave Energy conversion (WEC) facilities with the greatest energy production and value.  This site- and device-specific information for the WEC facilities can then be used to identify and quantify potential trade-offs that may arise when siting WEC facilities.


5. Avoided Reservoir Sedimentation

    - The name of this model has been changed to the Sediment Retention model.

    - We have added a water quality valuation model for sediment retention. The user now has the option to select avoided dredge cost analysis, avoided water treatment cost analysis or both.  The water quality valuation approach is the same as that used in the Water Purification: Nutrient Retention model.

    - The threshold information for allowed sediment loads (TMDL, dead volume, etc.) are now input in a stand alone table instead of being included in the valuation table. This adjusts the biophysical service output for any social allowance of pollution. Previously, the adjustment was only done in the valuation model.

    - The watersheds and sub-watershed layers are now input as shapefiles instead of rasters.

    - Final outputs are now aggregated to the sub-basin scale. The user must input a sub-basin shapefile. We provide the Hydro 1K dataset as a starting option. See users guide for changes to many file output names.

    - Users are strongly advised not to interpret pixel-scale outputs for hydrological understanding or decision-making of any kind. Pixel outputs should only be used for calibration/validation or model checking.


6. Hydropower Production

    - The watersheds and sub-watershed layers are now input as shapefiles instead of rasters.

    - Final outputs are now aggregated to the sub-basin scale. The user must input a sub-basin shapefile. We provide the Hydro 1K dataset as a starting option. See users guide for changes to many file output names.

    - Users are strongly advised not to interpret pixel-scale outputs for hydrological understanding or decision-making of any kind. Pixel outputs should only be used for calibration/validation or model checking.

    - The calibration constant for each watershed is now input in a stand-alone table instead of being included in the valuation table. This makes running the water scarcity model simpler.


7. Water Purification: Nutrient Retention

    - The threshold information for allowed pollutant levels (TMDL, etc.) are now input in a stand alone table instead of being included in the valuation table. This adjusts the biophysical service output for any social allowance of pollution. Previously, the adjustment was only done in the valuation model.

    - The watersheds and sub-watershed layers are now input as shapefiles instead of rasters.

    - Final outputs are now aggregated to the sub-basin scale. The user must input a sub-basin shapefile. We provide the Hydro 1K dataset as a starting option. See users guide for changes to many file output names.

    - Users are strongly advised not to interpret pixel-scale outputs for hydrological understanding or decision-making of any kind. Pixel outputs should only be used for calibration/validation or model checking.


8. Carbon Storage and Sequestration

    The model now outputs an aggregate sum of the carbon storage.


9. Habitat Quality and Rarity

    This model had an error while running ReclassByACII if the land cover codes were not sorted alphabetically.  This has now been corrected and it sorts the reclass file before running the reclassification

    The model now outputs an aggregate sum of the habitat quality.

10. Pollination

    In this version, the pollination model accepts an additional parameter which indicated the proportion of a crops yield that is attributed to wild pollinators.<|MERGE_RESOLUTION|>--- conflicted
+++ resolved
@@ -46,7 +46,6 @@
       rasters and determine transitions from the aligned rasters.
 * NDR
     * Added parameters to the sample data to support nitrogen calculations.
-<<<<<<< HEAD
 * SDR
     * We have made a significant update to the SDR model's outputs described
       here: https://github.com/natcap/peps/blob/main/pep-0010.md :
@@ -66,12 +65,10 @@
         indicate the sediment that erodes from a pixel goes into the next
         downstream pixel(s) where it is either trapped or exported.  This
         update removes a form of double-counting.
-
-=======
 * Urban Flood Risk
     * Validation of the curve number table will now catch missing ``CN_*``
       columns and warn the user about the missing column.
->>>>>>> 6e2d62d6
+
 
 3.11.0 (2022-05-24)
 -------------------
