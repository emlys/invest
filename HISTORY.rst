..
  Changes should be grouped for readability.

  InVEST model names:
  - Carbon
  - Coastal Blue Carbon
  - Coastal Vulnerability
  - Crop Production
  - Delineateit
  - Finfish
  - Fisheries
  - Forest Carbon Edge Effects
  - Globio
  - Habitat Quality
  - HRA
  - Annual Water Yield
  - NDR
  - Pollination
  - Recreation
  - Routedem
  - Scenario Generator
  - Scenic Quality
  - SDR
  - Seasonal Water Yield
  - Urban Cooling
  - Urban Flood Risk
  - Wave Energy
  - Wind Energy

  Everything else:
  - General


.. :changelog:
Unreleased Changes (3.9)
------------------------
* General:
    * Deprecating GDAL 2 and adding support for GDAL 3.
    * Adding function in utils.py to handle InVEST coordindate transformations.
    * Making InVEST compatible with Pygeoprocessing 2.0 by updating:
        * ``convolve_2d()`` keyword ``ignore_nodata`` to
          ``ignore_nodata_and_edges``.
        * ``get_raster_info()`` / ``get_vector_info()`` keyword ``projection`` 
          to ``projection_wkt``.
    * Improve consistency and context for error messages related to raster
      reclassification across models by using ``utils.reclassify_raster``.
    * Fixed bug that was causing a TypeError when certain input rasters had an
      undefined nodata value. Undefined nodata values should now work
      everywhere.
    * Include logging in python script generated from
      "Save to python script..." in the "Development" menu. Now logging
      messages from the model execution will show up when you run the script.
    * InVEST is now a 64-bit binary built against Python 3.7.
    * Adding Python 3.8 support for InVEST testing.
    * Add warning message to installer for 32-bit computers about installing
      64-bit software.
    * Stop running validation extra times when model inputs autofill, saving
      a small but noticeable amount of time in launching a model.
    * The number of files included in the python source distribution has been
      reduced to just those needed to install the python package and run tests.
    * Code-sign the macOS distribution, and switch to a DMG distribution format.
    * No longer include the HTML docs or HISTORY.rst in the macOS distribution.
    * Bumped the ``shapely`` requirements to ``>=1.7.1`` to address a library
      import issue on Mac OS Big Sur.
    * Fixing model local documentation links for Windows and Mac binaries.
    * The InVEST binary builds now launch on Mac OS 11 "Big Sur".  This was
      addressed by defining the ``QT_MAC_WANTS_LAYER`` environment variable.
    * Fixed the alphabetical ordering of Windows Start Menu shortcuts.
* Annual Water Yield:
    * Fixing bug that limited ``rsupply`` result when ``wyield_mn`` or
      ``consump_mn`` was 0.
* Coastal Blue Carbon
    * Refactor of Coastal Blue Carbon that implements TaskGraph for task
      management across the model and fixes a wide range of issues with the model
      that were returning incorrect results in all cases.
    * Corrected an issue with the model where available memory would be exhausted
      on a large number of timesteps.
    * In addition to the ``execute`` entrypoint, another entrypoint,
      ``execute_transition_analysis`` has been added that allows access to the
      transition analysis timeseries loop at a lower level.  This will enable
      users comfortable with python to provide spatially-explicit maps of
      accumulation rates, half lives and other parameters that can only be
      provided via tables to ``execute``.
    * Snapshot years and rasters, including the baseline year/raster, are now all
      provided via a table mapping snapshot years to the path to a raster on
      disk.  The baseline year is the earliest year of these.
    * The model's "initial" and "lulc lookup" and "transient" tables have been
      combined into a single "biophysical" table, indexed by LULC code/LULC class
      name, that includes all of the columns from all of these former tables.
    * The "analysis year" is now a required input that must be >= the final
      snapshot year in the snapshots CSV.
    * Litter can now accumulate at an annual rate if desired.
    * The model now produces many more files, which allows for greater
      flexibility in post-processing of model outputs.
* Coastal Vulnerability
    * 'shore_points_missing_geomorphology.gpkg' output file name now includes
      the suffix if any, and its one layer now is renamed from
      'missing_geomorphology' to be the same as the file name
      (including suffix).
    * Fixed a memory bug that occurred during shore point interpolation when
      dealing with very large landmass vectors.
* Delineateit
    * The layer in the 'preprocessed_geometries.gpkg' output is renamed from
      'verified_geometries' to be the same as the file name (including suffix).
    * The layer in the 'snapped_outlets.gpkg' output is renamed from
      'snapped' to be the same as the file name (including suffix).
    * The layer in the 'watersheds.gpkg' output has been renamed from
      'watersheds' to match the name of the vector file (including the suffix).
    * Added pour point detection option as an alternative to providing an
      outlet features vector.
<<<<<<< HEAD
* Forest Carbon Edge Effect:
    * Fixed bug that was causing overflow errors to appear in the logs when 
      running with the sample data.
=======
* GLOBIO
    * Fixing a bug with how the ``msa`` results were masked and operated on
      that could cause bad results in the ``msa`` outputs.
>>>>>>> 5e01661f
* Habitat Quality:
    * Refactor of Habitat Quality that implements TaskGraph
    * Threat files are now indicated in the Threat Table csv input under
      required columns: ``BASE_PATH``, ``CUR_PATH``, ``FUT_PATH``.
    * Threat and Sensitivity column names are now case-insensitive.
    * Sensitivity threat columns now match threat names from Threat Table
      exactly, without the need for "L_". "L_" prefix is deprecated.
    * Threat raster input folder has been removed.
    * Validation enhancements that check whether threat raster paths are valid.
    * HQ update to User's Guide.
    * Changing sample data to reflect Threat Table csv input changes and
      bumping revision.
    * More comprehensive testing for Habitat Quality and validation.
    * Checking if Threat raster values are between 0 and 1 range, raising
      ValueError if not. No longer snapping values less than 0 to 0 and greater
      than 1 to 1.
    * Fixing bug that was setting Threat raster values to 1 even if they were
      floats between 0 and 1.
    * Updating how threats are decayed across distance. Before, nodata edges
      were ignored causing values on the edges to maintain a higher threat
      value. Now, the decay does not ignore those nodata edges causing values
      on the edges to decay more quickly. The area of study should have
      adequate boundaries to account for these edge effects.
    * Update default half saturation value for sample data to 0.05 from 0.1.
* Seasonal Water Yield
    * Fixed a bug where precip or eto rasters of ``GDT_Float64`` with values
      greater than 32-bit would overflow to ``-inf``.
* SDR:
    * Fixing an issue where the LS factor should be capped to an upstream area
      of 333^2 m^2. In previous versions the LS factor was erroneously capped
      to "333" leading to high export spikes in some pixels.
    * Fixed an issue where sediment deposition progress logging was not
      progressing linearly.
* Finfish
    * Fixed a bug where the suffix input was not being used for output paths.
* Urban Cooling
    * Split energy savings valuation and work productivity valuation into
      separate UI options.
* Urban Flood Risk
    * Changed output field names ``aff.bld`` and ``serv.blt`` to ``aff_bld``
      and ``serv_blt`` respectively to fix an issue where ArcGIS would not 
      display properly.

..
..
..
  Unreleased Changes
  ------------------

3.8.9 (2020-09-15)
------------------
* Hydropower
    * Fixed bug that prevented validation from ever passing for this model.
      Validation will allow extra keys in addition to those in the ARGS_SPEC.
* Urban Flood Mitigation
    * Fixed incorrect calculation of total quickflow volume.

3.8.8 (2020-09-04)
------------------
* Coastal Vulnerability
    * Improved handling of invalid AOI geometries to avoid crashing and instead
      fix the geometry when possible and skip it otherwise.
    * Added validation check that shows a warning if the SLR vector is not
      a point or multipoint geometry.
* Urban Cooling
    * Energy units are now (correctly) expressed in kWh.  They were previously
      (incorrectly) expressed in kW.
    * Energy savings calculations now require that consumption is in units of
      kWh/degree C/m^2 for each building class.
    * Fixing an issue where blank values of the Cooling Coefficient weights
      (shade, albedo, ETI) would raise an error.  Now, a default value for the
      coefficient is assumed if any single value is left blank.
* HRA
    * Raise ValueError if habitat or stressor inputs are not projected.
    * Make sample data rating filepaths work on Mac. If not on Windows and a rating
      filepath isn't found, try replacing all backslashes with forward slashes.
* Seasonal Water Yield
    * Updated output file name from aggregated_results.shp to aggregated_results_swy.shp
      for consistency with NDR and SDR
* Datastack
    * Saved datastack archives now use helpful identifying names for spatial input folders
* Validation
    * Fixed bug that caused fields activated by a checkbox to make validation fail,
      even when the checkbox was unchecked.
* General
    * Input table column headers are now insensitive to leading/trailing whitespace in
      most places.
    * Modified the script that produces a conda environment file from InVEST's python
      requirements file so that it includes the ``conda-forge`` channel in the file
      itself.
* Recreation
    * Validate values in the type column of predictor tables early in execution. Raise
      a ValueError if a type value isn't valid (leading/trailing whitespace is okay).
* Validation
    * Set a 5-second timeout on validation functions that access a file. This will raise
      a warning and prevent validation from slowing down the UI too much.

3.8.7 (2020-07-17)
------------------
* General
    * Fixed an issue where some users would be unable to launch InVEST binaries
      on Windows.  This crash was due to a configuration issue in
      ``PySide2==5.15.0`` that will be fixed in a future release of PySide2.
* GLOBIO
    * Fix a bug that mishandled combining infrastructure data when only one
      infrastructure data was present.
* Urban Flood Risk
    * The output vector ``flood_risk_service.shp`` now includes a field,
      ``flood_vol`` that is the sum of the modeled flood volume (from
      ``Q_m3.tif``) within the AOI.
    * Fieldnames in ``flood_risk_service.shp`` have been updated to more
      closely match the variables they match as documented in the User's Guide
      chapter.  Specifically, ``serv_bld`` is now ``serv.blt`` and ``aff_bld``
      is now ``aff.bld``.
    * ``Q_mm.tif`` has been moved from the intermediate directory into the
      workspace.
    * Fixed a bug in the flood volume (``Q_m3.tif``) calculations that was
      producing incorrect values in all cases.
    * Fixed a bug where input rasters with nodata values of 0 were not handled
      properly.

3.8.6 (2020-07-03)
------------------
* Crop Production
    * Fixed critical bug in crop regression that caused incorrect yields in
      all cases.

3.8.5 (2020-06-26)
------------------
* General
    * Fix bug in ``utils.build_lookup_from_csv`` that was allowing
      ``key_field`` to be non unique and overwriting values.
    * Fix bug in ``utils.build_lookup_from_csv`` where trailing commas caused
      returned values to be malformed.
    * Add optional argument ``column_list`` to ``utils.build_lookup_from_csv``
      that takes a list of column names and only returns those in the
      dictionary.
    * Remove ``warn_if_missing`` argument from ``utils.build_lookup_from_csv``
      and warning by default.
* Scenic Quality
    * Fixing an issue in Scenic Quality where the creation of the weighted sum
      of visibility rasters could cause "Too Many Open Files" errors and/or
      ``MemoryError`` when the model is run with many viewpoints.
    * Progress logging has been added to several loops that may take a longer
      time when the model is run with thousands of points at a time.
    * A major part of the model's execution was optimized for speed,
      particularly when the model is run with many, many points.
* SDR:
    * Removed the unused parameter ``args['target_pixel_size']`` from the SDR
      ``execute`` docstring.
* Urban Flood Risk Mitigation
    * Fixed an issue where the output vector ``flood_risk_service.shp`` would
      only be created when the built infrastructure vector was provided.  Now,
      the ``flood_risk_service.shp`` vector is always created, but the fields
      created differ depending on whether the built infrastructure input is
      present during the model run.
    * Fixed an issue where the model would crash if an infrastructure geometry
      were invalid or absent.  Such features are now skipped.

3.8.4 (2020-06-05)
------------------
* General:
    * Advanced the ``Taskgraph`` version requirement to fix a bug where workspace
      directories created by InVEST versions <=3.8.0 could not be re-used by more
      recent InVEST versions.
* NDR:
    * The Start Menu shortcut on Windows and launcher label on Mac now have
      consistent labels for NDR: "NDR: Nutrient Delivery Ratio".
* SDR:
    * The Start Menu shortcut on Windows and launcher label on Mac now have
      consistent labels for SDR: "SDR: Sediment Delivery Ratio".

3.8.3 (2020-05-29)
------------------
* sdr
  * SDR's compiled core now defines its own ``SQRT2`` instead of relying on an
    available standard C library definition. This new definition helps to avoid
    some compiler issues on Windows.

3.8.2 (2020-05-15)
------------------
* InVEST's CSV encoding requirements are now described in the validation
  error message displayed when a CSV cannot be opened.

3.8.1 (2020-05-08)
------------------
* Fixed a compilation issue on Mac OS X Catalina.
* Fixed an issue with NDR's raster normalization function so that Float64
  nodata values are now correctly cast to Float32.  This issue was affecting
  the summary vector, where the ``surf_n``, ``sub_n`` and ``n_export_tot``
  columns would contain values of ``-inf``.
* Fixed minor bug in Coastal Vulnerability shore point creation. Also added a
  check to fail fast when zero shore points are found within the AOI.
* The Finfish Aquaculture model no longer generates histograms for
  uncertainty analysis due to issues with matplotlib that make InVEST
  unstable. See https://github.com/natcap/invest/issues/87 for more.
* Corrected the Urban Cooling Model's help text for the "Cooling Capacity
  Calculation Method" in the User Interface.
* Fixing an issue with SDR's ``LS`` calculations.  The ``x`` term is now
  the weighted mean of proportional flow from the current pixel into its
  neighbors.  Note that for ease of debugging, this has been implemented as a
  separate raster and is now included in ``RKLS`` calculations instead of in
  the ``LS`` calculations.
* Fixed a bug in validation where checking for spatial overlap would be skipped
  entirely in cases where optional model arguments were not used.
* Bumping the ``psutil`` dependency requirement to ``psutil>=5.6.6`` to address
  a double-free vulnerability documented in CVE-2019-18874.
* Adding a GitHub Actions workflow for building python wheels for Mac and Windows
  as well as a source distribution.
* Updating links in ``setup.py``, ``README.rst`` and ``README_PYTHON.rst`` to
  refer to the repository's new home on github.
* Binary builds for Windows and Mac OS X have been moved to GitHub Actions from
  AppVeyor.  All AppVeyor-specific configuration has been removed.
* Fixing an issue with the InVEST Makefile where ``make deploy`` was
  attempting to synchronize nonexistent sample data zipfiles with a storage
  bucket on GCP.  Sample data zipfiles are only built on Windows, and so
  ``make deploy`` will only attempt to upload them when running on Windows.
* Fixed a bug in CLI logging where logfiles created by the CLI were
  incompatible with the ``natcap.invest.datastack`` operation that
  allows the UI to load model arguments from logfiles.
* Added error-handling in Urban Flood Risk Mitigation to tell users to
  "Check that the Soil Group raster does not contain values other than
  (1, 2, 3, 4)" when a ``ValueError`` is raised from ``_lu_to_cn_op``.
* Updated the ``Makefile`` to use the new git location of the InVEST User's
  Guide repository at https://github.com/natcap/invest.users-guide
* Automated tests are now configured to use Github Actions for 32- and 64-bit
  build targets for Python 3.6 and 3.7 on Windows.  We are still using
  AppVeyor for our binary builds for the time being.
* Makefile has been updated to fetch the version string from ``git`` rather
  than ``hg``.  A mercurial client is still needed in order to clone the
  InVEST User's Guide.
* Removing Python 2 compatibility code such as ``future``, ``pyqt4``,
  ``basestring``, ``unicode``, ``six``, unicode casting, etc...
* Update api-docs conf file to mock sdr.sdr_core and to use updated unittest
  mock

3.8.0 (2020-02-07)
------------------
* Created a sub-directory for the sample data in the installation directory.
* Fixed minor bug in HRA that was duplicating the ``results_suffix`` in some
  output filenames.
* Updated the DelineateIt UI to improve the language around what the model
  should do when it encounters invalid geometry.  The default is now
  that it should skip invalid geometry.
* Updating how threat rasters are handled in Habitat Quality to address a few
  related and common usability issues for the model.  First, threat
  rasters are now aligned to the LULC instead of the intersection of the whole
  stack.  This means that the model now handles threat inputs that do not all
  completely overlap the LULC (they must all still be in the same projection).
  Second, nodata values in threat rasters are converted to a threat value of 0.
  Any threat pixel values other than 0 or nodata are interpreted as a threat
  value of 1.
* Updating the ``psutil`` requirement to avoid a possible import issue when
  building binaries under WINE.  Any version of ``psutil`` should work
  except for ``5.6.0``.
* InVEST sample data was re-organized to simply have one folder per model.
  New datastacks were added for SDR, NDR, Seasonal Water Yield,
  Annual Water Yield, DelineateIt, and Coastal Vulnerability.
* Fixed an issue with NDR where the model was not properly checking for the
  bounds of the raster, which could in some cases lead to exceptions being
  printed to the command-line.  The model now correctly checks for these
  raster boundaries.
* Habitat Risk Assessment model supports points and lines -- in addition to
  previously supported polygons and rasters -- for habitats or stressors.
* Updated raster percentile algorithms in Scenic Quality and Wave Energy
  models to use a more efficient and reliable raster percentile function
  from pygeoprocessing.
* InVEST is now compatible with pygeoprocessing 1.9.1.
* All InVEST models now have an ``ARGS_SPEC`` object that contains metadata
  about the model and describes the model's arguments.  Validation has been
  reimplemented across all models to use these ``ARGS_SPEC`` objects.
* The results suffix key for the Wave Energy and Wind Energy models has been
  renamed ``results_suffix`` (was previously ``suffix``).  This is for
  consistency across InVEST models.
* Speed and memory optimization of raster processing in the Recreation model.
* Removed a constraint in Coastal Vulnerability so the AOI polygon no longer
  needs to intersect the continental shelf contour line. So the AOI can now be
  used exclusively to delineate the coastal area of interest.
* Improved how Coastal Vulnerability calculates local wind-driven waves.
  This requires a new bathymetry raster input and implements equation 10
  of the User Guide. Also minor updates to fields in intermediate outputs,
  notably a 'shore_id' field is now the unique ID for joining tables and
  FIDs are no longer used.
* Added a status message to the UI if a datastack file fails to load,
  instead of staying silent.
* Correcting an issue with repository fetching in the InVEST ``Makefile``.
  Managed repositories will now be fetched and updated to the expected revision
  even if the repository already exists.
* Fixed the duplicate ``results_suffix`` input in Wave Energy UI.
* Added a human-friendly message on NDR model ``KeyError``.
* Adding a check to Annual Water Yield to ensure that the ``LULC_veg`` column
  has correct values.
* Improved how Seasonal Water Yield handles nodata values when processing
  floating-point precipitation and quickflow rasters.
* Add SDR feature to model sediment deposition across the landscape.
* Fixed an issue that would cause an exception if SDR landcover map was masked
  out if the original landcover map had no-nodata value defined.
* Fixed an issue in the SDR model that could cause reported result vector
  values to not correspond with known input vectors if the input watershed
  vector was not an ESRI Shapefile.
* Fixed issue in Seasonal Water Yield model that would cause an unhandled
  exception when input rasters had areas of a valid DEM but nodata in other
  input layers that overlap that dem.
* Fixed an issue in the NDR model that would cause an exception if the critical
  length of a landcover field was set to 0.
* Implemented PEP518-compatible build system definition in the file
  ``pyproject.toml``.  This should make it easier to install ``natcap.invest``
  from a source distribution.
* Fixed a ``TypeError`` issue in Seasonal Water Yield that would occur when
  the Land-Use/Land-Cover raster did not have a defined nodata value.  This
  case is now handled correctly.
* The binary build process for InVEST on Windows (which includes binaries
  based on PyInstaller and an NSIS Installer package) has been migrated
  to 32-bit Python 3.7.  The build itself is taking place on AppVeyor, and
  the configuration for this is contained within ``appveyor.yml``.
  Various python scripts involved in the distribution and release processes
  have been updated for compatibility with python 3.7 as a part of this
  migration.
* Fixed an ``IndexError`` issue in Wave Energy encountered in runs using
  the global wave energy dataset.  This error was the result of an incorrect
  spatial query of points and resulted in some wave energy points being
  double-counted.
* Fixed taskgraph-related issues with Habitat Risk Assessment where
  1) asynchronous mode was failing due to missing task dependencies and
  2) avoided recomputation was confounded by two tasks modifying the same files.
* Fixed an issue with Habitat Quality where the model was incorrectly
  expecting the sensitivity table to have a landcover code of 0.
* The InVEST CLI has been completely rebuilt to divide
  functionality into various topic-specific subcommands.  The various internal
  consumers of this API have been updated accordingly.  ``invest --help`` will
  contain details of the new interface.
* Updated the InVEST Launcher to list the human-readable model names rather
  than the internal model identifiers.
* Updated Coastal Vulnerability Model with significant speedups including
  ~40x speedup for geomorphology process and ~3x speedup for wind exposure process.
  Also saving an intermediate vector with wave energy values and a geomorphology
  vector with points that were assigned the ``geomorphology_fill_value``.
* Updated trove classifiers to indicate support for python versions 2.7, 3.6
  and 3.7.
* Updated all InVEST models to be compatible with a Python 2.7 or a Python 3.6
  environment. Also tested all models against GDAL versions 2.2.4 and 2.4.1.
* Fixed an issue with Habitat Quality where convolutions over threat rasters
  were not excluding nodata values, leading to incorrect outputs.  Nodata values
  are now handled correctly and excluded from the convolution entirely.
* Updated the subpackage ``natcap.invest.ui`` to work with python 3.6 and later
  and also to support the PySide2 bindings to Qt5.
* InVEST Coastal Blue Carbon model now writes out a net present value
  raster for the year of the current landcover, each transition year,
  and the final analysis year (if provided).
* Correcting an issue with InVEST Coastal Blue Carbon where incorrect
  configuration of a nodata value would result in ``-inf`` values in
  output rasters.  Now, any values without a defined reclassification
  rule that make it past validation will be written out as nodata.
* DelineateIt has been reimplemented using the latest version of
  pygeoprocessing (and the watershed delineation routine it provides) and now
  uses ``taskgraph`` for avoiding unnecessary recomputation.
* Fixed a bug in Recreation Model that was causing server-side code
  to execute twice for every client-side call.
* Fixed a bug in Recreation model that did not apply ``results_suffix`` to
  the monthly_table.csv output.
* Various fixes in Coastal Vulnerability Model. CSV output files now
  have FID column for joining to vector outputs. ``results_suffix`` can be
  used without triggering task re-execution. Raster processing maintains original
  resolution of the input raster so long as it is projected. Otherwise resamples
  to ``model_resolution``.
* Fixed a bug in Coastal Vulnerability model's task graph that sometimes
  caused an early task to re-execute when it should be deemed pre-calculated.
* Fixed a bug in the pollination model that would cause outputs to be all 0
  rasters if all the ``relative_abundance`` fields in the guild table were
  integers.
* Fixed a file cache flushing issue observed on Debian in
  ``utils.exponential_decay_kernel_raster`` that would cause an exponential
  kernel raster to contain random values rather than expected value.
* Added a new InVEST model: Urban Flood Risk Mitigation.
* Fixed an issue in the SDR model that would cause an unhandled exception
  if either the erosivity or erodibility raster had an undefined nodata value.
* Added a new InVEST model: Urban Cooling Model.

3.7.0 (2019-05-09)
------------------
* Refactoring Coastal Vulnerability (CV) model. CV now uses TaskGraph and
  Pygeoprocessing >=1.6.1. The model is now largely vector-based instead of
  raster-based. Fewer input datasets are required for the same functionality.
  Runtime in sycnhronous mode is similar to previous versions, but runtime can
  be reduced with multiprocessing. CV also supports avoided recomputation for
  successive runs in the same workspace, even if a different file suffix is
  used. Output vector files are in CSV and geopackage formats.
* Model User Interface 'Report an Issue' link points to our new
  community.naturalcapitalproject.org
* Correcting an issue with the Coastal Blue Carbon preprocessor where
  using misaligned landcover rasters would cause an exception to be raised.
* Correcting an issue with RouteDEM where runs of the tool with Flow Direction
  enabled would cause the tool to crash if ``n_workers > 0``.
* Correcting an issue with Habitat Quality's error checking where nodata values
  in landcover rasters were not being taken into account.
* Valuation is now an optional component of the InVEST Scenic Quality model.
* Fixing a bug in the percentiles algorithm used by Scenic Quality that
  would result in incorrect visual quality outputs.
* Carbon Model and Crop Production models no longer crash if user-input
  rasters do not have a nodata value defined. In this case these models
  treat all pixel values as valid data.
* Adding bitbucket pipelines and AppVeyor build configurations.
* Refactoring Recreation Model client to use taskgraph and the latest
  pygeoprocessing. Avoided re-computation from taskgraph means that
  successive model runs with the same AOI and gridding option can re-use PUD
  results and avoid server communication entirely. Successive runs with the
  same predictor data will re-use intermediate geoprocessing results.
  Multiprocessing offered by taskgraph means server-side PUD calculations
  and client-side predictor data processing can happen in parallel. Some
  output filenames have changed.
* Upgrading to SDR to use new PyGeoprocessing multiflow routing, DEM pit
  filling, contiguous stream extraction, and TaskGraph integration. This
  also includes a new TaskGraph feature that avoids recomputation by copying
  results from previous runs so long as the expected result would be
  identical. To use this feature, users must execute successive runs of SDR
  in the same workspace but use a different file suffix. This is useful when
  users need to do a parameter study or run scenarios with otherwise minor
  changes to inputs.
* Refactoring Habitat Risk Assessment (HRA) Model to use TaskGraph >= 0.8.2 and
  Pygeoprocessing >= 1.6.1. The HRA Proprocessor is removed and its previous
  functionality was simplified and merged into the HRA model itself.
  The model will no longer generate HTML plots and tables.
* Adding a software update notification button, dialog, and a link to the
  download page on the User Interface when a new InVEST version is available.
* Migrating the subversion sample and test data repositories to Git LFS
  repositories on BitBucket. Update the repository URL and fetch commands on
  Makefile accordingly.
* Fixing a bug in Habitat Quality UI where the absence of the required
  half_saturation_constant variable did not raise an exception.
* Adding encoding='utf-8-sig' to pandas.read_csv() to support
  utils.build_lookup_from_csv() to read CSV files encoded with UTF-8 BOM
  (byte-order mark) properly.

3.6.0 (2019-01-30)
------------------
* Correcting an issue with the InVEST Carbon Storage and Sequestration model
  where filepaths containing non-ASCII characters would cause the model's
  report generation to crash.  The output report is now a UTF-8 document.
* Refactoring RouteDEM to use taskgraph and the latest pygeoprocessing
  (``>=1.5.0``).  RouteDEM now fills hydrological sinks and users have the
  option to use either of the D8 or Multiple Flow Direction (MFD) routing
  algorithms.
* Adding a new input to the InVEST Settings window to allow users to customize
  the value that should be used for the ``n_workers`` parameter in
  taskgraph-enabled models.  This change involves removing the "Number of
  Parallel Workers" input from the model inputs pane for some models in
  favor of this new location.  The default value for this setting is ``-1``,
  indicating synchronous (non-threaded, non-multiprocessing) execution of
  tasks.
* Removing Scenario Generator: Rule-based model.
* Fixing a bug in Hydropower model where watershed aggregations would be incorrect
  if a watershed is partially covering nodata raster values. Nodata values are now
  ignored in zonal statistics. Numerical results change very slightly in the
  case where a watershed only includes a few nodata pixels.
* Adding TaskGraph functionality to GLOBIO model.
* Adding some TaskGraph functionality to Scenario Generator: Proximity.
* Fixing an issue with the InVEST Fisheries model that would prevent the model
  from batch-processing a directory of population tables.  The model will now
  process these files as expected.
* Reimplementing Crop Production models using taskgraph.
* Fixing an issue with Crop Production Regression's result_table.csv where the
  'production_modeled' and '<nutrient>_modeled' values calculated for each crop
  were done so using the same crop raster (e.g. wheat, soybean, and barley values
  were all based on soybean data).
* Hydropower subwatershed results now include all the same metrics as the
  watershed results, with the exception of economic valuation metrics.
* Reimplementing the Hydropower model using taskgraph.
* Reimplementing the Carbon model using taskgraph.
* Fixing an issue with Coastal Blue Carbon validation to allow column names to
  ignore case.
* Updating core carbon forest edge regression data coefficient to drop
  impossible negative coefficients.
* Fixing an issue with the Scenario Generator: Proximity model that would
  raise an exception if no AOI were passed in even though the AOI is optional.
* Removing Overlap Analysis and Overlap Analysis: Management Zones.
* Removing Habitat Suitability.
* Added comprehensive error checking to hydropower model to test for the VERY
  common errors of missing biophysical, demand, and valuation coefficients in
  their respective tables.
* Fixing an issue with Hydropower Water Yield ("Annual Water Yield") where
  valuation would never be triggered when running the model through the User
  Interface. And a related issue where the model would crash if a valuation table
  was provided but a demand table was not. The UI no longer validates that config.
* Fixing an issue with how logging is captured when a model is run through the
  InVEST User Interface.  Now, logging from any thread started by the executor
  thread will be written to the log file, which we expect to aid in debugging.
* Fixing an issue with Scenic Quality where viewpoints outside of the AOI
  were not being properly excluded.  Viewpoints are now excluded correctly.
* The crop production model has been refactored to drop the "aggregate ID"
  concept when summarizing results across an aggregate polygon. The model now
  uses the polygon FIDs internally and externally when producing the result
  summary table.
* Correcting the rating instructions in the criteria rating instructions on how
  the data quality (DQ) and weight should be rated in the HRA Preprocessor.
  A DQ score of 1 should represent better data quality whereas the score of 3 is
  worse data quality. A weight score of 1 is more important, whereas that of 3
  is less important.
* Fixing a case where a zero discount rate and rate of change in the carbon
  model would cause a divide by zero error.

3.5.0 (2018-08-14)
------------------
* Bumped pygeoprocessing requirement to ``pygeoprocessing>=1.2.3``.
* Bumped taskgraph requirement to ``taskgraph>=0.6.1``.
* Reimplemented the InVEST Scenic Quality model.  This new version removes the
  'population' and 'overlap' postprocessing steps, updates the available
  valuation functions and greatly improves the runtime and memory-efficiency of
  the model.  See the InVEST User's Guide chapter for more information.
* Updated Recreation server's database to include metadata from photos taken
  from 2005-2017 (previous range was 2005-2014). The new range is reflected
  in the UI.
* Fixed an issue with the InVEST binary build where binaries on Windows would
  crash with an error saying Python27.dll could not be loaded.
* Fixed an issue in the Rule-Based Scenario Generator UI where vector column
  names from override and constraint layers were not being loaded.  This bug
  caused the field 'UNKNOWN' to be passed to the model, causing an error.
* Fixed an issue with the InVEST UI (all models), where attempting to
  drag-and-drop a directory onto a model input would cause the application to
  crash.
* Coastal Vulnerability UI now specifies a number of reasonable defaults for
  some numeric inputs.
* Fixed an issue with the Fisheries UI where alpha and beta parameter inputs
  were incorrectly disabled for the Ricker recruitment function.
* InVEST now uses a Makefile to automate the build processes.  GNU Make is
  required to use the Makefile.  See ``README.rst`` for instructions on
  building InVEST.  This replaces the old ``pavement.py`` build entrypoint,
  which has been removed.
* Fixed an issue with the InVEST UI (all models), where attempting to
  drag-and-drop a directory onto a model input would cause the application to
  crash.
* Fixed an issue with Forest Carbon Edge Effect where the UI layer was always
  causing the model to run with only the aboveground carbon pool
* Added functionality to the InVEST UI so that ``Dropdown`` inputs can now map
  dropdown values to different output values.
* Fixed an issue in the Crop Production Percentile model that would treat the
  optional AOI vector field as a filename and crash on a run if it were empty.
* Fixing an issue in the Pollination Model that would cause occasional crashes
  due to a missing dependent task; it had previously been patched by setting
  taskgraph to operate in single thread mode. This restores multithreading
  in the pollination model.
* Fixed an issue in the water yield / hydropower model that would skip
  calculation of water demand tables when "water scarcity" was enabled.
* Fixed an issue in the model data of the crop production model where some
  crops were using incorrect climate bin rasters. Since the error was in the
  data and not the code, users will need to download the most recent version
  of InVEST's crop model data during the installation step to get the fix.

3.4.4 (2018-03-26)
------------------
* InVEST now requires GDAL 2.0.0 and has been tested up to GDAL 2.2.3. Any API users of InVEST will need to use GDAL version >= 2.0. When upgrading GDAL we noticed slight numerical differences in our test suite in both numerical raster differences, geometry transforms, and occasionally a single pixel difference when using `gdal.RasterizeLayer`. Each of these differences in the InVEST test suite is within a reasonable numerical tolerance and we have updated our regression test suite appropriately. Users comparing runs between previous versions of InVEST may also notice reasonable numerical differences between runs.
* Added a UI keyboard shortcut for showing documentation. On Mac OSX, this will be Command-?. On Windows, GNOME and KDE, this will be F1.
* Patching an issue in NDR that was using the nitrogen subsurface retention efficiency for both nitrogen and phosphorous.
* Fixed an issue with the Seasonal Water Yield model that incorrectly required a rain events table when the climate zone mode was in use.
* Fixed a broken link to local and online user documentation from the Seasonal Water Yield model from the model's user interface.

3.4.3 (2018-03-26)
------------------
* Fixed a critical issue in the carbon model UI that would incorrectly state the user needed a "REDD Priority Raster" when none was required.
* Fixed an issue in annual water yield model that required subwatersheds even though it is an optional field.
* Fixed an issue in wind energy UI that was incorrectly validating most of the inputs.

3.4.2 (2017-12-15)
------------------
* Fixed a cross-platform issue with the UI where logfiles could not be dropped onto UI windows.
* Model arguments loaded from logfiles are now cast to their correct literal value.  This addresses an issue where some models containing boolean inputs could not have their parameters loaded from logfiles.
* Fixed an issue where the Pollination Model's UI required a farm polygon. It should have been optional and now it is.
* Fixing an issue with the documentation and forums links on the InVEST model windows.  The links now correctly link to the documentation page or forums as needed.
* Fixing an issue with the ``FileSystemRunDialog`` where pressing the 'X' button in the corner of the window would close the window, but not reset its state.  The window's state is now reset whenever the window is closed (and the window cannot be closed when the model is running)

3.4.1 (2017-12-11)
------------------
* In the Coastal Blue Carbon model, the ``interest_rate`` parameter has been renamed to ``inflation_rate``.
* Fixed issues with sample parameter sets for InVEST Habitat Quality, Habitat Risk Assessment, Coastal Blue Carbon, and Coastal Blue Carbon Preprocessors.  All sample parameter sets now have the correct paths to the model's input files, and correctly note the name of the model that they apply to.
* Added better error checking to the SDR model for missing `ws_id` and invalid `ws_id` values such as `None` or some non-integer value. Also added tests for the `SDR` validation module.

3.4.0 (2017-12-03)
------------------
* Fixed an issue with most InVEST models where the suffix was not being reflected in the output filenames.  This was due to a bug in the InVEST UI, where the suffix args key was assumed to be ``'suffix'``.  Instances of ``InVESTModel`` now accept a keyword argument to defined the suffix args key.
* Fixed an issue/bug in Seasonal Water Yield that would occur when a user provided a datastack that had nodata values overlapping with valid DEM locations. Previously this would generate an NaN for various biophysical values at that pixel and cascade it downslope. Now any question of nodata on a valid DEM pixel is treated as "0". This will make serious visual artifacts on the output, but should help users pinpoint the source of bad data rather than crash.
* Refactored all but routing components of SDR to use PyGeoprocessing 0.5.0 and laid a consistent raster floating point type of 'float32'. This will cause numerically insignificant differences between older versions of SDR and this one. But differences are well within the tolerance of the overall error of the model and expected error rate of data. Advantages are smaller disk footprint per run, cleaner and more maintainable design, and a slight performance increase.
* Bug fixed in SDR that would align the output raster stack to match with the landcover pixel stack even though the rest of the rasters are scaled and clipped to the DEM.
* When loading parameters from a datastack, parameter set or logfile, the UI will check that the model that created the file being loaded matches the name of the model that is currently running.  If there is a mismatch, a dialog is presented for the user to confirm or cancel the loading of parameters. Logfiles from IUI (which do not have clearly-recorded modelname or InVEST version information) can still have their arguments parsed, but the resulting model name and InVEST version will be set to ``"UNKNOWN"``.
* Data Stack files (``*.invest.json``, ``*.invest.tar.gz``) can now be dragged and dropped on an InVEST model window, which will prompt the UI to load that parameter set.
* Spatial inputs to Coastal Blue Carbon are now aligned as part of the model. This resolves a longstanding issue with the model where inputs would need to perfectly overlap (even down to pixel indices), or else the model would yield strange results.
* The InVEST UI now contains a submenu for opening a recently-opened datastack.  This submenu is automatically populated with the 10 most recently-opened datastacks for the current model.
* Removed vendored ``natcap.invest.dbfpy`` subpackage.
* Removed deprecated ``natcap.invest.fileio`` module.
* Removed ``natcap.invest.iui`` UI subpackage in favor of a new UI framework found at ``natcap.invest.ui``. This new UI features a greatly improved API, good test coverage, support for Qt4 and Qt5, and includes updates to all InVEST models to support validation of model arguments from a python script, independent of the UI.
* Updated core model of seasonal water yield to allow for negative `L_avail`.
* Updated RouteDEM to allow for file suffixes, finer control over what DEM routing algorithms to run, and removal of the multiple stepped stream threshold classification.
* Redesign/refactor of pollination model. Long term bugs in the model are resolved, managed pollinators added, and many simplifications to the end user's experience.  The updated user's guide chapter is available here: http://data.naturalcapitalproject.org/nightly-build/invest-users-guide/html/croppollination.html
* Scenario Generator - Rule Based now has an optional input to define a seed.
  This input is used to seed the random shuffling of parcels that have equal
  priorities.
* InVEST on mac is now distributed as a single application bundle, allowing InVEST to run as expected on mac OSX Sierra.  Individual models are selected and launched from a new launcher window.
* The InVEST CLI now has a GUI model launcher:  ``$ invest launcher``
* Updated the Coastal Blue Carbon model to improve handling of blank lines in input CSV tables and improve memory efficiency of the current implementation.
* Improved the readability of a cryptic error message in Coastal Vulnerability that is normally raised when the depth threshold is too high or the exposure proportion is too low to detect any shoreline segments.
* Adding InVEST HTML documentation to the Mac disk image distribution.
* Upgrading dependency of PyGeoprocessing to 0.3.3.  This fixes a memory leak associated with any model that aggregates rasters over complicated overlapping polygons.
* Adding sample data to Blue Carbon model that were missing.
* Deprecating the InVEST Marine Water Quality model.  This also removes InVEST's dependancy on the pyamg package which has been removed from REQUIREMENTS.TXT.
* Deprecating the ArcGIS-based Coastal Protection model and ArcGIS-based data-preprocessing scripts.  The toolbox and scripts may still be found at https://bitbucket.org/natcap/invest.arcgis.
* Fixing an issue in the carbon edge effect model that caused output values in the shapefile to be rounded to the nearest integer.
* Fixing issue in SDR model that would occasionally cause users to see errors about field widths in the output shapefile generation.
* Updated the erodibility sample raster that ships with InVEST for the SDR model.  The old version was in US units, in this version we convert to SI units as the model requires, and clipped the raster to the extents of the other stack to save disk space.

3.3.3 (2017-02-06)
------------------
* Fixed an issue in the UI where the carbon model wouldn't accept negative numbers in the price increase of carbon.
* RouteDEM no longer produces a "tiled_dem.tif" file since that functionality is being deprecated in PyGeoprocessing.
* Fixing an issue in SDR where the optional drainage layer would not be used in most of the SDR biophysical calculations.
* Refactoring so water yield pixels with Kc and et0 equal to be 0 now yields a 0.0 value of water yield on that pixel rather than nodata.
* Light optimization refactor of wind energy model that improves runtimes in some cases by a factor of 2-3.
* Performance optimizations to HRA that improve runtimes by approximately 30%.
* Fixed a broken UI link to Seasonal Water Yield's user's guide.
* Fixed an issue with DelineateIT that caused ArcGIS users to see both the watershed and inverse watershed polygons when viewing the output of the tool.
* Upgrading dependency to PyGeoprocessing 0.3.2.
* Fixed an issue with SDR that caused the LS factor to be an order of magnitue too high in areas where the slope was greater than 9%.  In our sample case this caused sediment export estimates to be about 6% too high, but in cases where analyses are run over steep slopes the error would have been greater.
* ``paver check`` now warns if the ``PYTHONHOME`` environment variable is set.
* API docs now correctly reflect installation steps needed for python development headers on linux.
* Fixed a side effect in the InVEST user interface that would cause ``tempfile.tempdir`` to be set and then not be reset after a model run is finished.
* The InVEST user interface will now record GDAL/OGR log messages in the log messages window and in the logfile written to the workspace.
* Updated branding and usability of the InVEST installer for Windows, and the Mac Disk Image (.dmg).


3.3.2 (2016-10-17)
------------------
* Partial test coverage for HRA model.
* Full test coverage for Overlap Analysis model.
* Full test coverage for Finfish Aquaculture.
* Full test coverage for DelineateIT.
* Full test coverage for RouteDEM.
* Fixed an issue in Habitat Quality where an error in the sample table or malformed threat raster names would display a confusing message to the user.
* Full test coverage for scenario generator proximity model.
* Patching an issue in seasonal water yield that causes an int overflow error if the user provides a floating point landcover map and the nodata value is outside of the range of an int64.
* Full test coverage for the fisheries model.
* Patched an issue that would cause the Seasonal Water Edge model to crash when the curve number was 100.
* Patching a critical issue with forest carbon edge that would give incorrect results for edge distance effects.
* Patching a minor issue with forest carbon edge that would cause the model to crash if only one  interpolation point were selected.
* Full test coverage for pollination model.
* Removed "farms aggregation" functionality from the InVEST pollination model.
* Full test coverage for the marine water quality model.
* Full test coverage for GLOBIO model.
* Full test coverage for carbon forest edge model.
* Upgraded SciPy dependancy to 0.16.1.
* Patched bug in NDR that would cause a phosphorus density to be reported per pixel rather than total amount of phosporous in a pixel.
* Corrected an issue with the uses of buffers in the euclidean risk function of Habitat Risk Assessment.  (issue #3564)
* Complete code coverage tests for Habitat Quality model.
* Corrected an issue with the ``Fisheries_Inputs.csv`` sample table used by Overlap Analysis.  (issue #3548)
* Major modifications to Terrestrial Carbon model to include removing the harvested wood product pool, uncertainty analysis, and updated efficient raster calculations for performance.
* Fixed an issue in GLOBIO that would cause model runs to crash if the AOI marked as optional was not present.
* Removed the deprecated and incomplete Nearshore Wave and Erosion model (``natcap.invest.nearshore_wave_and_erosion``).
* Removed the deprecated Timber model (``natcap.invest.timber``).
* Fixed an issue where seasonal water yield would raise a divide by zero error if a watershed polygon didn't cover a valid data region.  Now sets aggregation quantity to zero and reports a warning in the log.
* ``natcap.invest.utils.build_file_registry`` now raises a ``ValueError`` if a path is not a string or list of strings.
* Fixed issues in NDR that would indicate invalid values were being processed during runtimes by skipping the invalid calculations in the first place rather than calculating them and discarding after the fact.
* Complete code coverage tests for NDR model.
* Minor (~10% speedup) performance improvements to NDR.
* Added functionality to recreation model so that the `monthly_table.csv` file now receives a file suffix if one is provided by the user.
* Fixed an issue in SDR where the m exponent was calculated incorrectly in many situations resulting in an error of about 1% in total export.
* Fixed an issue in SDR that reported runtime overflow errors during normal processing even though the model completed without other errors.

3.3.1 (2016-06-13)
------------------
* Refactored API documentation for readability, organization by relevant topics, and to allow docs to build on `invest.readthedocs.io <http://invest.readthedocs.io>`_,
* Installation of ``natcap.invest`` now requires ``natcap.versioner``.  If this is not available on the system at runtime, setuptools will make it available at runtime.
* InVEST Windows installer now includes HISTORY.rst as the changelog instead of the old ``InVEST_Updates_<version>`` files.
* Habitat suitability model is generalized and released as an API only accessible model.  It can be found at ``natcap.invest.habitat_suitability.execute``.  This model replaces the oyster habitat suitability model.
    * The refactor of this model requires an upgrade to ``numpy >= 1.11.0``.
* Fixed a crash in the InVEST CLI where calling ``invest`` without a parameter would raise an exception on linux-based systems.  (Issue `#3528 <https://bitbucket.org/natcap/invest/issues/3515>`_)
* Patched an issue in Seasonal Water Yield model where a nodata value in the landcover map that was equal to ``MAX_INT`` would cause an overflow error/crash.
* InVEST NSIS installer will now optionally install the Microsoft Visual C++ 2008 redistributable on Windows 7 or earlier.  This addresses a known issue on Windows 7 systems when importing GDAL binaries (Issue `#3515 <https://bitbucket.org/natcap/invest/issues/3515>`_).  Users opting to install this redistributable agree to abide by the terms and conditions therein.
* Removed the deprecated subpackage ``natcap.invest.optimization``.
* Updated the InVEST license to legally define the Natural Capital Project.
* Corrected an issue in Coastal Vulnerability where an output shapefile was being recreated for each row, and where field values were not being stored correctly.
* Updated Scenario Generator model to add basic testing, file registry support, PEP8 and PEP257 compliance, and to fix several bugs.
* Updated Crop Production model to add a simplified UI, faster runtime, and more testing.

3.3.0 (2016-03-14)
------------------
* Refactored Wind Energy model to use a CSV input for wind data instead of a Binary file.
* Redesigned InVEST recreation model for a single input streamlined interface, advanced analytics, and refactored outputs.  While the model is still based on "photo user days" old model runs are not backward compatable with the new model or interface. See the Recreation Model user's guide chapter for details.
    * The refactor of this model requires an upgrade to ``GDAL >=1.11.0 <2.0`` and ``numpy >= 1.10.2``.
* Removed nutrient retention (water purification) model from InVEST suite and replaced it with the nutrient delivery ratio (NDR) model.  NDR has been available in development relseases, but has now officially been added to the set of Windows Start Menu models and the "under development" tag in its users guide has been removed.  See the InVEST user's guide for details between the differences and advantages of NDR over the old nutrient model.
* Modified NDR by adding a required "Runoff Proxy" raster to the inputs.  This allows the model to vary the relative intensity of nutrient runoff based on varying precipitation variability.
* Fixed a bug in the Area Change rule of the Rule-Based Scenario Generator, where units were being converted incorrectly. (Issue `#3472 <https://bitbucket.org/natcap/invest/issues/3472>`_) Thanks to Fosco Vesely for this fix.
* InVEST Seasonal Water Yield model released.
* InVEST Forest Carbon Edge Effect model released.
* InVEST Scenario Generator: Proximity Based model released and renamed the previous "Scenario Generator" to "Scenario Generator: Rule Based".
* Implemented a blockwise exponential decay kernel generation function, which is now used in the Pollination and Habitat Quality models.
* GLOBIO now uses an intensification parameter and not a map to average all agriculture across the GLOBIO 8 and 9 classes.
* GLOBIO outputs modified so core outputs are in workspace and intermediate outputs are in a subdirectory called 'intermediate_outputs'.
* Fixed a crash with the NDR model that could occur if the DEM and landcover maps were different resolutions.
* Refactored all the InVEST model user interfaces so that Workspace defaults to the user's home "Documents" directory.
* Fixed an HRA bug where stessors with a buffer of zero were being buffered by 1 pixel
* HRA enhancement which creates a common raster to burn all input shapefiles onto, ensuring consistent alignment.
* Fixed an issue in SDR model where a landcover map that was smaller than the DEM would create extraneous "0" valued cells.
* New HRA feature which allows for "NA" values to be entered into the "Ratings" column for a habitat / stressor pair in the Criteria Ratings CSV. If ALL ratings are set to NA, the habitat / stressor will be treated as having no interaction. This means in the model, that there will be no overlap between the two sources. All rows parameters with an NA rating will not be used in calculating results.
* Refactored Coastal Blue Carbon model for greater speed, maintainability and clearer documentation.
* Habitat Quality bug fix when given land cover rasters with different pixel sizes than threat rasters. Model would use the wrong pixel distance for the convolution kernel.
* Light refactor of Timber model. Now using CSV input attribute file instead of DBF file.
* Fixed clipping bug in Wave Energy model that was not properly clipping polygons correctly. Found when using global data.
* Made the following changes / updates to the coastal vulnerability model:
    * Fixed a bug in the model where the geomorphology ranks were not always being used correctly.
    * Removed the HTML summary results output and replaced with a link to a dashboard that helps visualize and interpret CV results.
    * Added a point shapefile output: 'outputs/coastal_exposure.shp' that is a shapefile representation of the corresponding CSV table.
    * The model UI now requires the 'Relief' input. No longer optional.
    * CSV outputs and Shapefile outputs based on rasters now have x, y coorinates of the center of the pixel instead of top left of the pixel.
* Turning setuptools' zip_safe to False for consistency across the Natcap Namespace.
* GLOBIO no longer requires user to specify a keyfield in the AOI.
* New feature to GLOBIO to summarize MSA by AOI.
* New feature to GLOBIO to use a user defined MSA parameter table to do the MSA thresholds for infrastructure, connectivity, and landuse type
* Documentation to the GLOBIO code base including the large docstring for 'execute'.

3.2.0 (2015-05-31)
------------------
InVEST 3.2.0 is a major release with the addition of several experimental models and tools as well as an upgrade to the PyGeoprocessing core:

* Upgrade to PyGeoprocessing v0.3.0a1 for miscelaneous performance improvements to InVEST's core geoprocessing routines.
* An alpha unstable build of the InVEST crop production model is released with partial documentation and sample data.
* A beta build of the InVEST fisheries model is released with documentation and sample data.
* An alpha unstable build of the nutrient delivery ratio (NDR) model is available directly under InVEST's instalation directory at  ``invest-x86/invest_ndr.exe``; eventually this model will replace InVEST's current "Nutrient" model.  It is currently undocumented and unsupported but inputs are similar to that of InVEST's SDR model.
* An alpha unstable build of InVEST's implementation of GLOBIO is available directly under InVEST's instalation directory at ``invest-x86/invest_globio.exe``.  It is currently undocumented but sample data are provided.
* DelinateIT, a watershed delination tool based on PyGeoprocessing's d-infinity flow algorithm is released as a standalone tool in the InVEST repository with documentation and sample data.
* Miscelaneous performance patches and bug fixes.

3.1.3 (2015-04-23)
------------------
InVEST 3.1.3 is a hotfix release patching a memory blocking issue resolved in PyGeoprocessing version 0.2.1.  Users might have experienced slow runtimes on SDR or other routed models.

3.1.2 (2015-04-15)
------------------
InVEST 3.1.2 is a minor release patching issues mostly related to the freshwater routing models and signed GDAL Byte datasets.

* Patching an issue where some projections were not regognized and InVEST reported an UnprojectedError.
* Updates to logging that make it easier to capture logging messages when scripting InVEST.
* Shortened water yield user interface height so it doesn't waste whitespace.
* Update PyGeoprocessing dependency to version 0.2.0.
* Fixed an InVEST wide issue related to bugs stemming from the use of signed byte raster inputs that resulted in nonsensical outputs or KeyErrors.
* Minor performance updates to carbon model.
* Fixed an issue where DEMS with 32 bit ints and INT_MAX as the nodata value nodata value incorrectly treated the nodata value in the raster as a very large DEM value ultimately resulting in rasters that did not drain correctly and empty flow accumulation rasters.
* Fixed an issue where some reservoirs whose edges were clipped to the edge of the watershed created large plateaus with no drain except off the edge of the defined raster.  Added a second pass in the plateau drainage algorithm to test for these cases and drains them to an adjacent nodata area if they occur.
* Fixed an issue in the Fisheries model where the Results Suffix input was invariably initializing to an empty string.
* Fixed an issue in the Blue Carbon model that prevented the report from being generated in the outputs file.

3.1.1 (2015-03-13)
------------------
InVEST 3.1.1 is a major performance and memory bug patch to the InVEST toolsuite.  We recommend all users upgrade to this version.

* Fixed an issue surrounding reports of SDR or Nutrient model outputs of zero values, nodata holes, excessive runtimes, or out of memory errors.  Some of those problems happened to be related to interesting DEMs that would break the flat drainage algorithm we have inside RouteDEM that adjusted the heights of those regions to drain away from higher edges and toward lower edges, and then pass the height adjusted dem to the InVEST model to do all its model specific calculations.  Unfortunately this solution was not amenable to some degenerate DEM cases and we have now adjusted the algorithm to treat each plateau in the DEM as its own separate region that is processed independently from the other regions. This decreases memory use so we never effectively run out of memory at a minor hit to overall runtime.  We also now adjust the flow direction directly instead of adjust the dem itself.  This saves us from having to modify the DEM and potentially get it into a state where a drained plateau would be higher than its original pixel neighbors that used to drain into it.

There are side effects that result in sometimes large changes to un calibrated runs of SDR or nutrient.  These are related to slightly different flow directions across the landscape and a bug fix on the distance to stream calculation.

* InVEST geoprocessing now uses the PyGeoprocessing package (v0.1.4) rather than the built in functionality that used to be in InVEST.  This will not affect end users of InVEST but may be of interest to users who script InVEST calls who want a standalone Python processing package for raster stack math and hydrological routing.  The project is hosted at https://bitbucket.org/richpsharp/pygeoprocessing.

* Fixed an marine water quality issue where users could input AOIs that were unprojected, but output pixel sizes were specified in meters.  Really the output pixel size should be in the units of the polygon and are now specified as such.  Additionally an exception is raised if the pixel size is too small to generate a numerical solution that is no longer a deep scipy error.

* Added a suffix parameter to the timber and marine water quality models that append a user defined string to the output files; consistent with most of the other InVEST models.

* Fixed a user interface issue where sometimes the InVEST model run would not open a windows explorer to the user's workspace.  Instead it would open to C:\User[..]\My Documents.  This would often happen if there were spaces in the the workspace name or "/" characters in the path.

* Fixed an error across all InVEST models where a specific combination of rasters of different cell sizes and alignments and unsigned data types could create errors in internal interpolation of the raster stacks.  Often these would appear as 'KeyError: 0' across a variety of contexts.  Usually the '0' was an erroneous value introduced by a faulty interpolation scheme.

* Fixed a MemoryError that could occur in the pollination and habitat quality models when the the base landcover map was large and the biophysical properties table allowed the effect to be on the order of that map.  Now can use any raster or range values with only a minor hit to runtime performance.

* Fixed a serious bug in the plateau resolution algorithm that occurred on DEMs with large plateau areas greater than 10x10 in size.  The underlying 32 bit floating point value used to record small height offsets did not have a large enough precision to differentiate between some offsets thus creating an undefined flow direction and holes in the flow accumulation algorithm.

* Minor performance improvements in the routing core, in some cases decreasing runtimes by 30%.

* Fixed a minor issue in DEM resolution that occurred when a perfect plateau was encountered.  Rather that offset the height so the plateau would drain, it kept the plateau at the original height.  This occurred because the uphill offset was nonexistent so the algorithm assumed no plateau resolution was needed.  Perfect plateaus now drain correctly.  In practice this kind of DEM was encountered in areas with large bodies of water where the remote sensing algorithm would classify the center of a lake 1 meter higher than the rest of the lake.

* Fixed a serious routing issue where divergent flow directions were not getting accumulated 50% of the time. Related to a division speed optimization that fell back on C-style modulus which differs from Python.

* InVEST SDR model thresholded slopes in terms of radians, not percent thus clipping the slope tightly between 0.001 and 1%.  The model now only has a lower threshold of 0.00005% for the IC_0 factor, and no other thresholds.  We believe this was an artifact left over from an earlier design of the model.


* Fixed a potential memory inefficiency in Wave Energy Model when computing the percentile rasters. Implemented a new memory efficient percentile algorithm and updated the outputs to reflect the new open source framework of the model. Now outputting csv files that describe the ranges and meaning of the percentile raster outputs.

* Fixed a bug in Habitat Quality where the future output "quality_out_f.tif" was not reflecting the habitat value given in the sensitivity table for the specified landcover types.


3.1.0 (2014-11-19)
------------------
InVEST 3.1.0 (http://www.naturalcapitalproject.org/download.html) is a major software and science milestone that includes an overhauled sedimentation model, long awaited fixes to exponential decay routines in habitat quality and pollination, and a massive update to the underlying hydrological routing routines.  The updated sediment model, called SDR (sediment delivery ratio), is part of our continuing effort to improve the science and capabilities of the InVEST tool suite.  The SDR model inputs are backwards comparable with the InVEST 3.0.1 sediment model with two additional global calibration parameters and removed the need for the retention efficiency parameter in the biophysical table; most users can run SDR directly with the data they have prepared for previous versions.  The biophysical differences between the models are described in a section within the SDR user's guide and represent a superior representation of the hydrological connectivity of the watershed, biophysical parameters that are independent of cell size, and a more accurate representation of sediment retention on the landscape.  Other InVEST improvements to include standard bug fixes, performance improvements, and usability features which in part are described below:

* InVEST Sediment Model has been replaced with the InVEST Sediment Delivery Ratio model.  See the SDR user's guide chapter for the difference between the two.
* Fixed an issue in the pollination model where the exponential decay function decreased too quickly.
* Fixed an issue in the habitat quality model where the exponential decay function decreased too quickly and added back linear decay as an option.
* Fixed an InVEST wide issue where some input rasters that were signed bytes did not correctly map to their negative nodata values.
* Hydropower input rasters have been normalized to the LULC size so sampling error is the same for all the input watersheds.
* Adding a check to make sure that input biophysical parameters to the water yield model do not exceed invalid scientific ranges.
* Added a check on nutrient retention in case the upstream water yield was less than 1 so that the log value did not go negative.  In that case we clamp upstream water yield to 0.
* A KeyError issue in hydropower was resolved that occurred when the input rasters were at such a coarse resolution that at least one pixel was completely contained in each watershed.  Now a value of -9999 will be reported for watersheds that don't contain any valid data.
* An early version of the monthly water yield model that was erroneously included in was in the installer; it was removed in this version.
* Python scripts necessary for running the ArcGIS version of Coastal Protection were missing.  They've since been added back to the distribution.
* Raster calculations are now processed by raster block sizes.  Improvements in raster reads and writes.
* Fixed an issue in the routing core where some wide DEMs would cause out of memory errors.
* Scenario generator marked as stable.
* Fixed bug in HRA where raster extents of shapefiles were not properly encapsulating the whole AOI.
* Fixed bug in HRA where any number of habitats over 4 would compress the output plots. Now extends the figure so that all plots are correctly scaled.
* Fixed a bug in HRA where the AOI attribute 'name' could not be an int. Should now accept any type.
* Fixed bug in HRA which re-wrote the labels if it was run immediately without closing the UI.
* Fixed nodata masking bug in Water Yield when raster extents were less than that covered by the watershed.
* Removed hydropower calibration parameter form water yield model.
* Models that had suffixes used to only allow alphanumeric characters.  Now all suffix types are allowed.
* A bug in the core platform that would occasionally cause routing errors on irregularly pixel sized rasters was fixed.  This often had the effect that the user would see broken streams and/or nodata values scattered through sediment or nutrient results.
* Wind Energy:
        * Added new framework for valuation component. Can now input a yearly price table that spans the lifetime of the wind farm. Also if no price table is made, can specify a price for energy and an annual rate of change.
        * Added new memory efficient distance transform functionality
        * Added ability to leave out 'landing points' in 'grid connection points' input. If not landing points are found, it will calculate wind farm directly to grid point distances
* Error message added in Wave Energy if clip shape has no intersection
* Fixed an issue where the data type of the nodata value in a raster might be different than the values in the raster.  This was common in the case of 64 bit floating point values as nodata when the underlying raster was 32 bit.  Now nodata values are cast to the underlying types which improves the reliability of many of the InVEST models.


3.0.1 (2014-05-19)
------------------
* Blue Carbon model released.

* HRA UI now properly reflects that the Resolution of Analysis is in meters, not meters squared, and thus will be applied as a side length for a raster pixel.

* HRA now accepts CSVs for ratings scoring that are semicolon separated as well as comma separated.

* Fixed a minor bug in InVEST's geoprocessing aggregate core that now consistently outputs correct zonal stats from the underlying pixel level hydro outputs which affects the water yield, sediment, and nutrient models.

* Added compression to InVEST output geotiff files.  In most cases this reduces output disk usage by a factor of 5.

* Fixed an issue where CSVs in the sediment model weren't open in universal line read mode.

* Fixed an issue where approximating whether pixel edges were the same size was not doing an approximately equal function.

* Fixed an issue that made the CV model crash when the coastline computed from the landmass didn't align perfectly with that defined in the geomorphology layer.

* Fixed an issue in the CV model where the intensity of local wave exposure was very low, and yielded zero local wave power for the majority of coastal segments.

* Fixed an issue where the CV model crashes if a coastal segment is at the edge of the shore exposure raster.

* Fixed the exposure of segments surrounded by land that appeared as exposed when their depth was zero.

* Fixed an issue in the CV model where the natural habitat values less than 5 were one unit too low, leading to negative habitat values in some cases.

* Fixed an exponent issue in the CV model where the coastal vulnerability index was raised to a power that was too high.

* Fixed a bug in the Scenic Quality model that prevented it from starting, as well as a number of other issues.

* Updated the pollination model to conform with the latest InVEST geoprocessing standards, resulting in an approximately 33% speedup.

* Improved the UI's ability to remember the last folder visited, and to have all file and folder selection dialogs have access to this information.

* Fixed an issue in Marine Water Quality where the UV points were supposed to be optional, but instead raised an exception when not passed in.

3.0.0 (2014-03-23)
------------------
The 3.0.0 release of InVEST represents a shift away from the ArcGIS to the InVEST standalone computational platform.  The only exception to this shift is the marine coastal protection tier 1 model which is still supported in an ArcGIS toolbox and has no InVEST 3.0 standalone at the moment.  Specific changes are detailed below

* A standalone version of the aesthetic quality model has been developed and packaged along with this release.  The standalone outperforms the ArcGIS equivalent and includes a valuation component.  See the user's guide for details.

* The core water routing algorithms for the sediment and nutrient models have been overhauled.  The routing algorithms now correctly adjust flow in plateau regions, address a bug that would sometimes not route large sections of a DEM, and has been optimized for both run time and memory performance.  In most cases the core d-infinity flow accumulation algorithm out performs TauDEM.  We have also packaged a simple interface to these algorithms in a standalone tool called RouteDEM; the functions can also be referenced from the scripting API in the invest_natcap.routing package.

* The sediment and nutrient models are now at a production level release.  We no longer support the ArcGIS equivalent of these models.

* The sediment model has had its outputs simplified with major changes including the removal of the 'pixel mean' outputs, a direct output of the pixel level export and retention maps, and a single output shapefile whose attribute table contains aggregations of sediment output values.  Additionally all inputs to the sediment biophysical table including p, c, and retention coefficients are now expressed as a proportion between 0 and 1; the ArcGIS model had previously required those inputs were integer values between 0 and 1000.  See the "Interpreting Results" section of sediment model for full details on the outputs.

* The nutrient model has had a similar overhaul to the sediment model including a simplified output structure with many key outputs contained in the attribute table of the shapefile.  Retention coefficients are also expressed in proportions between 0 and 1.  See the "Interpreting Results" section of nutrient model for full details on the outputs.

* Fixed a bug in Habitat Risk Assessment where the HRA module would incorrectly error if a criteria with a 0 score (meant to be removed from the assessment) had a 0 data quality or weight.

* Fixed a bug in Habitat Risk Assessment where the average E/C/Risk values across the given subregion were evaluating to negative numbers.

* Fixed a bug in Overlap Analysis where Human Use Hubs would error if run without inter-activity weighting, and Intra-Activity weighting would error if run without Human Use Hubs.

* The runtime performance of the hydropower water yield model has been improved.

* Released InVEST's implementation of the D-infinity flow algorithm in a tool called RouteDEM available from the start menu.

* Unstable version of blue carbon available.

* Unstable version of scenario generator available.

* Numerous other minor bug fixes and performance enhacnements.



2.6.0 (2013-12-16)
------------------
The 2.6.0 release of InVEST removes most of the old InVEST models from the Arc toolbox in favor of the new InVEST standalone models.  While we have been developing standalone equivalents for the InVEST Arc models since version 2.3.0, this is the first release in which we removed support for the deprecated ArcGIS versions after an internal review of correctness, performance, and stability on the standalones.  Additionally, this is one of the last milestones before the InVEST 3.0.0 release later next year which will transition InVEST models away from strict ArcGIS dependence to a standalone form.

Specifically, support for the following models have been moved from the ArcGIS toolbox to their Windows based standalones: (1) hydropower/water yield, (2) finfish aquaculture, (3) coastal protection tier 0/coastal vulnerability, (4) wave energy, (5) carbon, (6) habitat quality/biodiversity, (7) pollination, (8) timber, and (9) overlap analysis.  Additionally, documentation references to ArcGIS for those models have been replaced with instructions for launching standalone InVEST models from the Windows start menu.

This release also addresses minor bugs, documentation updates, performance tweaks, and new functionality to the toolset, including:

*  A Google doc to provide guidance for scripting the InVEST standalone models: https://docs.google.com/document/d/158WKiSHQ3dBX9C3Kc99HUBic0nzZ3MqW3CmwQgvAqGo/edit?usp=sharing

* Fixed a bug in the sample data that defined Kc as a number between 0 and 1000 instead of a number between 0 and 1.

* Link to report an issue now takes user to the online forums rather than an email address.

* Changed InVEST Sediment model standalone so that retention values are now between 0 and 1 instead of 0 and 100.

* Fixed a bug in Biodiversity where if no suffix were entered output filenames would have a trailing underscore (_) behind them.

* Added documentation to the water purification/nutrient retention model documentation about the standalone outputs since they differ from the ArcGIS version of the model.

* Fixed an issue where the model would try to move the logfile to the workspace after the model run was complete and Windows would erroneously report that the move failed.

* Removed the separation between marine and freshwater terrestrial models in the user's guide.  Now just a list of models.

* Changed the name of InVEST "Biodiversity" model to "Habitat Quality" in the module names, start menu, user's guide, and sample data folders.

* Minor bug fixes, performance enhancements, and better error reporting in the internal infrastructure.

* HRA risk in the unstable standalone is calculated differently from the last release. If there is no spatial overlap within a cell, there is automatically a risk of 0. This also applies to the E and C intermediate files for a given pairing. If there is no spatial overlap, E and C will be 0 where there is only habitat. However, we still create a recovery potential raster which has habitat- specific risk values, even without spatial overlap of a stressor. HRA shapefile outputs for high, medium, low risk areas are now calculated using a user-defined maximum number of overlapping stressors, rather than all potential stressors. In the HTML subregion averaged output, we now attribute what portion of risk to a habitat comes from each habitat-stressor pairing. Any pairings which don't overlap will have an automatic risk of 0.

* Major changes to Water Yield : Reservoir Hydropower Production. Changes include an alternative equation for calculating Actual Evapotranspiration (AET) for non-vegetated land cover types including wetlands. This allows for a more accurate representation of processes on land covers such as urban, water, wetlands, where root depth values aren't applicable. To differentiate between the two equations a column 'LULC_veg' has been added to the Biophysical table in Hydropower/input/biophysical_table.csv. In this column a 1 indicates vegetated and 0 indicates non-vegetated.

* The output structure and outputs have also change in Water Yield : Reservoir Hydropower Production. There is now a folder 'output' that contains all output files including a sub directory 'per_pixel' which has three pixel raster outputs. The subwatershed results are only calculated for the water yield portion and those results can be found as a shapefile, 'subwatershed_results.shp', and CSV file, 'subwatershed_results.csv'. The watershed results can be found in similar files: watershed_results.shp and watershed_results.csv. These two files for the watershed outputs will aggregate the Scarcity and Valuation results as well.

* The evapotranspiration coefficients for crops, Kc, has been changed to a decimal input value in the biophysical table. These values used to be multiplied by 1000 so that they were in integer format, that pre processing step is no longer necessary.

* Changing support from richsharp@stanford.edu to the user support forums at http://ncp-yamato.stanford.edu/natcapforums.

2.5.6 (2013-09-06)
------------------
The 2.5.6 release of InVEST that addresses minor bugs, performance
tweaks, and new functionality of the InVEST standalone models.
Including:

* Change the changed the Carbon biophysical table to use code field
  name from LULC to lucode so it is consistent with the InVEST water
  yield biophysical table.

* Added Monte Carlo uncertainty analysis and documentation to finfish
  aquaculture model.

* Replaced sample data in overlap analysis that was causing the model
  to crash.

* Updates to the overlap analysis user's guide.

* Added preprocessing toolkit available under
  C:\{InVEST install directory}\utils

* Biodiversity Model now exits gracefully if a threat raster is not
  found in the input folder.

* Wind Energy now uses linear (bilinear because its over 2D space?)
  interpolation.

* Wind Energy has been refactored to current API.

* Potential Evapotranspiration input has been properly named to
  Reference Evapotranspiration.

* PET_mn for Water Yield is now Ref Evapotranspiration times Kc
  (evapotranspiration coefficient).

* The soil depth field has been renamed 'depth to root restricting
  layer' in both the hydropower and nutrient retention models.

* ETK column in biophysical table for Water Yield is now Kc.

* Added help text to Timber model.

* Changed the behavior of nutrient retention to return nodata values
  when the mean runoff index is zero.

* Fixed an issue where the hydropower model didn't use the suffix
  inputs.

* Fixed a bug in Biodiversity that did not allow for numerals in the
  threat names and rasters.

* Updated routing algorithm to use a modern algorithm for plateau
  direction resolution.

* Fixed an issue in HRA where individual risk pixels weren't being
  calculated correctly.

* HRA will now properly detect in the preprocessed CSVs when criteria
  or entire habitat-stressor pairs are not desired within an
  assessment.

* Added an infrastructure feature so that temporary files are created
  in the user's workspace rather than at the system level
  folder.  This lets users work in a secondary workspace on a USB
  attached hard drive and use the space of that drive, rather than the
  primary operating system drive.

2.5.5 (2013-08-06)
------------------
The 2.5.5 release of InVEST that addresses minor bugs, performance
tweaks, and new functionality of the InVEST standalone models.  Including:

 * Production level release of the 3.0 Coastal Vulnerability model.
    - This upgrades the InVEST 2.5.4 version of the beta standalone CV
      to a full release with full users guide.  This version of the
      CV model should be used in all cases over its ArcGIS equivalent.

 * Production level release of the Habitat Risk Assessment model.
    - This release upgrades the InVEST 2.5.4 beta version of the
      standalone habitat risk assessment model. It should be used in
      all cases over its ArcGIS equivalent.

 * Uncertainty analysis in Carbon model (beta)
    - Added functionality to assess uncertainty in sequestration and
      emissions given known uncertainty in carbon pool stocks.  Users
      can now specify standard  deviations of carbon pools with
      normal distributions as well as desired uncertainty levels.
      New outputs include masks for regions which both sequester and
      emit carbon with a high probability of confidence.  Please see
      the "Uncertainty Analysis" section of the carbon user's guide
      chapter for more information.

 * REDD+ Scenario Analysis in Carbon model (beta)
    - Additional functionality to assist users evaluating REDD
      and REDD+ scenarios in the carbon model.  The uncertainty analysis
      functionality can also be used with these scenarios.
      Please see the "REDD Scenario Analysis" section of the
      carbon user's guide chapter for more information.

 * Uncertainty analysis in Finfish Aquaculture model (beta)
    - Additionally functionality to account for uncertainty in
      alpha and beta growth parameters as well as histogram
      plots showing the distribution of harvest weights and
      net present value.   Uncertainty analysis is performed
      through Monte Carlo runs that normally sample the
      growth parameters.

 * Streamlined Nutrient Retention model functionality
    - The nutrient retention module no longer requires users to explicitly
      run the water yield model.  The model now seamlessly runs water yield
      during execution.

 * Beta release of the recreation model
    - The recreation is available for beta use with limited documentation.

 * Full release of the wind energy model
    - Removing the 'beta' designation on the wind energy model.


Known Issues:

 * Flow routing in the standalone sediment and nutrient models has a
   bug that prevents routing in some (not all) landscapes.  This bug is
   related to resolving d-infinity flow directions across flat areas.
   We are implementing the solution in Garbrecht and Martx (1997).
   In the meanwhile the sediment and nutrient models are still marked
   as beta until this issue is resolved.

2.5.4 (2013-06-07)
------------------
This is a minor release of InVEST that addresses numerous minor bugs and performance tweaks in the InVEST 3.0 models.  Including:

 * Refactor of Wave Energy Model:
    - Combining the Biophysical and Valuation modules into one.
    - Adding new data for the North Sea and Australia
    - Fixed a bug where elevation values that were equal to or greater than zero
      were being used in calculations.
    - Fixed memory issues when dealing with large datasets.
    - Updated core functions to remove any use of depracated functions

 * Performance updates to the carbon model.

 * Nodata masking fix for rarity raster in Biodiversity Model.
    - When computing rarity from a base landuse raster and current or future
      landuse raster, the intersection of the two was not being properly taken.

 * Fixes to the flow routing algorithms in the sediment and nutrient
   retention models in cases where stream layers were burned in by ArcGIS
   hydro tools.  In those cases streams were at the same elevation and caused
   routing issues.

 * Fixed an issue that affected several InVEST models that occured
   when watershed polygons were too small to cover a pixel.  Excessively
   small watersheds are now handled correctly

 * Arc model deprecation.  We are deprecating the following ArcGIS versions
   of our InVEST models in the sense we recommend ALL users use the InVEST
   standalones over the ArcGIS versions, and the existing ArcGIS versions
   of these models will be removed entirely in the next release.

        * Timber
        * Carbon
        * Pollination
        * Biodiversity
        * Finfish Aquaculture

Known Issues:

 * Flow routing in the standalone sediment and nutrient models has a
   bug that prevents routing in several landscapes.  We're not
   certain of the nature of the bug at the moment, but we will fix by
   the next release.  Thus, sediment and nutrient models are marked
   as (beta) since in some cases the DEM routes correctly.

2.5.3 (2013-03-21)
------------------
This is a minor release of InVEST that fixes an issue with the HRA model that caused ArcGIS versions of the model to fail when calculating habitat maps for risk hotspots. This upgrade is strongly recommended for users of InVEST 2.5.1 or 2.5.2.

2.5.2 (2013-03-17)
------------------
This is a minor release of InVEST that fixes an issue with the HRA sample data that caused ArcGIS versions of the model to fail on the training data.  There is no need to upgrade for most users unless you are doing InVEST training.

2.5.1 (2013-03-12)
------------------
This is a minor release of InVEST that does not add any new models, but
does add additional functionality, stability, and increased performance to
one of the InVEST 3.0 standalones:

  - Pollination 3.0 Beta:
        - Fixed a bug where Windows users of InVEST could run the model, but
          most raster outputs were filled with nodata values.

Additionally, this minor release fixes a bug in the InVEST user interface where
collapsible containers became entirely non-interactive.

2.5.0 (2013-03-08)
------------------
This a major release of InVEST that includes new standalone versions (ArcGIS
is not required) our models as well as additional functionality, stability,
and increased performance to many of the existing models.  This release is
timed to support our group's annual training event at Stanford University.
We expect to release InVEST 2.5.1 a couple of weeks after to address any
software issues that arise during the training.  See the release notes
below for details of the release, and please contact richsharp@stanford.edu
for any issues relating to software:

  - *new* Sediment 3.0 Beta:
      - This is a standalone model that executes an order of magnitude faster
        than the original ArcGIS model, but may have memory issues with
	larger datasets. This fix is scheduled for the 2.5.1 release of InVEST.
      - Uses a d-infinity flow algorithm (ArcGIS version uses D8).
      - Includes a more accurate LS factor.
      - Outputs are now summarized by polygon rather than rasterized polygons.
        Users can view results directly as a table rather than sampling a
        GIS raster.
  - *new* Nutrient 3.0 Beta:
      - This is a standalone model that executes an order of magnitude faster
        than the original ArcGIS model, but may have memory issues with
	larger datasets. This fix is scheduled for the 2.5.1 release of InVEST.
      - Uses a d-infinity flow algorithm (ArcGIS version uses D8).
      - Includes a more accurate LS factor.
      - Outputs are now summarized by polygon rather than rasterized polygons.
        Users can view results directly as a table rather than sampling a
        GIS raster.
  - *new* Wind Energy:
      - A new offshore wind energy model.  This is a standalone-only model
        available under the windows start menu.
  - *new* Recreation Alpha:
      - This is a working demo of our soon to be released future land and near
        shore recreation model.  The model itself is incomplete and should only
        be used as a demo or by NatCap partners that know what they're doing.
  - *new* Habitat Risk Assessment 3.0 Alpha:
      - This is a working demo of our soon to be released 3.0 version of habitat
        risk assessment.  The model itself is incomplete and should only
    	be used as a demo or by NatCap partners that know what they're doing.
    	Users that need to use the habitat risk assessment should use the
        ArcGIS version of this model.

  - Improvements to the InVEST 2.x ArcGIS-based toolset:
      - Bug fixes to the ArcGIS based Coastal Protection toolset.

  - Removed support for the ArcGIS invest_VERSION.mxd map.  We expect to
    transition the InVEST toolset exclusive standalone tools in a few months.  In
    preparation of this we are starting to deprecate parts of our old ArcGIS
    toolset including this ArcMap document.  The InVEST ArcToolbox is still
    available in C:\InVEST_2_5_0\invest_250.tbx.

  - Known issues:

    - The InVEST 3.0 standalones generate open source GeoTiffs as
      outputs rather than the proprietary ESRI Grid format.  ArcGIS 9.3.1
      occasionally displays these rasters incorrectly.  We have found
      that these layers can be visualized in ArcGIS 9.3.1 by following
      convoluted steps: Right Click on the layer and select Properties; click on
      the Symbology tab; select Stretch, agree to calculate a histogram (this will
      create an .aux file that Arc can use for visualization), click "Ok", remove
      the raster from the layer list, then add it back. As an alternative, we
      suggest using an open source GIS Desktop Tool like Quantum GIS or ArcGIS
      version 10.0 or greater.

   - The InVEST 3.0 carbon model will generate inaccurate sequestration results
     if the extents of the current and future maps don't align.  This will be
     fixed in InVEST 2.5.1; in the meanwhile a workaround is to clip both LULCs
     so they have identical overlaps.

   - A user reported an unstable run of InVEST 3.0 water yield.  We are not
     certain what is causing the issue, but we do have a fix that will go out
     in InVEST 2.5.1.

   - At the moment the InVEST standalones do not run on Windows XP.  This appears
     to be related to an incompatibility between Windows XP and GDAL, the an open
     source gis library we use to create and read GIS data.  At the moment we are
     uncertain if we will be able to fix this bug in future releases, but will
     pass along more information in the future.

2.4.5 (2013-02-01)
------------------
This is a minor release of InVEST that does not add any new models, but
does add additional functionality, stability, and increased performance to
many of the InVEST 3.0 standalones:

  - Pollination 3.0 Beta:
      - Greatly improved memory efficiency over previous versions of this model.
      - 3.0 Beta Pollination Biophysical and Valuation have been merged into a
        single tool, run through a unified user interface.
      - Slightly improved runtime through the use of newer core InVEST GIS libraries.
      - Optional ability to weight different species individually.  This feature
        adds a column to the Guilds table that allows the user to specify a
        relative weight for each species, which will be used before combining all
        species supply rasters.
      - Optional ability to aggregate pollinator abundances at specific points
        provided by an optional points shapefile input.
      - Bugfix: non-agricultural pixels are set to a value of 0.0 to indicate no
        value on the farm value output raster.
      - Bugfix: sup_val_<beename>_<scenario>.tif rasters are now saved to the
        intermediate folder inside the user's workspace instead of the output
        folder.
  - Carbon Biophysical 3.0 Beta:
        * Tweaked the user interface to require the user to
          provide a future LULC raster when the 'Calculate Sequestration' checkbox
          is checked.
        * Fixed a bug that restricted naming of harvest layers.  Harvest layers are
          now selected simply by taking the first available layer.
  - Better memory efficiency in hydropower model.
  - Better support for unicode filepaths in all 3.0 Beta user interfaces.
  - Improved state saving and retrieval when loading up previous-run parameters
    in all 3.0 Beta user interfaces.
  - All 3.0 Beta tools now report elapsed time on completion of a model.
  - All 3.0 Beta tools now provide disk space usage reports on completion of a
    model.
  - All 3.0 Beta tools now report arguments at the top of each logfile.
  - Biodiversity 3.0 Beta: The half-saturation constant is now allowed to be a
    positive floating-point number.
  - Timber 3.0 Beta: Validation has been added to the user interface for this
    tool for all tabular and shapefile inputs.
  - Fixed some typos in Equation 1 in the Finfish Aquaculture user's guide.
  - Fixed a bug where start menu items were not getting deleted during an InVEST
    uninstall.
  - Added a feature so that if the user selects to download datasets but the
    datasets don't successfully download the installation alerts the user and
    continues normally.
  - Fixed a typo with tau in aquaculture guide, originally said 0.8, really 0.08.

  - Improvements to the InVEST 2.x ArcGIS-based toolset:
      - Minor bugfix to Coastal Vulnerability, where an internal unit of
        measurements was off by a couple digits in the Fetch Calculator.
      - Minor fixes to various helper tools used in InVEST 2.x models.
      - Outputs for Hargreaves are now saved as geoTIFFs.
      - Thornwaite allows more flexible entering of hours of sunlight.

2.4.4 (2012-10-24)
------------------
- Fixes memory errors experienced by some users in the Carbon Valuation 3.0 Beta model.
- Minor improvements to logging in the InVEST User Interface
- Fixes an issue importing packages for some officially-unreleased InVEST models.

2.4.3 (2012-10-19)
------------------
- Fixed a minor issue with hydropower output vaulation rasters whose statistics were not pre-calculated.  This would cause the range in ArcGIS to show ther rasters at -3e38 to 3e38.
- The InVEST installer now saves a log of the installation process to InVEST_<version>\install_log.txt
- Fixed an issue with Carbon 3.0 where carbon output values were incorrectly calculated.
- Added a feature to Carbon 3.0 were total carbon stored and sequestered is output as part of the running log.
- Fixed an issue in Carbon 3.0 that would occur when users had text representations of floating point numbers in the carbon pool dbf input file.
- Added a feature to all InVEST 3.0 models to list disk usage before and after each run and in most cases report a low free space error if relevant.

2.4.2 (2012-10-15)
------------------
- Fixed an issue with the ArcMap document where the paths to default data were not saved as relative paths.  This caused the default data in the document to not be found by ArcGIS.
- Introduced some more memory-efficient processing for Biodiversity 3.0 Beta.  This fixes an out-of-memory issue encountered by some users when using very large raster datasets as inputs.

2.4.1 (2012-10-08)
------------------
- Fixed a compatibility issue with ArcGIS 9.3 where the ArcMap and ArcToolbox were unable to be opened by Arc 9.3.

2.4.0 (2012-10-05)
------------------
Changes in InVEST 2.4.0

General:

This is a major release which releases two additional beta versions of the
InVEST models in the InVEST 3.0 framework.  Additionally, this release
introduces start menu shortcuts for all available InVEST 3.0 beta models.
Existing InVEST 2.x models can still be found in the included Arc toolbox.

Existing InVEST models migrated to the 3.0 framework in this release
include:

- Biodiversity 3.0 Beta
    - Minor bug fixes and usability enhancements
    - Runtime decreased by a factor of 210
- Overlap Analysis 3.0 Beta
    - In most cases runtime decreased by at least a factor of 15
    - Minor bug fixes and usability enhancements
    - Split into two separate tools:
        * Overlap Analysis outputs rasters with individually-weighted pixels
        * Overlap Analysis: Management Zones produces a shapefile output.
    - Updated table format for input activity CSVs
    - Removed the "grid the seascape" step

Updates to ArcGIS models:

- Coastal vulnerability
    - Removed the "structures" option
    - Minor bug fixes and usability enhancements
- Coastal protection (erosion protection)
    - Incorporated economic valuation option
    - Minor bug fixes and usability enhancements

Additionally there are a handful of minor fixes and feature
enhancements:

- InVEST 3.0 Beta standalones (identified by a new InVEST icon) may be run
  from the Start Menu (on windows navigate to
  Start Menu -> All Programs -> InVEST 2.4.0
- Bug fixes for the calculation of raster statistics.
- InVEST 3.0 wave energy no longer requires an AOI for global runs, but
  encounters memory issues on machines with less than 4GB of RAM.  This
  is a known issue that will be fixed in a minor release.
- Minor fixes to several chapters in the user's guide.
- Minor bug fix to the 3.0 Carbon model: harvest maps are no longer required
  inputs.
- Other minor bug fixes and runtime performance tweaks in the 3.0 framework.
- Improved installer allows users to remove InVEST from the Windows Add/Remove
  programs menu.
- Fixed a visualization bug with wave energy where output rasters did not have the min/max/stdev calculations on them.  This made the default visualization in arc be a gray blob.

2.3.0 (2012-08-02)
------------------
Changes in InVEST 2.3.0

General:

This is a major release which releases several beta versions of the
InVEST models in the InVEST 3.0 framework.  These models run as
standalones, but a GIS platform is needed to edit and view the data
inputs and outputs.  Until InVEST 3.0 is released the original ArcGIS
based versions of these tools will remain the release.

Existing InVEST models migrated to the 3.0 framework in this release
include:

- Reservoir Hydropower Production 3.0 beta
    - Minor bug fixes.
- Finfish Aquaculture
    - Minor bug fixes and usability enhancements.
- Wave Energy 3.0 beta
    - Runtimes for non-global runs decreased by a factor of 7
    - Minor bugs in interpolation that exist in the 2.x model is fixed in
      3.0 beta.
- Crop Pollination 3.0 beta
    - Runtimes decreased by a factor of over 10,000

This release also includes the new models which only exist in the 3.0
framework:

- Marine Water Quality 3.0 alpha with a preliminary  user's guide.

InVEST models in the 3.0 framework from previous releases that now
have a standalone executable include:

- Managed Timber Production Model
- Carbon Storage and Sequestration

Additionally there are a handful of other minor fixes and feature
enhancements since the previous release:

- Minor bug fix to 2.x sedimentation model that now correctly
  calculates slope exponentials.
- Minor fixes to several chapters in the user's guide.
- The 3.0 version of the Carbon model now can value the price of carbon
  in metric tons of C or CO2.
- Other minor bug fixes and runtime performance tweaks in the 3.0 framework.

2.2.2 (2012-03-03)
------------------
Changes in InVEST 2.2.2

General:

This is a minor release which fixes the following defects:

-Fixed an issue with sediment retention model where large watersheds
 allowed loading per cell was incorrectly rounded to integer values.

-Fixed bug where changing the threshold didn't affect the retention output
 because function was incorrectly rounded to integer values.

-Added total water yield in meters cubed to to output table by watershed.

-Fixed bug where smaller than default (2000) resolutions threw an error about
 not being able to find the field in "unitynew".  With non-default resolution,
 "unitynew" was created without an attribute table, so one was created by
 force.

-Removed mention of beta state and ecoinformatics from header of software
 license.

-Modified overlap analysis toolbox so it reports an error directly in the
 toolbox if the workspace name is too long.

2.2.1 (2012-01-26)
------------------
Changes in InVEST 2.2.1

General:

This is a minor release which fixes the following defects:

-A variety of miscellaneous bugs were fixed that were causing crashes of the Coastal Protection model in Arc 9.3.
-Fixed an issue in the Pollination model that was looking for an InVEST1005 directory.
-The InVEST "models only" release had an entry for the InVEST 3.0 Beta tools, but was missing the underlying runtime.  This has been added to the models only 2.2.1 release at the cost of a larger installer.
-The default InVEST ArcMap document wouldn't open in ArcGIS 9.3.  It can now be opened by Arc 9.3 and above.
-Minor updates to the Coastal Protection user's guide.

2.2.0 (2011-12-22)
------------------
In this release we include updates to the habitat risk assessment
model, updates to Coastal Vulnerability Tier 0 (previously named
Coastal Protection), and a new tier 1 Coastal Vulnerability tool.
Additionally, we are releasing a beta version of our 3.0 platform that
includes the terrestrial timber and carbon models.

See the "Marine Models" and "InVEST 3.0 Beta" sections below for more details.

**Marine Models**

1. Marine Python Extension Check

   This tool has been updated to include extension requirements for the new
   Coastal Protection T1 model.  It also reflects changes to the Habitat Risk
   Assessment and Coastal Protection T0 models, as they no longer require the
   PythonWin extension.

2. Habitat Risk Assessment (HRA)

   This model has been updated and is now part of three-step toolset.  The
   first step is a new Ratings Survey Tool which eliminates the need for
   Microsoft Excel when users are providing habitat-stressor ratings.  This
   Survey Tool now allows users to up- and down-weight the importance of
   various criteria.  For step 2, a copy of the Grid the Seascape tool has been
   placed in the HRA toolset.  In the last step, users will run the HRA model
   which includes the following updates:

   - New habitat outputs classifying risk as low, medium, and high
   - Model run status updates (% complete) in the message window
   - Improved habitat risk plots embedded in the output HTML

3. Coastal Protection

   This module is now split into sub-models, each with two parts.  The first
   sub-model is Coastal Vulnerability (Tier 0) and the new addition is Coastal
   Protection (Tier 1).

   Coastal Vulnerability (T0)
   Step 1) Fetch Calculator - there are no updates to this tool.
   Step 2) Vulnerability Index

   - Wave Exposure: In this version of the model, we define wave exposure for
     sites facing the open ocean as the maximum of the weighted average of
     wave's power coming from the ocean or generated by local winds.  We
     weight wave power coming from each of the 16 equiangular sector by the
     percent of time that waves occur in that sector, and based on whether or
     not fetch in that sector exceeds 20km.  For sites that are sheltered, wave
     exposure is the average of wave power generated by the local storm winds
     weighted by the percent occurrence of those winds in each sector.  This
     new method takes into account the seasonality of wind and wave patterns
     (storm waves generally come from a preferential direction), and helps
     identify regions that are not exposed to powerful waves although they are
     open to the ocean (e.g. the leeside of islands).

   - Natural Habitats: The ranking is now computed using the rank of all
     natural habitats present in front of a segment, and we weight the lowest
     ranking habitat 50% more than all other habitats.  Also, rankings and
     protective distance information are to be provided by CSV file instead of
     Excel.  With this new method, shoreline segments that have more habitats
     than others will have a lower risk of inundation and/or erosion during
     storms.

   - Structures: The model has been updated to now incorporate the presence of
     structures by decreasing the ranking of shoreline segments that adjoin
     structures.

   Coastal Protection (T1) - This is a new model which plots the amount of
   sandy beach erosion or consolidated bed scour that backshore regions
   experience in the presence or absence of natural habitats.  It is composed
   of two steps: a Profile Generator and Nearshore Waves and Erosion.  It is
   recommended to run the Profile Generator before the Nearshore Waves and
   Erosion model.

   Step 1) Profile Generator:  This tool helps the user generate a 1-dimensional
   bathymetric and topographic profile perpendicular to the shoreline at the
   user-defined location.  This model provides plenty of guidance for building
   backshore profiles for beaches, marshes and mangroves.  It will help users
   modify bathymetry profiles that they already have, or can generate profiles
   for sandy beaches if the user has not bathymetric data.  Also, the model
   estimates and maps the location of natural habitats present in front of the
   region of interest.  Finally, it provides sample wave and wind data that
   can be later used in the Nearshore Waves and Erosion model, based on
   computed fetch values and default Wave Watch III data.

   Step 2) Nearshore Waves and Erosion: This model estimates profiles of beach
   erosion or values of rates of consolidated bed scour at a site as a function
   of the type of habitats present in the area of interest.  The model takes
   into account the protective effects of vegetation, coral and oyster reefs,
   and sand dunes.  It also shows the difference of protection provided when
   those habitats are present, degraded, or gone.

4. Aesthetic Quality

   This model no longer requires users to provide a projection for Overlap
   Analysis.  Instead, it uses the projection from the user-specified Area of
   Interest (AOI) polygon.  Additionally, the population estimates for this
   model have been fixed.

**InVEST 3.0 Beta**

The 2.2.0 release includes a preliminary version of our InVEST 3.0 beta
platform.  It is included as a toolset named "InVEST 3.0 Beta" in the
InVEST220.tbx.  It is currently only supported with ArcGIS 10.  To launch
an InVEST 3.0 beta tool, double click on the desired tool in the InVEST 3.0
toolset then click "Ok" on the Arc toolbox screen that opens. The InVEST 3.0
tool panel has inputs very similar to the InVEST 2.2.0 versions of the tools
with the following modifications:

InVEST 3.0 Carbon:
  * Fixes a minor bug in the 2.2 version that ignored floating point values
    in carbon pool inputs.
  * Separation of carbon model into a biophysical and valuation model.
  * Calculates carbon storage and sequestration at the minimum resolution of
    the input maps.
  * Runtime efficiency improved by an order of magnitude.
  * User interface streamlined including dynamic activation of inputs based
    on user preference, direct link to documentation, and recall of inputs
    based on user's previous run.

InVEST 3.0 Timber:
  * User interface streamlined including dynamic activation of inputs based
    on user preference, direct link to documentation, and recall of inputs
    based on user's previous run.


2.1.1 (2011-10-17)
------------------
Changes in InVEST 2.1.1

General:

This is a minor release which fixes the following defects:

-A truncation error was fixed on nutrient retention and sedimentation model that involved division by the number of cells in a watershed.  Now correctly calculates floating point division.
-Minor typos were fixed across the user's guide.

2.1 Beta (2011-05-11)
---------------------
Updates to InVEST Beta

InVEST 2.1 . Beta

Changes in InVEST 2.1

General:

1.	InVEST versioning
We have altered our versioning scheme.  Integer changes will reflect major changes (e.g. the addition of marine models warranted moving from 1.x to 2.0).  An increment in the digit after the primary decimal indicates major new features (e.g the addition of a new model) or major revisions.  For example, this release is numbered InVEST 2.1 because two new models are included).  We will add another decimal to reflect minor feature revisions or bug fixes.  For example, InVEST 2.1.1 will likely be out soon as we are continually working to improve our tool.
2.	HTML guide
With this release, we have migrated the entire InVEST users. guide to an HTML format.  The HTML version will output a pdf version for use off-line, printing, etc.


**MARINE MODELS**

1.Marine Python Extension Check

-This tool has been updated to allow users to select the marine models they intend to run.  Based on this selection, it will provide a summary of which Python and ArcGIS extensions are necessary and if the Python extensions have been successfully installed on the user.s machine.

2.Grid the Seascape (GS)

-This tool has been created to allow marine model users to generate an seascape analysis grid within a specified area of interest (AOI).

-It only requires an AOI and cell size (in meters) as inputs, and produces a polygon grid which can be used as inputs for the Habitat Risk Assessment and Overlap Analysis models.

3. Coastal Protection

- This is now a two-part model for assessing Coastal Vulnerability.  The first part is a tool for calculating fetch and the second maps the value of a Vulnerability Index, which differentiates areas with relatively high or low exposure to erosion and inundation during storms.

- The model has been updated to now incorporate coastal relief and the protective influence of up to eight natural habitat input layers.

- A global Wave Watch 3 dataset is also provided to allow users to quickly generate rankings for wind and wave exposure worldwide.

4. Habitat Risk Assessment (HRA)

This new model allows users to assess the risk posed to coastal and marine habitats by human activities and the potential consequences of exposure for the delivery of ecosystem services and biodiversity.  The HRA model is suited to screening the risk of current and future human activities in order to prioritize management strategies that best mitigate risk.

5. Overlap Analysis

This new model maps current human uses in and around the seascape and summarizes the relative importance of various regions for particular activities.  The model was designed to produce maps that can be used to identify marine and coastal areas that are most important for human use, in particular recreation and fisheries, but also other activities.

**FRESHWATER MODELS**

All Freshwater models now support ArcMap 10.


Sample data:

1. Bug fix for error in Water_Tables.mdb Biophysical table where many field values were shifted over one column relative to the correct field name.

2. Bug fix for incorrect units in erosivity layer.


Hydropower:

1.In Water Yield, new output tables have been added containing mean biophysical outputs (precipitation, actual and potential evapotranspiration, water yield)  for each watershed and sub-watershed.


Water Purification:

1. The Water Purification Threshold table now allows users to specify separate thresholds for nitrogen and phosphorus.   Field names thresh_n and thresh_p replace the old ann_load.

2. The Nutrient Retention output tables nutrient_watershed.dbf and nutrient_subwatershed.dbf now include a column for nutrient retention per watershed/sub-watershed.

3. In Nutrient Retention, some output file names have changed.

4. The user's guide has been updated to explain more accurately the inclusion of thresholds in the biophysical service estimates.


Sedimentation:

1. The Soil Loss output tables sediment_watershed.dbf and sediment_subwatershed.dbf now include a column for sediment retention per watershed/sub-watershed.

2. In Soil Loss, some output file names have changed.

3. The default input value for Slope Threshold is now 75.

4. The user's guide has been updated to explain more accurately the inclusion of thresholds in the biophysical service estimates.

5. Valuation: Bug fix where the present value was not being applied correctly.





2.0 Beta (2011-02-14)
---------------------
Changes in InVEST 2.0

InVEST 1.005 is a minor release with the following modification:

1. Aesthetic Quality

    This new model allows users to determine the locations from which new nearshore or offshore features can be seen.  It generates viewshed maps that can be used to identify the visual footprint of new offshore development.


2. Coastal Vulnerability

    This new model produces maps of coastal human populations and a coastal exposure to erosion and inundation index map.  These outputs can be used to understand the relative contributions of different variables to coastal exposure and to highlight the protective services offered by natural habitats.


3. Aquaculture

    This new model is used to evaluate how human activities (e.g., addition or removal of farms, changes in harvest management practices) and climate change (e.g., change in sea surface temperature) may affect the production and economic value of aquacultured Atlantic salmon.


4. Wave Energy

    This new model provides spatially explicit information, showing potential areas for siting Wave Energy conversion (WEC) facilities with the greatest energy production and value.  This site- and device-specific information for the WEC facilities can then be used to identify and quantify potential trade-offs that may arise when siting WEC facilities.


5. Avoided Reservoir Sedimentation

    - The name of this model has been changed to the Sediment Retention model.

    - We have added a water quality valuation model for sediment retention. The user now has the option to select avoided dredge cost analysis, avoided water treatment cost analysis or both.  The water quality valuation approach is the same as that used in the Water Purification: Nutrient Retention model.

    - The threshold information for allowed sediment loads (TMDL, dead volume, etc.) are now input in a stand alone table instead of being included in the valuation table. This adjusts the biophysical service output for any social allowance of pollution. Previously, the adjustment was only done in the valuation model.

    - The watersheds and sub-watershed layers are now input as shapefiles instead of rasters.

    - Final outputs are now aggregated to the sub-basin scale. The user must input a sub-basin shapefile. We provide the Hydro 1K dataset as a starting option. See users guide for changes to many file output names.

    - Users are strongly advised not to interpret pixel-scale outputs for hydrological understanding or decision-making of any kind. Pixel outputs should only be used for calibration/validation or model checking.


6. Hydropower Production

    - The watersheds and sub-watershed layers are now input as shapefiles instead of rasters.

    - Final outputs are now aggregated to the sub-basin scale. The user must input a sub-basin shapefile. We provide the Hydro 1K dataset as a starting option. See users guide for changes to many file output names.

    - Users are strongly advised not to interpret pixel-scale outputs for hydrological understanding or decision-making of any kind. Pixel outputs should only be used for calibration/validation or model checking.

    - The calibration constant for each watershed is now input in a stand-alone table instead of being included in the valuation table. This makes running the water scarcity model simpler.


7. Water Purification: Nutrient Retention

    - The threshold information for allowed pollutant levels (TMDL, etc.) are now input in a stand alone table instead of being included in the valuation table. This adjusts the biophysical service output for any social allowance of pollution. Previously, the adjustment was only done in the valuation model.

    - The watersheds and sub-watershed layers are now input as shapefiles instead of rasters.

    - Final outputs are now aggregated to the sub-basin scale. The user must input a sub-basin shapefile. We provide the Hydro 1K dataset as a starting option. See users guide for changes to many file output names.

    - Users are strongly advised not to interpret pixel-scale outputs for hydrological understanding or decision-making of any kind. Pixel outputs should only be used for calibration/validation or model checking.


8. Carbon Storage and Sequestration

    The model now outputs an aggregate sum of the carbon storage.


9. Habitat Quality and Rarity

    This model had an error while running ReclassByACII if the land cover codes were not sorted alphabetically.  This has now been corrected and it sorts the reclass file before running the reclassification

    The model now outputs an aggregate sum of the habitat quality.

10. Pollination

    In this version, the pollination model accepts an additional parameter which indicated the proportion of a crops yield that is attributed to wild pollinators.<|MERGE_RESOLUTION|>--- conflicted
+++ resolved
@@ -108,15 +108,12 @@
       'watersheds' to match the name of the vector file (including the suffix).
     * Added pour point detection option as an alternative to providing an
       outlet features vector.
-<<<<<<< HEAD
 * Forest Carbon Edge Effect:
     * Fixed bug that was causing overflow errors to appear in the logs when 
       running with the sample data.
-=======
 * GLOBIO
     * Fixing a bug with how the ``msa`` results were masked and operated on
       that could cause bad results in the ``msa`` outputs.
->>>>>>> 5e01661f
 * Habitat Quality:
     * Refactor of Habitat Quality that implements TaskGraph
     * Threat files are now indicated in the Threat Table csv input under
