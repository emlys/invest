--- conflicted
+++ resolved
@@ -51,14 +51,11 @@
 * SDR
     * Fixed an issue with SDR where ``f.tif`` might not be recalculated if the
       file is modified or deleted after execution.
-<<<<<<< HEAD
     * Fixed an issue in ``sed_deposition.tif`` and ``f.tif`` where pixel values
       could have very small, negative values for ``r_i`` and ``f_i``.  These
       values are now clamped to 0.
-=======
     * Added basic type-checking for the ``lucode`` column of the biophysical
       table. This avoids cryptic numpy errors later in runtime.
->>>>>>> 2c15a20f
 
 3.10.2 (2022-02-08)
 -------------------
