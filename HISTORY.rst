--- conflicted
+++ resolved
@@ -34,17 +34,18 @@
 
 .. :changelog:
 
-
-<<<<<<< HEAD
-
-Unreleased Changes
-------------------
+Unreleased Changes (3.10)
+-------------------------
 * General:
+    * Added ``invest serve`` entry-point to the CLI. This launches a Flask app
+      and server on the localhost, to support the workbench.
+    * Major updates to each model's ``ARGS_SPEC`` (and some related validation)
+      to facilitate re-use & display in the Workbench and User's Guide.
     * Standardized and de-duplicated text in ``ARGS_SPEC`` ``about`` and
       ``name`` strings.
-=======
-Unreleased Changes
-------------------
+* Coastal Vulnerability:
+    * Fixed bug where shore points were created on interior landmass holes
+      (i.e. lakes).
 * Habitat Quality
     * Changed how Habitat Rarity outputs are calculated to be less confusing.
       Values now represent a 0 to 1 index where before there could be
@@ -54,18 +55,6 @@
       of 0.5 indicate same abundance between baseline and current/future
       LULC; values 0.5 to 1 indicate less abundance in current/future LULC
       and therefore higher rarity.
-
-Unreleased Changes (3.10)
--------------------------
-* General:
-    * Added ``invest serve`` entry-point to the CLI. This launches a Flask app
-      and server on the localhost, to support the workbench.
-    * Major updates to each model's ``ARGS_SPEC`` (and some related validation)
-      to facilitate re-use & display in the Workbench and User's Guide.
-* Coastal Vulnerability:
-    * Fixed bug where shore points were created on interior landmass holes
-      (i.e. lakes).
->>>>>>> 359df422
 
 3.9.2 (2021-10-29)
 ------------------
