..
  Changes should be grouped for readability.

  InVEST model names:
  - Annual Water Yield
  - Carbon Storage and Sequestration
  - Coastal Blue Carbon
  - Coastal Vulnerability
  - Crop Pollination
  - Crop Production
  - DelineateIt
  - Forest Carbon Edge Effects
  - Globio
  - Habitat Quality
  - HRA
  - NDR
  - Visitation: Recreation and Tourism
  - RouteDEM
  - Scenario Generator
  - Scenic Quality
  - SDR
  - Seasonal Water Yield
  - Urban Cooling
  - Urban Flood Risk
  - Urban Stormwater Retention
  - Wave Energy
  - Wind Energy

  Everything else:
  - General


.. :changelog:

Unreleased Changes
------------------
* General
    * Updating the ``pyinstaller`` requirement to ``>=4.10`` to support the new
      ``universal2`` wheel architecture offered by ``scipy>=1.8.0``.
<<<<<<< HEAD
* DelineateIt
    * Watersheds delineated with this tool will now always have a ``ws_id``
      column containing integer watershed IDs for easier use within the routed
      InVEST models.  Existing ``ws_id`` field values in the outlets vector
      will be overwritten if they are present.
=======
    * Expose taskgraph logging level for the cli with
      ``--taskgraph-log-level``.
    * Fixed bug in validation of ``results_suffix`` so that special characters
      like path separators, etc, are not allowed.
>>>>>>> 2c15a20f
* RouteDEM
    * Rename the arg ``calculate_downstream_distance`` to
      ``calculate_downslope_distance``. This is meant to clarify that it
      applies to pixels that are not part of a stream.
* Crop Production
    * Fixed a bug in both crop production models where the model would error if
      an observed yield raster had no nodata value.
* SDR
    * Fixed an issue with SDR where ``f.tif`` might not be recalculated if the
      file is modified or deleted after execution.
    * Added basic type-checking for the ``lucode`` column of the biophysical
      table. This avoids cryptic numpy errors later in runtime.

3.10.2 (2022-02-08)
-------------------
* General
    * The minimum ``setuptools_scm`` version has been increased to 6.4.0 in
      order to bypass calling ``setup.py`` for version information.  The
      version of this project can now be retrieved by calling ``python -m
      setuptools_scm`` from the project root.
    * Fixed an issue where datastack archives would not include any spatial
      datasets that were linked to in CSV files.  This now works for all models
      except HRA.  If an HRA datastack archive is requested,
      ``NotImplementedError`` will be raised.  A fix for HRA is pending.
    * Pinned ``numpy`` versions in ``pyproject.toml`` to the lowest compatible
      version for each supported python version. This prevents issues when
      ``natcap.invest`` is used in an environment with a lower numpy version
      than it was built with (https://github.com/cython/cython/issues/4452).
* DelineateIt
    * When snapping points to streams, if a point is equally near to more than
      one stream pixel, it will now snap to the stream pixel with a higher
      flow accumulation value. Before, it would snap to the stream pixel
      encountered first in the raster (though this was not guaranteed).
* GLOBIO
    * Gaussian decay kernels are now always tiled, which should result in a
      minor improvement in model runtime when large decay distances are used.
* Habitat Quality:
    * Linear decay kernels are now always tiled, which should result in a minor
      improvement in model runtime, particularly with large decay distances.
* HRA
    * Fixed a bug with how a pandas dataframe was instantiated. This bug did
      not effect outputs though some might notice less trailing zeros in the
      ``SUMMARY_STATISTICS.csv`` output.
* NDR
    * Changed some model inputs and outputs to clarify that subsurface
      phosphorus is not modeled.

        * Removed the inputs ``subsurface_critical_length_p`` and
          ``subsurface_eff_p``
        * Removed the output ``sub_ndr_p.tif``. The model no longer calculates
          subsurface NDR for phosphorus.
        * Removed the output ``sub_load_p.tif``. All pixels in this raster were
          always 0, because the model assumed no subsurface phosphorus movement.
        * Renamed the output ``p_export.tif`` to ``p_surface_export.tif`` to
          clarify that it only models the surface export of phosphorus.
        * Renamed the output ``n_export.tif`` to ``n_total_export.tif`` to
          clarify that it is the total of surface and subsurface nitrogen export.
        * Added the new outputs ``n_surface_export.tif`` and
          ``n_subsurface_export.tif``, showing the surface and subsurface
          components of the total nitrogen export.
        * The aggregate vector output ``watershed_results_ndr.shp`` was changed to
          a geopackage ``watershed_results_ndr.gpkg``.
        * The aggregate vector fields were given more descriptive names, and
          updated corresponding to the changed raster outputs:

            * ``surf_p_ld`` was renamed to ``p_surface_load``
            * ``surf_n_ld`` was renamed to ``n_surface_load``
            * ``p_exp_tot`` was renamed to ``p_surface_export``
            * ``sub_n_ld`` was renamed to ``n_subsurface_load``
            * ``n_exp_tot`` was renamed to ``n_total_export``
            * Added a new field ``n_surface_export``, representing the sum of
              ``n_surface_export.tif``
            * Added a new field ``n_subsurface_export``, representing the sum
              of ``n_subsurface_export.tif``
            * Removed the field ``sub_p_ld``, since ``sub_load_p.tif`` was removed.
* Wind Energy
    * Fixed a bug where distance was masking by pixel distance instead of
      euclidean distance.
    * Renamed the foundation cost label and help info to reflect it is no
      longer measured in Millions of US dollars.
    * Fixed a bug where running valuation with TaskGraph in asynchronous mode
      would cause the model to error.

3.10.1 (2022-01-06)
-------------------
* Urban Stormwater Retention
    * Fixed a bug where this model's sample data was not available via the
      Windows installer.


3.10.0 (2022-01-04)
-------------------
* General
    * Add a ``--language`` argument to the command-line interface, which will
      translate model names, specs, and validation messages.
    * Accept a ``language`` query parameter at the UI server endpoints, which
      will translate model names, specs, and validation messages.
    * Added ``invest serve`` entry-point to the CLI. This launches a Flask app
      and server on the localhost, to support the workbench.
    * Major updates to each model's ``ARGS_SPEC`` (and some related validation)
      to facilitate re-use & display in the Workbench and User's Guide.
    * Standardized and de-duplicated text in ``ARGS_SPEC`` ``about`` and
      ``name`` strings.
    * Update to FontAwesome 5 icons in the QT interface.
    * In response to the deprecation of ``setup.py``-based commands in Python
      3.10, the recommended way to build python distributions of
      ``natcap.invest`` is now with the ``build`` package, and installation
      should be done via ``pip``.  The ``README`` has been updated to reflect
      this change, and this should only be noticeable for those installing
      ``natcap.invest`` from source.
    * A bug has been fixed in ``make install`` so that now the current version
      of ``natcap.invest`` is built and installed.  The former (buggy) version
      of ``make install`` would install whatever the latest version was in your
      ``dist`` folder.
    * Updating the ``taskgraph`` requirement to ``0.11.0`` to resolve an issue
      where modifying a file within a roughly 2-second window would fool
      ``taskgraph`` into believing that the file had not been modified.
    * Fixed a bug where some input rasters with NaN nodata values would go
      undetected as nodata and yield unexpected behavior.
* Annual Water Yield
    * Renamed the Windows start menu shortcut from "Water Yield" to
      "Annual Water Yield".
* Coastal Vulnerability
    * Fixed bug where shore points were created on interior landmass holes
      (i.e. lakes).
    * Added feature to accept raster (in addition to vector) habitat layers.
    * Changed one intermediate output (geomorphology) from SHP to GPKG.
    * Fixed bug where output vectors had coordinates with an unnecessary
      z-dimension. Output vectors now have 2D geometry.
* Crop Pollination
    * Renamed the Windows start menu shortcut from "Pollination" to
      "Crop Pollination".
* Fisheries and Fisheries HST
    * The Fisheries models were deprecated due to lack of use,
      lack of scientific support staff, and maintenance costs.
* Finfish
    * The Finfish model was deprecated due to lack of use,
      lack of scientific support staff, and maintenance costs.
* Habitat Quality
    * Changed how Habitat Rarity outputs are calculated to be less confusing.
      Values now represent a 0 to 1 index where before there could be
      negative values. Now values of 0 indicate current/future LULC not
      represented in baseline LULC; values 0 to 0.5 indicate more
      abundance in current/future LULC and therefore less rarity; values
      of 0.5 indicate same abundance between baseline and current/future
      LULC; values 0.5 to 1 indicate less abundance in current/future LULC
      and therefore higher rarity.
* NDR
    * Added a new raster to the model's workspace,
      ``intermediate_outputs/what_drains_to_stream[suffix].tif``.  This raster
      has pixel values of 1 where DEM pixels flow to an identified stream, and
      0 where they do not.
* Scenario Generator
    * Changed an args key from ``replacment_lucode`` to ``replacement_lucode``.
* Scenic Quality
    * Simplify the ``valuation_function`` arg options. The options are now:
      ``linear``, ``logarithmic``, ``exponential``. The names displayed in the
      UI dropdown will stay the same as before. Datastacks or scripts will need
      to be updated to use the new option values.
    * Renamed the model title from
      "Unobstructed Views: Scenic Quality Provision" to "Scenic Quality".
* SDR
    * Added a new raster to the model's workspace,
      ``intermediate_outputs/what_drains_to_stream[suffix].tif``.  This raster
      has pixel values of 1 where DEM pixels flow to an identified stream, and
      0 where they do not.
* Urban Flood Risk:
    * Fixed broken documentation link in the user interface.
* Urban Stormwater Retention
    * Added this new model
* Visitation: Recreation and Tourism
    * Renamed the Windows start menu shortcut from "Recreation" to
      "Visitation: Recreation and Tourism".
* Wave Energy
    * Rename the ``analysis_area_path`` arg to ``analysis_area``, since it is
      not a path but an option string.
    * Simplify the ``analysis_area`` arg options. The options are now:
      ``westcoast``, ``eastcoast``, ``northsea4``, ``northsea10``,
      ``australia``, ``global``. The names displayed in the UI dropdown will
      stay the same as before. Datastacks and scripts will need to be updated
      to use the new option values.
* Wind Energy
    * No model inputs or outputs are measured in "millions of" currency units
      any more. Specifically:
    * The ``mw_coef_ac`` and ``mw_coef_dc`` values in the Global Wind Energy
      Parameters table were in millions of currency units per MW; now they
      should be provided in currency units per MW.
    * The ``infield_cable_cost``, ``cable_coef_ac``, and ``cable_coef_dc``
      values in the Global Wind Energy Parameters table were in millions of
      currency units per km; now they should be provided in currency units per km.
    * The ``turbine_cost`` value in the Turbine Parameters table was in
      millions of currency units; now it should be provided in currency units.
    * The ``foundation_cost`` parameter was in millions of currency units; now
      it should be provided in currency units.
    * The NPV output, formerly ``npv_US_millions.tif``, is now ``npv.tif``.
      It is now in currency units, not millions of currency units.

3.9.2 (2021-10-29)
------------------
* General:
    * Improving our binary build by including a data file needed for the
      ``charset-normalizer`` python package.  This eliminates a warning that
      was printed to stdout on Windows.
    * The Annual Water Yield model name is now standardized throughout InVEST.
      This model has been known in different contexts as Hydropower, Hydropower
      Water Yield, or Annual Water Yield. This name was chosen to emphasize
      that the model can be used for purposes other than hydropower (though the
      valuation component is hydropower-specific) and to highlight its
      difference from the Seasonal Water Yield model. The corresponding python
      module, formerly ``natcap.invest.hydropower.hydropower_water_yield``, is
      now ``natcap.invest.annual_water_yield``.
    * Minor changes to some other models' display names.
    * Update and expand on the instructions in the API docs for installing
      the ``natcap.invest`` package.
    * The InVEST binaries on Windows now no longer inspect the ``%PATH%``
      when looking for GDAL DLLs.  This fixes an issue where InVEST would not
      launch on computers where the ``%PATH%`` either contained other
      environment variables or was malformed.
    * invest processes announce their logfile path at a very high logging level
      that cannot be filtered out by the user.
    * JSON sample data parameter sets are now included in the complete sample
      data archives.
* Seasonal Water Yield
    * Fixed a bug in validation where providing the monthly alpha table would
      cause a "Spatial file <monthly alpha table> has no projection" error.
      The montly alpha table was mistakenly being validated as a spatial file.
* Crop Production Regression
    * Corrected a misspelled column name. The fertilization rate table column
      must now be named ``phosphorus_rate``, not ``phosphorous_rate``.
* Habitat Quality
    * Fixed a bug where optional input Allow Accessibility to Threats could
      not be passed as an empty string argument. Now handles falsey values.
* Urban Flood Risk
    * Fixed a bug where lucodes present in the LULC raster but missing from
      the biophysical table would either raise a cryptic IndexError or silently
      apply invalid curve numbers. Now a helpful ValueError is raised.

3.9.1 (2021-09-22)
------------------
* General:
    * Added error-handling for when ``pandas`` fails to decode a non-utf8
      encoded CSV.
    * Moved the sample data JSON files out of the root sample_data folder and
      into their respective model folders.
    * Updated documentation on installing InVEST from source.
    * Restructured API reference docs and removed outdated and redundant pages.
    * Include logger name in the logging format. This is helpful for the cython
      modules, which can't log module, function, or line number info.
    * Fixed a bug in makefile that prevented ``make env`` from working properly.
    * Fixed an issue with the InVEST application launching on Mac OS X 11
      "Big Sur".  When launching the InVEST ``.app`` bundle, the environment
      variable ``QT_MAC_WANTS_LAYER`` is defined.  If running InVEST through
      python, this environment variable may need to be defined by hand like
      so: ``QT_MAC_WANTS_LAYER=1 python -m natcap.invest``.  A warning will
      be raised if this environment variable is not present on mac.
    * Fixing an issue on Mac OS X where saving the InVEST application to a
      filepath containing spaces would prevent the application from launching.
    * Fixed an issue on Mac OS when certain models would loop indefinitely and
      never complete.  This was addressed by bumping the ``taskgraph``
      requirement version to ``0.10.3``
    * Allow Windows users to install for all users or current user. This allows
      non-admin users to install InVEST locally.
    * Fixed a bug where saving a datastack parameter set with relative paths
      would not convert Windows separators to linux style.
    * Provide a better validation error message when an overview '.ovr' file
      is input instead of a valid raster.
    * Removed internal references to ``TaskGraph``
      ``copy_duplicate_artifact`` calls in anticipation from that feature
      being removed from ``TaskGraph``. User facing changes include
      slightly faster initial runtimes for the Coastal Vulnerability,
      Coastal Blue Carbon, SDR, DelineateIt, and Seasonal Water Yield models.
      These models will no longer attempt to copy intermediate artifacts that
      could have been computed by previous runs.
    * Validation now returns a more helpful message when a spatial input has
      no projection defined.
    * Updated to pygeoprocessing 2.3.2
    * Added support for GDAL 3.3.1 and above
    * Added some logging to ``natcap.invest.utils._log_gdal_errors`` to aid in
      debugging some hard-to-reproduce GDAL logging errors that occasionally
      cause InVEST models to crash.  If GDAL calls ``_log_gdal_errors`` with an
      incorrect set of arguments, this is now logged.
    * Improved the reliability and consistency of log messages across the
      various ways that InVEST models can be run.  Running InVEST in
      ``--headless`` mode, for example, will now have the same logging behavior,
      including with exceptions, as the UI would produce.
    * The default log level for the CLI has been lowered from
      ``logging.CRITICAL`` to ``logging.ERROR``.  This ensures that exceptions
      should always be written to the correct logging streams.
* Carbon
    * Fixed a bug where, if rate change and discount rate were set to 0, the
      valuation results were in $/year rather than $, too small by a factor of
      ``lulc_fut_year - lulc_cur_year``.
    * Improved UI to indicate that Calendar Year inputs are only required for
      valuation, not also for sequestration.
    * Increasing the precision of ``numpy.sum`` from Float32 to Float64 when
      aggregating raster values for the HTML report.
* DelineateIt:
    * The DelineateIt UI has been updated so that the point-snapping options
      will always be interactive.
    * DelineateIt's point-snapping routine has been updated to snap
      ``MULTIPOINT`` geometries with 1 component point as well as primitive
      ``POINT`` geometries.  All other geometric types will not be snapped.
      When a geometry cannot be snapped, a log message is now recorded with the
      feature ID, the geometry type and the number of component geometries.
      Features with empty geometries are now also skipped.
* Fisheries Habitat Scenario Tool
    * Fixed divide-by-zero bug that was causing a RuntimeWarning in the logs.
      This bug did not affect the output.
* HRA
    * Fixed bugs that allowed zeros in DQ & Weight columns of criteria
      table to raise DivideByZero errors.
* NDR
    * Fixed a bug that allowed SDR to be calculated in areas that don't drain
      to any stream. Now all outputs that depend on distance to stream (
      ``d_dn``, ``dist_to_channel``, ``ic``, ``ndr_n``, ``ndr_p``,
      ``sub_ndr_n``, ``sub_ndr_p``, ``n_export``, ``p_export``) are only
      defined for pixels that drain to a stream. They have nodata everywhere
      else.
* Pollination
    * Updated so that the ``total_pollinator_abundance_[season].tif`` outputs
      are always created. Before, they weren't created if a farm vector was
      not supplied, even though they are independent.
* Recreation
    * Fixed some incorrectly formatted log and error messages
* Seasonal Water Yield
    * Fixed a bug where ``qf.tif`` outputs weren't properly masking nodata
      values and could show negative numbers.
* SDR
    * Fixed a bug in validation that did not warn against different coordinate
      systems (all SDR inputs must share a common coordinate system).
    * Fixed a bug that was incorrectly using a factor of 0.0986 rather than
      0.0896. This would have a minor effect on end-user results.
    * Changed how SDR thresholds its L factor to allow direct thresholding
      rather than based off of upstream area. Exposed this parameter as
      ``l_max`` in the ``args`` input and in the user interface.
    * Fixed a bug that allowed SDR to be calculated in areas that don't drain
      to any stream. Now all outputs that depend on distance to stream (
      ``d_dn``, ``d_dn_bare``, ``ic``, ``ic_bare``, ``sdr``, ``sdr_bare``,
      ``e_prime``, ``sed_retention``, ``sed_retention_index``,
      ``sed_deposition``, ``sed_export``) are only defined for pixels that
      drain to a stream. They have nodata everywhere else.
* Urban Flood Risk
    * Fixed a bug where a String ``Type`` column in the infrastructure vector
      would cause the aggregation step of the model to crash, even with the
      correct integer value in the column.
* Wind Energy
    * Raising ValueError when AOI does not intersect Wind Data points.

3.9.0 (2020-12-11)
------------------
* General:
    * Deprecating GDAL 2 and adding support for GDAL 3.
    * Adding function in utils.py to handle InVEST coordindate transformations.
    * Making InVEST compatible with Pygeoprocessing 2.0 by updating:
        * ``convolve_2d()`` keyword ``ignore_nodata`` to
          ``ignore_nodata_and_edges``.
        * ``get_raster_info()`` / ``get_vector_info()`` keyword ``projection``
          to ``projection_wkt``.
    * Improve consistency and context for error messages related to raster
      reclassification across models by using ``utils.reclassify_raster``.
    * Fixed bug that was causing a TypeError when certain input rasters had an
      undefined nodata value. Undefined nodata values should now work
      everywhere.
    * Include logging in python script generated from
      "Save to python script..." in the "Development" menu. Now logging
      messages from the model execution will show up when you run the script.
    * InVEST is now a 64-bit binary built against Python 3.7.
    * Adding Python 3.8 support for InVEST testing.
    * Add warning message to installer for 32-bit computers about installing
      64-bit software.
    * Stop running validation extra times when model inputs autofill, saving
      a small but noticeable amount of time in launching a model.
    * The number of files included in the python source distribution has been
      reduced to just those needed to install the python package and run tests.
    * Code-sign the macOS distribution, and switch to a DMG distribution format.
    * No longer include the HTML docs or HISTORY.rst in the macOS distribution.
    * Bumped the ``shapely`` requirements to ``>=1.7.1`` to address a library
      import issue on Mac OS Big Sur.
    * Fixing model local documentation links for Windows and Mac binaries.
    * The InVEST binary builds now launch on Mac OS 11 "Big Sur".  This was
      addressed by defining the ``QT_MAC_WANTS_LAYER`` environment variable.
    * Fixed the alphabetical ordering of Windows Start Menu shortcuts.
* Annual Water Yield:
    * Fixing bug that limited ``rsupply`` result when ``wyield_mn`` or
      ``consump_mn`` was 0.
* Coastal Blue Carbon
    * Refactor of Coastal Blue Carbon that implements TaskGraph for task
      management across the model and fixes a wide range of issues with the model
      that were returning incorrect results in all cases.
    * Corrected an issue with the model where available memory would be exhausted
      on a large number of timesteps.
    * In addition to the ``execute`` entrypoint, another entrypoint,
      ``execute_transition_analysis`` has been added that allows access to the
      transition analysis timeseries loop at a lower level.  This will enable
      users comfortable with python to provide spatially-explicit maps of
      accumulation rates, half lives and other parameters that can only be
      provided via tables to ``execute``.
    * Snapshot years and rasters, including the baseline year/raster, are now all
      provided via a table mapping snapshot years to the path to a raster on
      disk.  The baseline year is the earliest year of these.
    * The model's "initial" and "lulc lookup" and "transient" tables have been
      combined into a single "biophysical" table, indexed by LULC code/LULC class
      name, that includes all of the columns from all of these former tables.
    * The "analysis year" is now a required input that must be >= the final
      snapshot year in the snapshots CSV.
    * Litter can now accumulate at an annual rate if desired.
    * The model now produces many more files, which allows for greater
      flexibility in post-processing of model outputs.
* Coastal Vulnerability
    * 'shore_points_missing_geomorphology.gpkg' output file name now includes
      the suffix if any, and its one layer now is renamed from
      'missing_geomorphology' to be the same as the file name
      (including suffix).
    * Fixed a memory bug that occurred during shore point interpolation when
      dealing with very large landmass vectors.
* Delineateit
    * The layer in the 'preprocessed_geometries.gpkg' output is renamed from
      'verified_geometries' to be the same as the file name (including suffix).
    * The layer in the 'snapped_outlets.gpkg' output is renamed from
      'snapped' to be the same as the file name (including suffix).
    * The layer in the 'watersheds.gpkg' output has been renamed from
      'watersheds' to match the name of the vector file (including the suffix).
    * Added pour point detection option as an alternative to providing an
      outlet features vector.
* Finfish
    * Fixed a bug where the suffix input was not being used for output paths.
* Forest Carbon Edge Effect
    * Fixed a broken link to the local User's Guide
    * Fixed bug that was causing overflow errors to appear in the logs when
      running with the sample data.
    * Mask out nodata areas of the carbon map output. Now there should be no
      output data outside of the input LULC rasater area.
* GLOBIO
    * Fixing a bug with how the ``msa`` results were masked and operated on
      that could cause bad results in the ``msa`` outputs.
* Habitat Quality:
    * Refactor of Habitat Quality that implements TaskGraph
    * Threat files are now indicated in the Threat Table csv input under
      required columns: ``BASE_PATH``, ``CUR_PATH``, ``FUT_PATH``.
    * Threat and Sensitivity column names are now case-insensitive.
    * Sensitivity threat columns now match threat names from Threat Table
      exactly, without the need for ``L_``. ``L_`` prefix is deprecated.
    * Threat raster input folder has been removed.
    * Validation enhancements that check whether threat raster paths are valid.
    * HQ update to User's Guide.
    * Changing sample data to reflect Threat Table csv input changes and
      bumping revision.
    * More comprehensive testing for Habitat Quality and validation.
    * Checking if Threat raster values are between 0 and 1 range, raising
      ValueError if not. No longer snapping values less than 0 to 0 and greater
      than 1 to 1.
    * Fixing bug that was setting Threat raster values to 1 even if they were
      floats between 0 and 1.
    * Updating how threats are decayed across distance. Before, nodata edges
      were ignored causing values on the edges to maintain a higher threat
      value. Now, the decay does not ignore those nodata edges causing values
      on the edges to decay more quickly. The area of study should have
      adequate boundaries to account for these edge effects.
    * Update default half saturation value for sample data to 0.05 from 0.1.
* Seasonal Water Yield
    * Fixed a bug where precip or eto rasters of ``GDT_Float64`` with values
      greater than 32-bit would overflow to ``-inf``.
* SDR:
    * Fixing an issue where the LS factor should be capped to an upstream area
      of 333^2 m^2. In previous versions the LS factor was erroneously capped
      to "333" leading to high export spikes in some pixels.
    * Fixed an issue where sediment deposition progress logging was not
      progressing linearly.
    * Fixed a task dependency bug that in rare cases could cause failure.
* Urban Cooling
    * Split energy savings valuation and work productivity valuation into
      separate UI options.
* Urban Flood Risk
    * Changed output field names ``aff.bld`` and ``serv.blt`` to ``aff_bld``
      and ``serv_blt`` respectively to fix an issue where ArcGIS would not
      display properly.

3.8.9 (2020-09-15)
------------------
* Hydropower
    * Fixed bug that prevented validation from ever passing for this model.
      Validation will allow extra keys in addition to those in the ARGS_SPEC.
* Urban Flood Mitigation
    * Fixed incorrect calculation of total quickflow volume.

3.8.8 (2020-09-04)
------------------
* Coastal Vulnerability
    * Improved handling of invalid AOI geometries to avoid crashing and instead
      fix the geometry when possible and skip it otherwise.
    * Added validation check that shows a warning if the SLR vector is not
      a point or multipoint geometry.
* Urban Cooling
    * Energy units are now (correctly) expressed in kWh.  They were previously
      (incorrectly) expressed in kW.
    * Energy savings calculations now require that consumption is in units of
      kWh/degree C/m^2 for each building class.
    * Fixing an issue where blank values of the Cooling Coefficient weights
      (shade, albedo, ETI) would raise an error.  Now, a default value for the
      coefficient is assumed if any single value is left blank.
* HRA
    * Raise ValueError if habitat or stressor inputs are not projected.
    * Make sample data rating filepaths work on Mac. If not on Windows and a rating
      filepath isn't found, try replacing all backslashes with forward slashes.
* Seasonal Water Yield
    * Updated output file name from aggregated_results.shp to aggregated_results_swy.shp
      for consistency with NDR and SDR
* Datastack
    * Saved datastack archives now use helpful identifying names for spatial input folders
* Validation
    * Fixed bug that caused fields activated by a checkbox to make validation fail,
      even when the checkbox was unchecked.
* General
    * Input table column headers are now insensitive to leading/trailing whitespace in
      most places.
    * Modified the script that produces a conda environment file from InVEST's python
      requirements file so that it includes the ``conda-forge`` channel in the file
      itself.
* Recreation
    * Validate values in the type column of predictor tables early in execution. Raise
      a ValueError if a type value isn't valid (leading/trailing whitespace is okay).
* Validation
    * Set a 5-second timeout on validation functions that access a file. This will raise
      a warning and prevent validation from slowing down the UI too much.

3.8.7 (2020-07-17)
------------------
* General
    * Fixed an issue where some users would be unable to launch InVEST binaries
      on Windows.  This crash was due to a configuration issue in
      ``PySide2==5.15.0`` that will be fixed in a future release of PySide2.
* GLOBIO
    * Fix a bug that mishandled combining infrastructure data when only one
      infrastructure data was present.
* Urban Flood Risk
    * The output vector ``flood_risk_service.shp`` now includes a field,
      ``flood_vol`` that is the sum of the modeled flood volume (from
      ``Q_m3.tif``) within the AOI.
    * Fieldnames in ``flood_risk_service.shp`` have been updated to more
      closely match the variables they match as documented in the User's Guide
      chapter.  Specifically, ``serv_bld`` is now ``serv.blt`` and ``aff_bld``
      is now ``aff.bld``.
    * ``Q_mm.tif`` has been moved from the intermediate directory into the
      workspace.
    * Fixed a bug in the flood volume (``Q_m3.tif``) calculations that was
      producing incorrect values in all cases.
    * Fixed a bug where input rasters with nodata values of 0 were not handled
      properly.

3.8.6 (2020-07-03)
------------------
* Crop Production
    * Fixed critical bug in crop regression that caused incorrect yields in
      all cases.

3.8.5 (2020-06-26)
------------------
* General
    * Fix bug in ``utils.build_lookup_from_csv`` that was allowing
      ``key_field`` to be non unique and overwriting values.
    * Fix bug in ``utils.build_lookup_from_csv`` where trailing commas caused
      returned values to be malformed.
    * Add optional argument ``column_list`` to ``utils.build_lookup_from_csv``
      that takes a list of column names and only returns those in the
      dictionary.
    * Remove ``warn_if_missing`` argument from ``utils.build_lookup_from_csv``
      and warning by default.
* Scenic Quality
    * Fixing an issue in Scenic Quality where the creation of the weighted sum
      of visibility rasters could cause "Too Many Open Files" errors and/or
      ``MemoryError`` when the model is run with many viewpoints.
    * Progress logging has been added to several loops that may take a longer
      time when the model is run with thousands of points at a time.
    * A major part of the model's execution was optimized for speed,
      particularly when the model is run with many, many points.
* SDR:
    * Removed the unused parameter ``args['target_pixel_size']`` from the SDR
      ``execute`` docstring.
* Urban Flood Risk Mitigation
    * Fixed an issue where the output vector ``flood_risk_service.shp`` would
      only be created when the built infrastructure vector was provided.  Now,
      the ``flood_risk_service.shp`` vector is always created, but the fields
      created differ depending on whether the built infrastructure input is
      present during the model run.
    * Fixed an issue where the model would crash if an infrastructure geometry
      were invalid or absent.  Such features are now skipped.

3.8.4 (2020-06-05)
------------------
* General:
    * Advanced the ``Taskgraph`` version requirement to fix a bug where workspace
      directories created by InVEST versions <=3.8.0 could not be re-used by more
      recent InVEST versions.
* NDR:
    * The Start Menu shortcut on Windows and launcher label on Mac now have
      consistent labels for NDR: "NDR: Nutrient Delivery Ratio".
* SDR:
    * The Start Menu shortcut on Windows and launcher label on Mac now have
      consistent labels for SDR: "SDR: Sediment Delivery Ratio".

3.8.3 (2020-05-29)
------------------
* SDR
    * SDR's compiled core now defines its own ``SQRT2`` instead of relying on an
      available standard C library definition. This new definition helps to avoid
      some compiler issues on Windows.

3.8.2 (2020-05-15)
------------------
* InVEST's CSV encoding requirements are now described in the validation
  error message displayed when a CSV cannot be opened.

3.8.1 (2020-05-08)
------------------
* Fixed a compilation issue on Mac OS X Catalina.
* Fixed an issue with NDR's raster normalization function so that Float64
  nodata values are now correctly cast to Float32.  This issue was affecting
  the summary vector, where the ``surf_n``, ``sub_n`` and ``n_export_tot``
  columns would contain values of ``-inf``.
* Fixed minor bug in Coastal Vulnerability shore point creation. Also added a
  check to fail fast when zero shore points are found within the AOI.
* The Finfish Aquaculture model no longer generates histograms for
  uncertainty analysis due to issues with matplotlib that make InVEST
  unstable. See https://github.com/natcap/invest/issues/87 for more.
* Corrected the Urban Cooling Model's help text for the "Cooling Capacity
  Calculation Method" in the User Interface.
* Fixing an issue with SDR's ``LS`` calculations.  The ``x`` term is now
  the weighted mean of proportional flow from the current pixel into its
  neighbors.  Note that for ease of debugging, this has been implemented as a
  separate raster and is now included in ``RKLS`` calculations instead of in
  the ``LS`` calculations.
* Fixed a bug in validation where checking for spatial overlap would be skipped
  entirely in cases where optional model arguments were not used.
* Bumping the ``psutil`` dependency requirement to ``psutil>=5.6.6`` to address
  a double-free vulnerability documented in CVE-2019-18874.
* Adding a GitHub Actions workflow for building python wheels for Mac and Windows
  as well as a source distribution.
* Updating links in ``setup.py``, ``README.rst`` and ``README_PYTHON.rst`` to
  refer to the repository's new home on github.
* Binary builds for Windows and Mac OS X have been moved to GitHub Actions from
  AppVeyor.  All AppVeyor-specific configuration has been removed.
* Fixing an issue with the InVEST Makefile where ``make deploy`` was
  attempting to synchronize nonexistent sample data zipfiles with a storage
  bucket on GCP.  Sample data zipfiles are only built on Windows, and so
  ``make deploy`` will only attempt to upload them when running on Windows.
* Fixed a bug in CLI logging where logfiles created by the CLI were
  incompatible with the ``natcap.invest.datastack`` operation that
  allows the UI to load model arguments from logfiles.
* Added error-handling in Urban Flood Risk Mitigation to tell users to
  "Check that the Soil Group raster does not contain values other than
  (1, 2, 3, 4)" when a ``ValueError`` is raised from ``_lu_to_cn_op``.
* Updated the ``Makefile`` to use the new git location of the InVEST User's
  Guide repository at https://github.com/natcap/invest.users-guide
* Automated tests are now configured to use Github Actions for 32- and 64-bit
  build targets for Python 3.6 and 3.7 on Windows.  We are still using
  AppVeyor for our binary builds for the time being.
* Makefile has been updated to fetch the version string from ``git`` rather
  than ``hg``.  A mercurial client is still needed in order to clone the
  InVEST User's Guide.
* Removing Python 2 compatibility code such as ``future``, ``pyqt4``,
  ``basestring``, ``unicode``, ``six``, unicode casting, etc...
* Update api-docs conf file to mock sdr.sdr_core and to use updated unittest
  mock

3.8.0 (2020-02-07)
------------------
* Created a sub-directory for the sample data in the installation directory.
* Fixed minor bug in HRA that was duplicating the ``results_suffix`` in some
  output filenames.
* Updated the DelineateIt UI to improve the language around what the model
  should do when it encounters invalid geometry.  The default is now
  that it should skip invalid geometry.
* Updating how threat rasters are handled in Habitat Quality to address a few
  related and common usability issues for the model.  First, threat
  rasters are now aligned to the LULC instead of the intersection of the whole
  stack.  This means that the model now handles threat inputs that do not all
  completely overlap the LULC (they must all still be in the same projection).
  Second, nodata values in threat rasters are converted to a threat value of 0.
  Any threat pixel values other than 0 or nodata are interpreted as a threat
  value of 1.
* Updating the ``psutil`` requirement to avoid a possible import issue when
  building binaries under WINE.  Any version of ``psutil`` should work
  except for ``5.6.0``.
* InVEST sample data was re-organized to simply have one folder per model.
  New datastacks were added for SDR, NDR, Seasonal Water Yield,
  Annual Water Yield, DelineateIt, and Coastal Vulnerability.
* Fixed an issue with NDR where the model was not properly checking for the
  bounds of the raster, which could in some cases lead to exceptions being
  printed to the command-line.  The model now correctly checks for these
  raster boundaries.
* Habitat Risk Assessment model supports points and lines -- in addition to
  previously supported polygons and rasters -- for habitats or stressors.
* Updated raster percentile algorithms in Scenic Quality and Wave Energy
  models to use a more efficient and reliable raster percentile function
  from pygeoprocessing.
* InVEST is now compatible with pygeoprocessing 1.9.1.
* All InVEST models now have an ``ARGS_SPEC`` object that contains metadata
  about the model and describes the model's arguments.  Validation has been
  reimplemented across all models to use these ``ARGS_SPEC`` objects.
* The results suffix key for the Wave Energy and Wind Energy models has been
  renamed ``results_suffix`` (was previously ``suffix``).  This is for
  consistency across InVEST models.
* Speed and memory optimization of raster processing in the Recreation model.
* Removed a constraint in Coastal Vulnerability so the AOI polygon no longer
  needs to intersect the continental shelf contour line. So the AOI can now be
  used exclusively to delineate the coastal area of interest.
* Improved how Coastal Vulnerability calculates local wind-driven waves.
  This requires a new bathymetry raster input and implements equation 10
  of the User Guide. Also minor updates to fields in intermediate outputs,
  notably a 'shore_id' field is now the unique ID for joining tables and
  FIDs are no longer used.
* Added a status message to the UI if a datastack file fails to load,
  instead of staying silent.
* Correcting an issue with repository fetching in the InVEST ``Makefile``.
  Managed repositories will now be fetched and updated to the expected revision
  even if the repository already exists.
* Fixed the duplicate ``results_suffix`` input in Wave Energy UI.
* Added a human-friendly message on NDR model ``KeyError``.
* Adding a check to Annual Water Yield to ensure that the ``LULC_veg`` column
  has correct values.
* Improved how Seasonal Water Yield handles nodata values when processing
  floating-point precipitation and quickflow rasters.
* Add SDR feature to model sediment deposition across the landscape.
* Fixed an issue that would cause an exception if SDR landcover map was masked
  out if the original landcover map had no-nodata value defined.
* Fixed an issue in the SDR model that could cause reported result vector
  values to not correspond with known input vectors if the input watershed
  vector was not an ESRI Shapefile.
* Fixed issue in Seasonal Water Yield model that would cause an unhandled
  exception when input rasters had areas of a valid DEM but nodata in other
  input layers that overlap that dem.
* Fixed an issue in the NDR model that would cause an exception if the critical
  length of a landcover field was set to 0.
* Implemented PEP518-compatible build system definition in the file
  ``pyproject.toml``.  This should make it easier to install ``natcap.invest``
  from a source distribution.
* Fixed a ``TypeError`` issue in Seasonal Water Yield that would occur when
  the Land-Use/Land-Cover raster did not have a defined nodata value.  This
  case is now handled correctly.
* The binary build process for InVEST on Windows (which includes binaries
  based on PyInstaller and an NSIS Installer package) has been migrated
  to 32-bit Python 3.7.  The build itself is taking place on AppVeyor, and
  the configuration for this is contained within ``appveyor.yml``.
  Various python scripts involved in the distribution and release processes
  have been updated for compatibility with python 3.7 as a part of this
  migration.
* Fixed an ``IndexError`` issue in Wave Energy encountered in runs using
  the global wave energy dataset.  This error was the result of an incorrect
  spatial query of points and resulted in some wave energy points being
  double-counted.
* Fixed taskgraph-related issues with Habitat Risk Assessment where
  1) asynchronous mode was failing due to missing task dependencies and
  2) avoided recomputation was confounded by two tasks modifying the same files.
* Fixed an issue with Habitat Quality where the model was incorrectly
  expecting the sensitivity table to have a landcover code of 0.
* The InVEST CLI has been completely rebuilt to divide
  functionality into various topic-specific subcommands.  The various internal
  consumers of this API have been updated accordingly.  ``invest --help`` will
  contain details of the new interface.
* Updated the InVEST Launcher to list the human-readable model names rather
  than the internal model identifiers.
* Updated Coastal Vulnerability Model with significant speedups including
  ~40x speedup for geomorphology process and ~3x speedup for wind exposure process.
  Also saving an intermediate vector with wave energy values and a geomorphology
  vector with points that were assigned the ``geomorphology_fill_value``.
* Updated trove classifiers to indicate support for python versions 2.7, 3.6
  and 3.7.
* Updated all InVEST models to be compatible with a Python 2.7 or a Python 3.6
  environment. Also tested all models against GDAL versions 2.2.4 and 2.4.1.
* Fixed an issue with Habitat Quality where convolutions over threat rasters
  were not excluding nodata values, leading to incorrect outputs.  Nodata values
  are now handled correctly and excluded from the convolution entirely.
* Updated the subpackage ``natcap.invest.ui`` to work with python 3.6 and later
  and also to support the PySide2 bindings to Qt5.
* InVEST Coastal Blue Carbon model now writes out a net present value
  raster for the year of the current landcover, each transition year,
  and the final analysis year (if provided).
* Correcting an issue with InVEST Coastal Blue Carbon where incorrect
  configuration of a nodata value would result in ``-inf`` values in
  output rasters.  Now, any values without a defined reclassification
  rule that make it past validation will be written out as nodata.
* DelineateIt has been reimplemented using the latest version of
  pygeoprocessing (and the watershed delineation routine it provides) and now
  uses ``taskgraph`` for avoiding unnecessary recomputation.
* Fixed a bug in Recreation Model that was causing server-side code
  to execute twice for every client-side call.
* Fixed a bug in Recreation model that did not apply ``results_suffix`` to
  the monthly_table.csv output.
* Various fixes in Coastal Vulnerability Model. CSV output files now
  have FID column for joining to vector outputs. ``results_suffix`` can be
  used without triggering task re-execution. Raster processing maintains original
  resolution of the input raster so long as it is projected. Otherwise resamples
  to ``model_resolution``.
* Fixed a bug in Coastal Vulnerability model's task graph that sometimes
  caused an early task to re-execute when it should be deemed pre-calculated.
* Fixed a bug in the pollination model that would cause outputs to be all 0
  rasters if all the ``relative_abundance`` fields in the guild table were
  integers.
* Fixed a file cache flushing issue observed on Debian in
  ``utils.exponential_decay_kernel_raster`` that would cause an exponential
  kernel raster to contain random values rather than expected value.
* Added a new InVEST model: Urban Flood Risk Mitigation.
* Fixed an issue in the SDR model that would cause an unhandled exception
  if either the erosivity or erodibility raster had an undefined nodata value.
* Added a new InVEST model: Urban Cooling Model.

3.7.0 (2019-05-09)
------------------
* Refactoring Coastal Vulnerability (CV) model. CV now uses TaskGraph and
  Pygeoprocessing >=1.6.1. The model is now largely vector-based instead of
  raster-based. Fewer input datasets are required for the same functionality.
  Runtime in sycnhronous mode is similar to previous versions, but runtime can
  be reduced with multiprocessing. CV also supports avoided recomputation for
  successive runs in the same workspace, even if a different file suffix is
  used. Output vector files are in CSV and geopackage formats.
* Model User Interface 'Report an Issue' link points to our new
  community.naturalcapitalproject.org
* Correcting an issue with the Coastal Blue Carbon preprocessor where
  using misaligned landcover rasters would cause an exception to be raised.
* Correcting an issue with RouteDEM where runs of the tool with Flow Direction
  enabled would cause the tool to crash if ``n_workers > 0``.
* Correcting an issue with Habitat Quality's error checking where nodata values
  in landcover rasters were not being taken into account.
* Valuation is now an optional component of the InVEST Scenic Quality model.
* Fixing a bug in the percentiles algorithm used by Scenic Quality that
  would result in incorrect visual quality outputs.
* Carbon Model and Crop Production models no longer crash if user-input
  rasters do not have a nodata value defined. In this case these models
  treat all pixel values as valid data.
* Adding bitbucket pipelines and AppVeyor build configurations.
* Refactoring Recreation Model client to use taskgraph and the latest
  pygeoprocessing. Avoided re-computation from taskgraph means that
  successive model runs with the same AOI and gridding option can re-use PUD
  results and avoid server communication entirely. Successive runs with the
  same predictor data will re-use intermediate geoprocessing results.
  Multiprocessing offered by taskgraph means server-side PUD calculations
  and client-side predictor data processing can happen in parallel. Some
  output filenames have changed.
* Upgrading to SDR to use new PyGeoprocessing multiflow routing, DEM pit
  filling, contiguous stream extraction, and TaskGraph integration. This
  also includes a new TaskGraph feature that avoids recomputation by copying
  results from previous runs so long as the expected result would be
  identical. To use this feature, users must execute successive runs of SDR
  in the same workspace but use a different file suffix. This is useful when
  users need to do a parameter study or run scenarios with otherwise minor
  changes to inputs.
* Refactoring Habitat Risk Assessment (HRA) Model to use TaskGraph >= 0.8.2 and
  Pygeoprocessing >= 1.6.1. The HRA Proprocessor is removed and its previous
  functionality was simplified and merged into the HRA model itself.
  The model will no longer generate HTML plots and tables.
* Adding a software update notification button, dialog, and a link to the
  download page on the User Interface when a new InVEST version is available.
* Migrating the subversion sample and test data repositories to Git LFS
  repositories on BitBucket. Update the repository URL and fetch commands on
  Makefile accordingly.
* Fixing a bug in Habitat Quality UI where the absence of the required
  half_saturation_constant variable did not raise an exception.
* Adding encoding='utf-8-sig' to pandas.read_csv() to support
  utils.build_lookup_from_csv() to read CSV files encoded with UTF-8 BOM
  (byte-order mark) properly.

3.6.0 (2019-01-30)
------------------
* Correcting an issue with the InVEST Carbon Storage and Sequestration model
  where filepaths containing non-ASCII characters would cause the model's
  report generation to crash.  The output report is now a UTF-8 document.
* Refactoring RouteDEM to use taskgraph and the latest pygeoprocessing
  (``>=1.5.0``).  RouteDEM now fills hydrological sinks and users have the
  option to use either of the D8 or Multiple Flow Direction (MFD) routing
  algorithms.
* Adding a new input to the InVEST Settings window to allow users to customize
  the value that should be used for the ``n_workers`` parameter in
  taskgraph-enabled models.  This change involves removing the "Number of
  Parallel Workers" input from the model inputs pane for some models in
  favor of this new location.  The default value for this setting is ``-1``,
  indicating synchronous (non-threaded, non-multiprocessing) execution of
  tasks.
* Removing Scenario Generator: Rule-based model.
* Fixing a bug in Hydropower model where watershed aggregations would be incorrect
  if a watershed is partially covering nodata raster values. Nodata values are now
  ignored in zonal statistics. Numerical results change very slightly in the
  case where a watershed only includes a few nodata pixels.
* Adding TaskGraph functionality to GLOBIO model.
* Adding some TaskGraph functionality to Scenario Generator: Proximity.
* Fixing an issue with the InVEST Fisheries model that would prevent the model
  from batch-processing a directory of population tables.  The model will now
  process these files as expected.
* Reimplementing Crop Production models using taskgraph.
* Fixing an issue with Crop Production Regression's result_table.csv where the
  'production_modeled' and '<nutrient>_modeled' values calculated for each crop
  were done so using the same crop raster (e.g. wheat, soybean, and barley values
  were all based on soybean data).
* Hydropower subwatershed results now include all the same metrics as the
  watershed results, with the exception of economic valuation metrics.
* Reimplementing the Hydropower model using taskgraph.
* Reimplementing the Carbon model using taskgraph.
* Fixing an issue with Coastal Blue Carbon validation to allow column names to
  ignore case.
* Updating core carbon forest edge regression data coefficient to drop
  impossible negative coefficients.
* Fixing an issue with the Scenario Generator: Proximity model that would
  raise an exception if no AOI were passed in even though the AOI is optional.
* Removing Overlap Analysis and Overlap Analysis: Management Zones.
* Removing Habitat Suitability.
* Added comprehensive error checking to hydropower model to test for the VERY
  common errors of missing biophysical, demand, and valuation coefficients in
  their respective tables.
* Fixing an issue with Hydropower Water Yield ("Annual Water Yield") where
  valuation would never be triggered when running the model through the User
  Interface. And a related issue where the model would crash if a valuation table
  was provided but a demand table was not. The UI no longer validates that config.
* Fixing an issue with how logging is captured when a model is run through the
  InVEST User Interface.  Now, logging from any thread started by the executor
  thread will be written to the log file, which we expect to aid in debugging.
* Fixing an issue with Scenic Quality where viewpoints outside of the AOI
  were not being properly excluded.  Viewpoints are now excluded correctly.
* The crop production model has been refactored to drop the "aggregate ID"
  concept when summarizing results across an aggregate polygon. The model now
  uses the polygon FIDs internally and externally when producing the result
  summary table.
* Correcting the rating instructions in the criteria rating instructions on how
  the data quality (DQ) and weight should be rated in the HRA Preprocessor.
  A DQ score of 1 should represent better data quality whereas the score of 3 is
  worse data quality. A weight score of 1 is more important, whereas that of 3
  is less important.
* Fixing a case where a zero discount rate and rate of change in the carbon
  model would cause a divide by zero error.

3.5.0 (2018-08-14)
------------------
* Bumped pygeoprocessing requirement to ``pygeoprocessing>=1.2.3``.
* Bumped taskgraph requirement to ``taskgraph>=0.6.1``.
* Reimplemented the InVEST Scenic Quality model.  This new version removes the
  'population' and 'overlap' postprocessing steps, updates the available
  valuation functions and greatly improves the runtime and memory-efficiency of
  the model.  See the InVEST User's Guide chapter for more information.
* Updated Recreation server's database to include metadata from photos taken
  from 2005-2017 (previous range was 2005-2014). The new range is reflected
  in the UI.
* Fixed an issue with the InVEST binary build where binaries on Windows would
  crash with an error saying Python27.dll could not be loaded.
* Fixed an issue in the Rule-Based Scenario Generator UI where vector column
  names from override and constraint layers were not being loaded.  This bug
  caused the field 'UNKNOWN' to be passed to the model, causing an error.
* Fixed an issue with the InVEST UI (all models), where attempting to
  drag-and-drop a directory onto a model input would cause the application to
  crash.
* Coastal Vulnerability UI now specifies a number of reasonable defaults for
  some numeric inputs.
* Fixed an issue with the Fisheries UI where alpha and beta parameter inputs
  were incorrectly disabled for the Ricker recruitment function.
* InVEST now uses a Makefile to automate the build processes.  GNU Make is
  required to use the Makefile.  See ``README.rst`` for instructions on
  building InVEST.  This replaces the old ``pavement.py`` build entrypoint,
  which has been removed.
* Fixed an issue with the InVEST UI (all models), where attempting to
  drag-and-drop a directory onto a model input would cause the application to
  crash.
* Fixed an issue with Forest Carbon Edge Effect where the UI layer was always
  causing the model to run with only the aboveground carbon pool
* Added functionality to the InVEST UI so that ``Dropdown`` inputs can now map
  dropdown values to different output values.
* Fixed an issue in the Crop Production Percentile model that would treat the
  optional AOI vector field as a filename and crash on a run if it were empty.
* Fixing an issue in the Pollination Model that would cause occasional crashes
  due to a missing dependent task; it had previously been patched by setting
  taskgraph to operate in single thread mode. This restores multithreading
  in the pollination model.
* Fixed an issue in the water yield / hydropower model that would skip
  calculation of water demand tables when "water scarcity" was enabled.
* Fixed an issue in the model data of the crop production model where some
  crops were using incorrect climate bin rasters. Since the error was in the
  data and not the code, users will need to download the most recent version
  of InVEST's crop model data during the installation step to get the fix.

3.4.4 (2018-03-26)
------------------
* InVEST now requires GDAL 2.0.0 and has been tested up to GDAL 2.2.3. Any API users of InVEST will need to use GDAL version >= 2.0. When upgrading GDAL we noticed slight numerical differences in our test suite in both numerical raster differences, geometry transforms, and occasionally a single pixel difference when using `gdal.RasterizeLayer`. Each of these differences in the InVEST test suite is within a reasonable numerical tolerance and we have updated our regression test suite appropriately. Users comparing runs between previous versions of InVEST may also notice reasonable numerical differences between runs.
* Added a UI keyboard shortcut for showing documentation. On Mac OSX, this will be Command-?. On Windows, GNOME and KDE, this will be F1.
* Patching an issue in NDR that was using the nitrogen subsurface retention efficiency for both nitrogen and phosphorous.
* Fixed an issue with the Seasonal Water Yield model that incorrectly required a rain events table when the climate zone mode was in use.
* Fixed a broken link to local and online user documentation from the Seasonal Water Yield model from the model's user interface.

3.4.3 (2018-03-26)
------------------
* Fixed a critical issue in the carbon model UI that would incorrectly state the user needed a "REDD Priority Raster" when none was required.
* Fixed an issue in annual water yield model that required subwatersheds even though it is an optional field.
* Fixed an issue in wind energy UI that was incorrectly validating most of the inputs.

3.4.2 (2017-12-15)
------------------
* Fixed a cross-platform issue with the UI where logfiles could not be dropped onto UI windows.
* Model arguments loaded from logfiles are now cast to their correct literal value.  This addresses an issue where some models containing boolean inputs could not have their parameters loaded from logfiles.
* Fixed an issue where the Pollination Model's UI required a farm polygon. It should have been optional and now it is.
* Fixing an issue with the documentation and forums links on the InVEST model windows.  The links now correctly link to the documentation page or forums as needed.
* Fixing an issue with the ``FileSystemRunDialog`` where pressing the 'X' button in the corner of the window would close the window, but not reset its state.  The window's state is now reset whenever the window is closed (and the window cannot be closed when the model is running)

3.4.1 (2017-12-11)
------------------
* In the Coastal Blue Carbon model, the ``interest_rate`` parameter has been renamed to ``inflation_rate``.
* Fixed issues with sample parameter sets for InVEST Habitat Quality, Habitat Risk Assessment, Coastal Blue Carbon, and Coastal Blue Carbon Preprocessors.  All sample parameter sets now have the correct paths to the model's input files, and correctly note the name of the model that they apply to.
* Added better error checking to the SDR model for missing `ws_id` and invalid `ws_id` values such as `None` or some non-integer value. Also added tests for the `SDR` validation module.

3.4.0 (2017-12-03)
------------------
* Fixed an issue with most InVEST models where the suffix was not being reflected in the output filenames.  This was due to a bug in the InVEST UI, where the suffix args key was assumed to be ``'suffix'``.  Instances of ``InVESTModel`` now accept a keyword argument to defined the suffix args key.
* Fixed an issue/bug in Seasonal Water Yield that would occur when a user provided a datastack that had nodata values overlapping with valid DEM locations. Previously this would generate an NaN for various biophysical values at that pixel and cascade it downslope. Now any question of nodata on a valid DEM pixel is treated as "0". This will make serious visual artifacts on the output, but should help users pinpoint the source of bad data rather than crash.
* Refactored all but routing components of SDR to use PyGeoprocessing 0.5.0 and laid a consistent raster floating point type of 'float32'. This will cause numerically insignificant differences between older versions of SDR and this one. But differences are well within the tolerance of the overall error of the model and expected error rate of data. Advantages are smaller disk footprint per run, cleaner and more maintainable design, and a slight performance increase.
* Bug fixed in SDR that would align the output raster stack to match with the landcover pixel stack even though the rest of the rasters are scaled and clipped to the DEM.
* When loading parameters from a datastack, parameter set or logfile, the UI will check that the model that created the file being loaded matches the name of the model that is currently running.  If there is a mismatch, a dialog is presented for the user to confirm or cancel the loading of parameters. Logfiles from IUI (which do not have clearly-recorded modelname or InVEST version information) can still have their arguments parsed, but the resulting model name and InVEST version will be set to ``"UNKNOWN"``.
* Data Stack files (``*.invest.json``, ``*.invest.tar.gz``) can now be dragged and dropped on an InVEST model window, which will prompt the UI to load that parameter set.
* Spatial inputs to Coastal Blue Carbon are now aligned as part of the model. This resolves a longstanding issue with the model where inputs would need to perfectly overlap (even down to pixel indices), or else the model would yield strange results.
* The InVEST UI now contains a submenu for opening a recently-opened datastack.  This submenu is automatically populated with the 10 most recently-opened datastacks for the current model.
* Removed vendored ``natcap.invest.dbfpy`` subpackage.
* Removed deprecated ``natcap.invest.fileio`` module.
* Removed ``natcap.invest.iui`` UI subpackage in favor of a new UI framework found at ``natcap.invest.ui``. This new UI features a greatly improved API, good test coverage, support for Qt4 and Qt5, and includes updates to all InVEST models to support validation of model arguments from a python script, independent of the UI.
* Updated core model of seasonal water yield to allow for negative `L_avail`.
* Updated RouteDEM to allow for file suffixes, finer control over what DEM routing algorithms to run, and removal of the multiple stepped stream threshold classification.
* Redesign/refactor of pollination model. Long term bugs in the model are resolved, managed pollinators added, and many simplifications to the end user's experience.  The updated user's guide chapter is available here: http://data.naturalcapitalproject.org/nightly-build/invest-users-guide/html/croppollination.html
* Scenario Generator - Rule Based now has an optional input to define a seed.
  This input is used to seed the random shuffling of parcels that have equal
  priorities.
* InVEST on mac is now distributed as a single application bundle, allowing InVEST to run as expected on mac OSX Sierra.  Individual models are selected and launched from a new launcher window.
* The InVEST CLI now has a GUI model launcher:  ``$ invest launcher``
* Updated the Coastal Blue Carbon model to improve handling of blank lines in input CSV tables and improve memory efficiency of the current implementation.
* Improved the readability of a cryptic error message in Coastal Vulnerability that is normally raised when the depth threshold is too high or the exposure proportion is too low to detect any shoreline segments.
* Adding InVEST HTML documentation to the Mac disk image distribution.
* Upgrading dependency of PyGeoprocessing to 0.3.3.  This fixes a memory leak associated with any model that aggregates rasters over complicated overlapping polygons.
* Adding sample data to Blue Carbon model that were missing.
* Deprecating the InVEST Marine Water Quality model.  This also removes InVEST's dependancy on the pyamg package which has been removed from REQUIREMENTS.TXT.
* Deprecating the ArcGIS-based Coastal Protection model and ArcGIS-based data-preprocessing scripts.  The toolbox and scripts may still be found at https://bitbucket.org/natcap/invest.arcgis.
* Fixing an issue in the carbon edge effect model that caused output values in the shapefile to be rounded to the nearest integer.
* Fixing issue in SDR model that would occasionally cause users to see errors about field widths in the output shapefile generation.
* Updated the erodibility sample raster that ships with InVEST for the SDR model.  The old version was in US units, in this version we convert to SI units as the model requires, and clipped the raster to the extents of the other stack to save disk space.

3.3.3 (2017-02-06)
------------------
* Fixed an issue in the UI where the carbon model wouldn't accept negative numbers in the price increase of carbon.
* RouteDEM no longer produces a "tiled_dem.tif" file since that functionality is being deprecated in PyGeoprocessing.
* Fixing an issue in SDR where the optional drainage layer would not be used in most of the SDR biophysical calculations.
* Refactoring so water yield pixels with Kc and et0 equal to be 0 now yields a 0.0 value of water yield on that pixel rather than nodata.
* Light optimization refactor of wind energy model that improves runtimes in some cases by a factor of 2-3.
* Performance optimizations to HRA that improve runtimes by approximately 30%.
* Fixed a broken UI link to Seasonal Water Yield's user's guide.
* Fixed an issue with DelineateIT that caused ArcGIS users to see both the watershed and inverse watershed polygons when viewing the output of the tool.
* Upgrading dependency to PyGeoprocessing 0.3.2.
* Fixed an issue with SDR that caused the LS factor to be an order of magnitue too high in areas where the slope was greater than 9%.  In our sample case this caused sediment export estimates to be about 6% too high, but in cases where analyses are run over steep slopes the error would have been greater.
* ``paver check`` now warns if the ``PYTHONHOME`` environment variable is set.
* API docs now correctly reflect installation steps needed for python development headers on linux.
* Fixed a side effect in the InVEST user interface that would cause ``tempfile.tempdir`` to be set and then not be reset after a model run is finished.
* The InVEST user interface will now record GDAL/OGR log messages in the log messages window and in the logfile written to the workspace.
* Updated branding and usability of the InVEST installer for Windows, and the Mac Disk Image (.dmg).


3.3.2 (2016-10-17)
------------------
* Partial test coverage for HRA model.
* Full test coverage for Overlap Analysis model.
* Full test coverage for Finfish Aquaculture.
* Full test coverage for DelineateIT.
* Full test coverage for RouteDEM.
* Fixed an issue in Habitat Quality where an error in the sample table or malformed threat raster names would display a confusing message to the user.
* Full test coverage for scenario generator proximity model.
* Patching an issue in seasonal water yield that causes an int overflow error if the user provides a floating point landcover map and the nodata value is outside of the range of an int64.
* Full test coverage for the fisheries model.
* Patched an issue that would cause the Seasonal Water Edge model to crash when the curve number was 100.
* Patching a critical issue with forest carbon edge that would give incorrect results for edge distance effects.
* Patching a minor issue with forest carbon edge that would cause the model to crash if only one  interpolation point were selected.
* Full test coverage for pollination model.
* Removed "farms aggregation" functionality from the InVEST pollination model.
* Full test coverage for the marine water quality model.
* Full test coverage for GLOBIO model.
* Full test coverage for carbon forest edge model.
* Upgraded SciPy dependancy to 0.16.1.
* Patched bug in NDR that would cause a phosphorus density to be reported per pixel rather than total amount of phosporous in a pixel.
* Corrected an issue with the uses of buffers in the euclidean risk function of Habitat Risk Assessment.  (issue #3564)
* Complete code coverage tests for Habitat Quality model.
* Corrected an issue with the ``Fisheries_Inputs.csv`` sample table used by Overlap Analysis.  (issue #3548)
* Major modifications to Terrestrial Carbon model to include removing the harvested wood product pool, uncertainty analysis, and updated efficient raster calculations for performance.
* Fixed an issue in GLOBIO that would cause model runs to crash if the AOI marked as optional was not present.
* Removed the deprecated and incomplete Nearshore Wave and Erosion model (``natcap.invest.nearshore_wave_and_erosion``).
* Removed the deprecated Timber model (``natcap.invest.timber``).
* Fixed an issue where seasonal water yield would raise a divide by zero error if a watershed polygon didn't cover a valid data region.  Now sets aggregation quantity to zero and reports a warning in the log.
* ``natcap.invest.utils.build_file_registry`` now raises a ``ValueError`` if a path is not a string or list of strings.
* Fixed issues in NDR that would indicate invalid values were being processed during runtimes by skipping the invalid calculations in the first place rather than calculating them and discarding after the fact.
* Complete code coverage tests for NDR model.
* Minor (~10% speedup) performance improvements to NDR.
* Added functionality to recreation model so that the `monthly_table.csv` file now receives a file suffix if one is provided by the user.
* Fixed an issue in SDR where the m exponent was calculated incorrectly in many situations resulting in an error of about 1% in total export.
* Fixed an issue in SDR that reported runtime overflow errors during normal processing even though the model completed without other errors.

3.3.1 (2016-06-13)
------------------
* Refactored API documentation for readability, organization by relevant topics, and to allow docs to build on `invest.readthedocs.io <http://invest.readthedocs.io>`_,
* Installation of ``natcap.invest`` now requires ``natcap.versioner``.  If this is not available on the system at runtime, setuptools will make it available at runtime.
* InVEST Windows installer now includes HISTORY.rst as the changelog instead of the old ``InVEST_Updates_<version>`` files.
* Habitat suitability model is generalized and released as an API only accessible model.  It can be found at ``natcap.invest.habitat_suitability.execute``.  This model replaces the oyster habitat suitability model.
    * The refactor of this model requires an upgrade to ``numpy >= 1.11.0``.
* Fixed a crash in the InVEST CLI where calling ``invest`` without a parameter would raise an exception on linux-based systems.  (Issue `#3528 <https://bitbucket.org/natcap/invest/issues/3515>`_)
* Patched an issue in Seasonal Water Yield model where a nodata value in the landcover map that was equal to ``MAX_INT`` would cause an overflow error/crash.
* InVEST NSIS installer will now optionally install the Microsoft Visual C++ 2008 redistributable on Windows 7 or earlier.  This addresses a known issue on Windows 7 systems when importing GDAL binaries (Issue `#3515 <https://bitbucket.org/natcap/invest/issues/3515>`_).  Users opting to install this redistributable agree to abide by the terms and conditions therein.
* Removed the deprecated subpackage ``natcap.invest.optimization``.
* Updated the InVEST license to legally define the Natural Capital Project.
* Corrected an issue in Coastal Vulnerability where an output shapefile was being recreated for each row, and where field values were not being stored correctly.
* Updated Scenario Generator model to add basic testing, file registry support, PEP8 and PEP257 compliance, and to fix several bugs.
* Updated Crop Production model to add a simplified UI, faster runtime, and more testing.

3.3.0 (2016-03-14)
------------------
* Refactored Wind Energy model to use a CSV input for wind data instead of a Binary file.
* Redesigned InVEST recreation model for a single input streamlined interface, advanced analytics, and refactored outputs.  While the model is still based on "photo user days" old model runs are not backward compatable with the new model or interface. See the Recreation Model user's guide chapter for details.
    * The refactor of this model requires an upgrade to ``GDAL >=1.11.0 <2.0`` and ``numpy >= 1.10.2``.
* Removed nutrient retention (water purification) model from InVEST suite and replaced it with the nutrient delivery ratio (NDR) model.  NDR has been available in development relseases, but has now officially been added to the set of Windows Start Menu models and the "under development" tag in its users guide has been removed.  See the InVEST user's guide for details between the differences and advantages of NDR over the old nutrient model.
* Modified NDR by adding a required "Runoff Proxy" raster to the inputs.  This allows the model to vary the relative intensity of nutrient runoff based on varying precipitation variability.
* Fixed a bug in the Area Change rule of the Rule-Based Scenario Generator, where units were being converted incorrectly. (Issue `#3472 <https://bitbucket.org/natcap/invest/issues/3472>`_) Thanks to Fosco Vesely for this fix.
* InVEST Seasonal Water Yield model released.
* InVEST Forest Carbon Edge Effect model released.
* InVEST Scenario Generator: Proximity Based model released and renamed the previous "Scenario Generator" to "Scenario Generator: Rule Based".
* Implemented a blockwise exponential decay kernel generation function, which is now used in the Pollination and Habitat Quality models.
* GLOBIO now uses an intensification parameter and not a map to average all agriculture across the GLOBIO 8 and 9 classes.
* GLOBIO outputs modified so core outputs are in workspace and intermediate outputs are in a subdirectory called 'intermediate_outputs'.
* Fixed a crash with the NDR model that could occur if the DEM and landcover maps were different resolutions.
* Refactored all the InVEST model user interfaces so that Workspace defaults to the user's home "Documents" directory.
* Fixed an HRA bug where stessors with a buffer of zero were being buffered by 1 pixel
* HRA enhancement which creates a common raster to burn all input shapefiles onto, ensuring consistent alignment.
* Fixed an issue in SDR model where a landcover map that was smaller than the DEM would create extraneous "0" valued cells.
* New HRA feature which allows for "NA" values to be entered into the "Ratings" column for a habitat / stressor pair in the Criteria Ratings CSV. If ALL ratings are set to NA, the habitat / stressor will be treated as having no interaction. This means in the model, that there will be no overlap between the two sources. All rows parameters with an NA rating will not be used in calculating results.
* Refactored Coastal Blue Carbon model for greater speed, maintainability and clearer documentation.
* Habitat Quality bug fix when given land cover rasters with different pixel sizes than threat rasters. Model would use the wrong pixel distance for the convolution kernel.
* Light refactor of Timber model. Now using CSV input attribute file instead of DBF file.
* Fixed clipping bug in Wave Energy model that was not properly clipping polygons correctly. Found when using global data.
* Made the following changes / updates to the coastal vulnerability model:
    * Fixed a bug in the model where the geomorphology ranks were not always being used correctly.
    * Removed the HTML summary results output and replaced with a link to a dashboard that helps visualize and interpret CV results.
    * Added a point shapefile output: 'outputs/coastal_exposure.shp' that is a shapefile representation of the corresponding CSV table.
    * The model UI now requires the 'Relief' input. No longer optional.
    * CSV outputs and Shapefile outputs based on rasters now have x, y coorinates of the center of the pixel instead of top left of the pixel.
* Turning setuptools' zip_safe to False for consistency across the Natcap Namespace.
* GLOBIO no longer requires user to specify a keyfield in the AOI.
* New feature to GLOBIO to summarize MSA by AOI.
* New feature to GLOBIO to use a user defined MSA parameter table to do the MSA thresholds for infrastructure, connectivity, and landuse type
* Documentation to the GLOBIO code base including the large docstring for 'execute'.

3.2.0 (2015-05-31)
------------------
InVEST 3.2.0 is a major release with the addition of several experimental models and tools as well as an upgrade to the PyGeoprocessing core:

* Upgrade to PyGeoprocessing v0.3.0a1 for miscelaneous performance improvements to InVEST's core geoprocessing routines.
* An alpha unstable build of the InVEST crop production model is released with partial documentation and sample data.
* A beta build of the InVEST fisheries model is released with documentation and sample data.
* An alpha unstable build of the nutrient delivery ratio (NDR) model is available directly under InVEST's instalation directory at  ``invest-x86/invest_ndr.exe``; eventually this model will replace InVEST's current "Nutrient" model.  It is currently undocumented and unsupported but inputs are similar to that of InVEST's SDR model.
* An alpha unstable build of InVEST's implementation of GLOBIO is available directly under InVEST's instalation directory at ``invest-x86/invest_globio.exe``.  It is currently undocumented but sample data are provided.
* DelinateIT, a watershed delination tool based on PyGeoprocessing's d-infinity flow algorithm is released as a standalone tool in the InVEST repository with documentation and sample data.
* Miscelaneous performance patches and bug fixes.

3.1.3 (2015-04-23)
------------------
InVEST 3.1.3 is a hotfix release patching a memory blocking issue resolved in PyGeoprocessing version 0.2.1.  Users might have experienced slow runtimes on SDR or other routed models.

3.1.2 (2015-04-15)
------------------
InVEST 3.1.2 is a minor release patching issues mostly related to the freshwater routing models and signed GDAL Byte datasets.

* Patching an issue where some projections were not regognized and InVEST reported an UnprojectedError.
* Updates to logging that make it easier to capture logging messages when scripting InVEST.
* Shortened water yield user interface height so it doesn't waste whitespace.
* Update PyGeoprocessing dependency to version 0.2.0.
* Fixed an InVEST wide issue related to bugs stemming from the use of signed byte raster inputs that resulted in nonsensical outputs or KeyErrors.
* Minor performance updates to carbon model.
* Fixed an issue where DEMS with 32 bit ints and INT_MAX as the nodata value nodata value incorrectly treated the nodata value in the raster as a very large DEM value ultimately resulting in rasters that did not drain correctly and empty flow accumulation rasters.
* Fixed an issue where some reservoirs whose edges were clipped to the edge of the watershed created large plateaus with no drain except off the edge of the defined raster.  Added a second pass in the plateau drainage algorithm to test for these cases and drains them to an adjacent nodata area if they occur.
* Fixed an issue in the Fisheries model where the Results Suffix input was invariably initializing to an empty string.
* Fixed an issue in the Blue Carbon model that prevented the report from being generated in the outputs file.

3.1.1 (2015-03-13)
------------------
InVEST 3.1.1 is a major performance and memory bug patch to the InVEST toolsuite.  We recommend all users upgrade to this version.

* Fixed an issue surrounding reports of SDR or Nutrient model outputs of zero values, nodata holes, excessive runtimes, or out of memory errors.  Some of those problems happened to be related to interesting DEMs that would break the flat drainage algorithm we have inside RouteDEM that adjusted the heights of those regions to drain away from higher edges and toward lower edges, and then pass the height adjusted dem to the InVEST model to do all its model specific calculations.  Unfortunately this solution was not amenable to some degenerate DEM cases and we have now adjusted the algorithm to treat each plateau in the DEM as its own separate region that is processed independently from the other regions. This decreases memory use so we never effectively run out of memory at a minor hit to overall runtime.  We also now adjust the flow direction directly instead of adjust the dem itself.  This saves us from having to modify the DEM and potentially get it into a state where a drained plateau would be higher than its original pixel neighbors that used to drain into it.

There are side effects that result in sometimes large changes to un calibrated runs of SDR or nutrient.  These are related to slightly different flow directions across the landscape and a bug fix on the distance to stream calculation.

* InVEST geoprocessing now uses the PyGeoprocessing package (v0.1.4) rather than the built in functionality that used to be in InVEST.  This will not affect end users of InVEST but may be of interest to users who script InVEST calls who want a standalone Python processing package for raster stack math and hydrological routing.  The project is hosted at https://bitbucket.org/richpsharp/pygeoprocessing.

* Fixed an marine water quality issue where users could input AOIs that were unprojected, but output pixel sizes were specified in meters.  Really the output pixel size should be in the units of the polygon and are now specified as such.  Additionally an exception is raised if the pixel size is too small to generate a numerical solution that is no longer a deep scipy error.

* Added a suffix parameter to the timber and marine water quality models that append a user defined string to the output files; consistent with most of the other InVEST models.

* Fixed a user interface issue where sometimes the InVEST model run would not open a windows explorer to the user's workspace.  Instead it would open to C:\User[..]\My Documents.  This would often happen if there were spaces in the the workspace name or "/" characters in the path.

* Fixed an error across all InVEST models where a specific combination of rasters of different cell sizes and alignments and unsigned data types could create errors in internal interpolation of the raster stacks.  Often these would appear as 'KeyError: 0' across a variety of contexts.  Usually the '0' was an erroneous value introduced by a faulty interpolation scheme.

* Fixed a MemoryError that could occur in the pollination and habitat quality models when the the base landcover map was large and the biophysical properties table allowed the effect to be on the order of that map.  Now can use any raster or range values with only a minor hit to runtime performance.

* Fixed a serious bug in the plateau resolution algorithm that occurred on DEMs with large plateau areas greater than 10x10 in size.  The underlying 32 bit floating point value used to record small height offsets did not have a large enough precision to differentiate between some offsets thus creating an undefined flow direction and holes in the flow accumulation algorithm.

* Minor performance improvements in the routing core, in some cases decreasing runtimes by 30%.

* Fixed a minor issue in DEM resolution that occurred when a perfect plateau was encountered.  Rather that offset the height so the plateau would drain, it kept the plateau at the original height.  This occurred because the uphill offset was nonexistent so the algorithm assumed no plateau resolution was needed.  Perfect plateaus now drain correctly.  In practice this kind of DEM was encountered in areas with large bodies of water where the remote sensing algorithm would classify the center of a lake 1 meter higher than the rest of the lake.

* Fixed a serious routing issue where divergent flow directions were not getting accumulated 50% of the time. Related to a division speed optimization that fell back on C-style modulus which differs from Python.

* InVEST SDR model thresholded slopes in terms of radians, not percent thus clipping the slope tightly between 0.001 and 1%.  The model now only has a lower threshold of 0.00005% for the IC_0 factor, and no other thresholds.  We believe this was an artifact left over from an earlier design of the model.


* Fixed a potential memory inefficiency in Wave Energy Model when computing the percentile rasters. Implemented a new memory efficient percentile algorithm and updated the outputs to reflect the new open source framework of the model. Now outputting csv files that describe the ranges and meaning of the percentile raster outputs.

* Fixed a bug in Habitat Quality where the future output "quality_out_f.tif" was not reflecting the habitat value given in the sensitivity table for the specified landcover types.


3.1.0 (2014-11-19)
------------------
InVEST 3.1.0 (http://www.naturalcapitalproject.org/download.html) is a major software and science milestone that includes an overhauled sedimentation model, long awaited fixes to exponential decay routines in habitat quality and pollination, and a massive update to the underlying hydrological routing routines.  The updated sediment model, called SDR (sediment delivery ratio), is part of our continuing effort to improve the science and capabilities of the InVEST tool suite.  The SDR model inputs are backwards comparable with the InVEST 3.0.1 sediment model with two additional global calibration parameters and removed the need for the retention efficiency parameter in the biophysical table; most users can run SDR directly with the data they have prepared for previous versions.  The biophysical differences between the models are described in a section within the SDR user's guide and represent a superior representation of the hydrological connectivity of the watershed, biophysical parameters that are independent of cell size, and a more accurate representation of sediment retention on the landscape.  Other InVEST improvements to include standard bug fixes, performance improvements, and usability features which in part are described below:

* InVEST Sediment Model has been replaced with the InVEST Sediment Delivery Ratio model.  See the SDR user's guide chapter for the difference between the two.
* Fixed an issue in the pollination model where the exponential decay function decreased too quickly.
* Fixed an issue in the habitat quality model where the exponential decay function decreased too quickly and added back linear decay as an option.
* Fixed an InVEST wide issue where some input rasters that were signed bytes did not correctly map to their negative nodata values.
* Hydropower input rasters have been normalized to the LULC size so sampling error is the same for all the input watersheds.
* Adding a check to make sure that input biophysical parameters to the water yield model do not exceed invalid scientific ranges.
* Added a check on nutrient retention in case the upstream water yield was less than 1 so that the log value did not go negative.  In that case we clamp upstream water yield to 0.
* A KeyError issue in hydropower was resolved that occurred when the input rasters were at such a coarse resolution that at least one pixel was completely contained in each watershed.  Now a value of -9999 will be reported for watersheds that don't contain any valid data.
* An early version of the monthly water yield model that was erroneously included in was in the installer; it was removed in this version.
* Python scripts necessary for running the ArcGIS version of Coastal Protection were missing.  They've since been added back to the distribution.
* Raster calculations are now processed by raster block sizes.  Improvements in raster reads and writes.
* Fixed an issue in the routing core where some wide DEMs would cause out of memory errors.
* Scenario generator marked as stable.
* Fixed bug in HRA where raster extents of shapefiles were not properly encapsulating the whole AOI.
* Fixed bug in HRA where any number of habitats over 4 would compress the output plots. Now extends the figure so that all plots are correctly scaled.
* Fixed a bug in HRA where the AOI attribute 'name' could not be an int. Should now accept any type.
* Fixed bug in HRA which re-wrote the labels if it was run immediately without closing the UI.
* Fixed nodata masking bug in Water Yield when raster extents were less than that covered by the watershed.
* Removed hydropower calibration parameter form water yield model.
* Models that had suffixes used to only allow alphanumeric characters.  Now all suffix types are allowed.
* A bug in the core platform that would occasionally cause routing errors on irregularly pixel sized rasters was fixed.  This often had the effect that the user would see broken streams and/or nodata values scattered through sediment or nutrient results.
* Wind Energy:
        * Added new framework for valuation component. Can now input a yearly price table that spans the lifetime of the wind farm. Also if no price table is made, can specify a price for energy and an annual rate of change.
        * Added new memory efficient distance transform functionality
        * Added ability to leave out 'landing points' in 'grid connection points' input. If not landing points are found, it will calculate wind farm directly to grid point distances
* Error message added in Wave Energy if clip shape has no intersection
* Fixed an issue where the data type of the nodata value in a raster might be different than the values in the raster.  This was common in the case of 64 bit floating point values as nodata when the underlying raster was 32 bit.  Now nodata values are cast to the underlying types which improves the reliability of many of the InVEST models.


3.0.1 (2014-05-19)
------------------
* Blue Carbon model released.

* HRA UI now properly reflects that the Resolution of Analysis is in meters, not meters squared, and thus will be applied as a side length for a raster pixel.

* HRA now accepts CSVs for ratings scoring that are semicolon separated as well as comma separated.

* Fixed a minor bug in InVEST's geoprocessing aggregate core that now consistently outputs correct zonal stats from the underlying pixel level hydro outputs which affects the water yield, sediment, and nutrient models.

* Added compression to InVEST output geotiff files.  In most cases this reduces output disk usage by a factor of 5.

* Fixed an issue where CSVs in the sediment model weren't open in universal line read mode.

* Fixed an issue where approximating whether pixel edges were the same size was not doing an approximately equal function.

* Fixed an issue that made the CV model crash when the coastline computed from the landmass didn't align perfectly with that defined in the geomorphology layer.

* Fixed an issue in the CV model where the intensity of local wave exposure was very low, and yielded zero local wave power for the majority of coastal segments.

* Fixed an issue where the CV model crashes if a coastal segment is at the edge of the shore exposure raster.

* Fixed the exposure of segments surrounded by land that appeared as exposed when their depth was zero.

* Fixed an issue in the CV model where the natural habitat values less than 5 were one unit too low, leading to negative habitat values in some cases.

* Fixed an exponent issue in the CV model where the coastal vulnerability index was raised to a power that was too high.

* Fixed a bug in the Scenic Quality model that prevented it from starting, as well as a number of other issues.

* Updated the pollination model to conform with the latest InVEST geoprocessing standards, resulting in an approximately 33% speedup.

* Improved the UI's ability to remember the last folder visited, and to have all file and folder selection dialogs have access to this information.

* Fixed an issue in Marine Water Quality where the UV points were supposed to be optional, but instead raised an exception when not passed in.

3.0.0 (2014-03-23)
------------------
The 3.0.0 release of InVEST represents a shift away from the ArcGIS to the InVEST standalone computational platform.  The only exception to this shift is the marine coastal protection tier 1 model which is still supported in an ArcGIS toolbox and has no InVEST 3.0 standalone at the moment.  Specific changes are detailed below

* A standalone version of the aesthetic quality model has been developed and packaged along with this release.  The standalone outperforms the ArcGIS equivalent and includes a valuation component.  See the user's guide for details.

* The core water routing algorithms for the sediment and nutrient models have been overhauled.  The routing algorithms now correctly adjust flow in plateau regions, address a bug that would sometimes not route large sections of a DEM, and has been optimized for both run time and memory performance.  In most cases the core d-infinity flow accumulation algorithm out performs TauDEM.  We have also packaged a simple interface to these algorithms in a standalone tool called RouteDEM; the functions can also be referenced from the scripting API in the invest_natcap.routing package.

* The sediment and nutrient models are now at a production level release.  We no longer support the ArcGIS equivalent of these models.

* The sediment model has had its outputs simplified with major changes including the removal of the 'pixel mean' outputs, a direct output of the pixel level export and retention maps, and a single output shapefile whose attribute table contains aggregations of sediment output values.  Additionally all inputs to the sediment biophysical table including p, c, and retention coefficients are now expressed as a proportion between 0 and 1; the ArcGIS model had previously required those inputs were integer values between 0 and 1000.  See the "Interpreting Results" section of sediment model for full details on the outputs.

* The nutrient model has had a similar overhaul to the sediment model including a simplified output structure with many key outputs contained in the attribute table of the shapefile.  Retention coefficients are also expressed in proportions between 0 and 1.  See the "Interpreting Results" section of nutrient model for full details on the outputs.

* Fixed a bug in Habitat Risk Assessment where the HRA module would incorrectly error if a criteria with a 0 score (meant to be removed from the assessment) had a 0 data quality or weight.

* Fixed a bug in Habitat Risk Assessment where the average E/C/Risk values across the given subregion were evaluating to negative numbers.

* Fixed a bug in Overlap Analysis where Human Use Hubs would error if run without inter-activity weighting, and Intra-Activity weighting would error if run without Human Use Hubs.

* The runtime performance of the hydropower water yield model has been improved.

* Released InVEST's implementation of the D-infinity flow algorithm in a tool called RouteDEM available from the start menu.

* Unstable version of blue carbon available.

* Unstable version of scenario generator available.

* Numerous other minor bug fixes and performance enhacnements.



2.6.0 (2013-12-16)
------------------
The 2.6.0 release of InVEST removes most of the old InVEST models from the Arc toolbox in favor of the new InVEST standalone models.  While we have been developing standalone equivalents for the InVEST Arc models since version 2.3.0, this is the first release in which we removed support for the deprecated ArcGIS versions after an internal review of correctness, performance, and stability on the standalones.  Additionally, this is one of the last milestones before the InVEST 3.0.0 release later next year which will transition InVEST models away from strict ArcGIS dependence to a standalone form.

Specifically, support for the following models have been moved from the ArcGIS toolbox to their Windows based standalones: (1) hydropower/water yield, (2) finfish aquaculture, (3) coastal protection tier 0/coastal vulnerability, (4) wave energy, (5) carbon, (6) habitat quality/biodiversity, (7) pollination, (8) timber, and (9) overlap analysis.  Additionally, documentation references to ArcGIS for those models have been replaced with instructions for launching standalone InVEST models from the Windows start menu.

This release also addresses minor bugs, documentation updates, performance tweaks, and new functionality to the toolset, including:

*  A Google doc to provide guidance for scripting the InVEST standalone models: https://docs.google.com/document/d/158WKiSHQ3dBX9C3Kc99HUBic0nzZ3MqW3CmwQgvAqGo/edit?usp=sharing

* Fixed a bug in the sample data that defined Kc as a number between 0 and 1000 instead of a number between 0 and 1.

* Link to report an issue now takes user to the online forums rather than an email address.

* Changed InVEST Sediment model standalone so that retention values are now between 0 and 1 instead of 0 and 100.

* Fixed a bug in Biodiversity where if no suffix were entered output filenames would have a trailing underscore (_) behind them.

* Added documentation to the water purification/nutrient retention model documentation about the standalone outputs since they differ from the ArcGIS version of the model.

* Fixed an issue where the model would try to move the logfile to the workspace after the model run was complete and Windows would erroneously report that the move failed.

* Removed the separation between marine and freshwater terrestrial models in the user's guide.  Now just a list of models.

* Changed the name of InVEST "Biodiversity" model to "Habitat Quality" in the module names, start menu, user's guide, and sample data folders.

* Minor bug fixes, performance enhancements, and better error reporting in the internal infrastructure.

* HRA risk in the unstable standalone is calculated differently from the last release. If there is no spatial overlap within a cell, there is automatically a risk of 0. This also applies to the E and C intermediate files for a given pairing. If there is no spatial overlap, E and C will be 0 where there is only habitat. However, we still create a recovery potential raster which has habitat- specific risk values, even without spatial overlap of a stressor. HRA shapefile outputs for high, medium, low risk areas are now calculated using a user-defined maximum number of overlapping stressors, rather than all potential stressors. In the HTML subregion averaged output, we now attribute what portion of risk to a habitat comes from each habitat-stressor pairing. Any pairings which don't overlap will have an automatic risk of 0.

* Major changes to Water Yield : Reservoir Hydropower Production. Changes include an alternative equation for calculating Actual Evapotranspiration (AET) for non-vegetated land cover types including wetlands. This allows for a more accurate representation of processes on land covers such as urban, water, wetlands, where root depth values aren't applicable. To differentiate between the two equations a column 'LULC_veg' has been added to the Biophysical table in Hydropower/input/biophysical_table.csv. In this column a 1 indicates vegetated and 0 indicates non-vegetated.

* The output structure and outputs have also change in Water Yield : Reservoir Hydropower Production. There is now a folder 'output' that contains all output files including a sub directory 'per_pixel' which has three pixel raster outputs. The subwatershed results are only calculated for the water yield portion and those results can be found as a shapefile, 'subwatershed_results.shp', and CSV file, 'subwatershed_results.csv'. The watershed results can be found in similar files: watershed_results.shp and watershed_results.csv. These two files for the watershed outputs will aggregate the Scarcity and Valuation results as well.

* The evapotranspiration coefficients for crops, Kc, has been changed to a decimal input value in the biophysical table. These values used to be multiplied by 1000 so that they were in integer format, that pre processing step is no longer necessary.

* Changing support from richsharp@stanford.edu to the user support forums at http://ncp-yamato.stanford.edu/natcapforums.

2.5.6 (2013-09-06)
------------------
The 2.5.6 release of InVEST that addresses minor bugs, performance
tweaks, and new functionality of the InVEST standalone models.
Including:

* Change the changed the Carbon biophysical table to use code field
  name from LULC to lucode so it is consistent with the InVEST water
  yield biophysical table.

* Added Monte Carlo uncertainty analysis and documentation to finfish
  aquaculture model.

* Replaced sample data in overlap analysis that was causing the model
  to crash.

* Updates to the overlap analysis user's guide.

* Added preprocessing toolkit available under
  C:\{InVEST install directory}\utils

* Biodiversity Model now exits gracefully if a threat raster is not
  found in the input folder.

* Wind Energy now uses linear (bilinear because its over 2D space?)
  interpolation.

* Wind Energy has been refactored to current API.

* Potential Evapotranspiration input has been properly named to
  Reference Evapotranspiration.

* PET_mn for Water Yield is now Ref Evapotranspiration times Kc
  (evapotranspiration coefficient).

* The soil depth field has been renamed 'depth to root restricting
  layer' in both the hydropower and nutrient retention models.

* ETK column in biophysical table for Water Yield is now Kc.

* Added help text to Timber model.

* Changed the behavior of nutrient retention to return nodata values
  when the mean runoff index is zero.

* Fixed an issue where the hydropower model didn't use the suffix
  inputs.

* Fixed a bug in Biodiversity that did not allow for numerals in the
  threat names and rasters.

* Updated routing algorithm to use a modern algorithm for plateau
  direction resolution.

* Fixed an issue in HRA where individual risk pixels weren't being
  calculated correctly.

* HRA will now properly detect in the preprocessed CSVs when criteria
  or entire habitat-stressor pairs are not desired within an
  assessment.

* Added an infrastructure feature so that temporary files are created
  in the user's workspace rather than at the system level
  folder.  This lets users work in a secondary workspace on a USB
  attached hard drive and use the space of that drive, rather than the
  primary operating system drive.

2.5.5 (2013-08-06)
------------------
The 2.5.5 release of InVEST that addresses minor bugs, performance
tweaks, and new functionality of the InVEST standalone models.  Including:

 * Production level release of the 3.0 Coastal Vulnerability model.
    - This upgrades the InVEST 2.5.4 version of the beta standalone CV
      to a full release with full users guide.  This version of the
      CV model should be used in all cases over its ArcGIS equivalent.

 * Production level release of the Habitat Risk Assessment model.
    - This release upgrades the InVEST 2.5.4 beta version of the
      standalone habitat risk assessment model. It should be used in
      all cases over its ArcGIS equivalent.

 * Uncertainty analysis in Carbon model (beta)
    - Added functionality to assess uncertainty in sequestration and
      emissions given known uncertainty in carbon pool stocks.  Users
      can now specify standard  deviations of carbon pools with
      normal distributions as well as desired uncertainty levels.
      New outputs include masks for regions which both sequester and
      emit carbon with a high probability of confidence.  Please see
      the "Uncertainty Analysis" section of the carbon user's guide
      chapter for more information.

 * REDD+ Scenario Analysis in Carbon model (beta)
    - Additional functionality to assist users evaluating REDD
      and REDD+ scenarios in the carbon model.  The uncertainty analysis
      functionality can also be used with these scenarios.
      Please see the "REDD Scenario Analysis" section of the
      carbon user's guide chapter for more information.

 * Uncertainty analysis in Finfish Aquaculture model (beta)
    - Additionally functionality to account for uncertainty in
      alpha and beta growth parameters as well as histogram
      plots showing the distribution of harvest weights and
      net present value.   Uncertainty analysis is performed
      through Monte Carlo runs that normally sample the
      growth parameters.

 * Streamlined Nutrient Retention model functionality
    - The nutrient retention module no longer requires users to explicitly
      run the water yield model.  The model now seamlessly runs water yield
      during execution.

 * Beta release of the recreation model
    - The recreation is available for beta use with limited documentation.

 * Full release of the wind energy model
    - Removing the 'beta' designation on the wind energy model.


Known Issues:

 * Flow routing in the standalone sediment and nutrient models has a
   bug that prevents routing in some (not all) landscapes.  This bug is
   related to resolving d-infinity flow directions across flat areas.
   We are implementing the solution in Garbrecht and Martx (1997).
   In the meanwhile the sediment and nutrient models are still marked
   as beta until this issue is resolved.

2.5.4 (2013-06-07)
------------------
This is a minor release of InVEST that addresses numerous minor bugs and performance tweaks in the InVEST 3.0 models.  Including:

 * Refactor of Wave Energy Model:
    - Combining the Biophysical and Valuation modules into one.
    - Adding new data for the North Sea and Australia
    - Fixed a bug where elevation values that were equal to or greater than zero
      were being used in calculations.
    - Fixed memory issues when dealing with large datasets.
    - Updated core functions to remove any use of depracated functions

 * Performance updates to the carbon model.

 * Nodata masking fix for rarity raster in Biodiversity Model.
    - When computing rarity from a base landuse raster and current or future
      landuse raster, the intersection of the two was not being properly taken.

 * Fixes to the flow routing algorithms in the sediment and nutrient
   retention models in cases where stream layers were burned in by ArcGIS
   hydro tools.  In those cases streams were at the same elevation and caused
   routing issues.

 * Fixed an issue that affected several InVEST models that occured
   when watershed polygons were too small to cover a pixel.  Excessively
   small watersheds are now handled correctly

 * Arc model deprecation.  We are deprecating the following ArcGIS versions
   of our InVEST models in the sense we recommend ALL users use the InVEST
   standalones over the ArcGIS versions, and the existing ArcGIS versions
   of these models will be removed entirely in the next release.

        * Timber
        * Carbon
        * Pollination
        * Biodiversity
        * Finfish Aquaculture

Known Issues:

 * Flow routing in the standalone sediment and nutrient models has a
   bug that prevents routing in several landscapes.  We're not
   certain of the nature of the bug at the moment, but we will fix by
   the next release.  Thus, sediment and nutrient models are marked
   as (beta) since in some cases the DEM routes correctly.

2.5.3 (2013-03-21)
------------------
This is a minor release of InVEST that fixes an issue with the HRA model that caused ArcGIS versions of the model to fail when calculating habitat maps for risk hotspots. This upgrade is strongly recommended for users of InVEST 2.5.1 or 2.5.2.

2.5.2 (2013-03-17)
------------------
This is a minor release of InVEST that fixes an issue with the HRA sample data that caused ArcGIS versions of the model to fail on the training data.  There is no need to upgrade for most users unless you are doing InVEST training.

2.5.1 (2013-03-12)
------------------
This is a minor release of InVEST that does not add any new models, but
does add additional functionality, stability, and increased performance to
one of the InVEST 3.0 standalones:

  - Pollination 3.0 Beta:
        - Fixed a bug where Windows users of InVEST could run the model, but
          most raster outputs were filled with nodata values.

Additionally, this minor release fixes a bug in the InVEST user interface where
collapsible containers became entirely non-interactive.

2.5.0 (2013-03-08)
------------------
This a major release of InVEST that includes new standalone versions (ArcGIS
is not required) our models as well as additional functionality, stability,
and increased performance to many of the existing models.  This release is
timed to support our group's annual training event at Stanford University.
We expect to release InVEST 2.5.1 a couple of weeks after to address any
software issues that arise during the training.  See the release notes
below for details of the release, and please contact richsharp@stanford.edu
for any issues relating to software:

  - *new* Sediment 3.0 Beta:
      - This is a standalone model that executes an order of magnitude faster
        than the original ArcGIS model, but may have memory issues with
	larger datasets. This fix is scheduled for the 2.5.1 release of InVEST.
      - Uses a d-infinity flow algorithm (ArcGIS version uses D8).
      - Includes a more accurate LS factor.
      - Outputs are now summarized by polygon rather than rasterized polygons.
        Users can view results directly as a table rather than sampling a
        GIS raster.
  - *new* Nutrient 3.0 Beta:
      - This is a standalone model that executes an order of magnitude faster
        than the original ArcGIS model, but may have memory issues with
	larger datasets. This fix is scheduled for the 2.5.1 release of InVEST.
      - Uses a d-infinity flow algorithm (ArcGIS version uses D8).
      - Includes a more accurate LS factor.
      - Outputs are now summarized by polygon rather than rasterized polygons.
        Users can view results directly as a table rather than sampling a
        GIS raster.
  - *new* Wind Energy:
      - A new offshore wind energy model.  This is a standalone-only model
        available under the windows start menu.
  - *new* Recreation Alpha:
      - This is a working demo of our soon to be released future land and near
        shore recreation model.  The model itself is incomplete and should only
        be used as a demo or by NatCap partners that know what they're doing.
  - *new* Habitat Risk Assessment 3.0 Alpha:
      - This is a working demo of our soon to be released 3.0 version of habitat
        risk assessment.  The model itself is incomplete and should only
    	be used as a demo or by NatCap partners that know what they're doing.
    	Users that need to use the habitat risk assessment should use the
        ArcGIS version of this model.

  - Improvements to the InVEST 2.x ArcGIS-based toolset:
      - Bug fixes to the ArcGIS based Coastal Protection toolset.

  - Removed support for the ArcGIS invest_VERSION.mxd map.  We expect to
    transition the InVEST toolset exclusive standalone tools in a few months.  In
    preparation of this we are starting to deprecate parts of our old ArcGIS
    toolset including this ArcMap document.  The InVEST ArcToolbox is still
    available in C:\InVEST_2_5_0\invest_250.tbx.

  - Known issues:

    - The InVEST 3.0 standalones generate open source GeoTiffs as
      outputs rather than the proprietary ESRI Grid format.  ArcGIS 9.3.1
      occasionally displays these rasters incorrectly.  We have found
      that these layers can be visualized in ArcGIS 9.3.1 by following
      convoluted steps: Right Click on the layer and select Properties; click on
      the Symbology tab; select Stretch, agree to calculate a histogram (this will
      create an .aux file that Arc can use for visualization), click "Ok", remove
      the raster from the layer list, then add it back. As an alternative, we
      suggest using an open source GIS Desktop Tool like Quantum GIS or ArcGIS
      version 10.0 or greater.

   - The InVEST 3.0 carbon model will generate inaccurate sequestration results
     if the extents of the current and future maps don't align.  This will be
     fixed in InVEST 2.5.1; in the meanwhile a workaround is to clip both LULCs
     so they have identical overlaps.

   - A user reported an unstable run of InVEST 3.0 water yield.  We are not
     certain what is causing the issue, but we do have a fix that will go out
     in InVEST 2.5.1.

   - At the moment the InVEST standalones do not run on Windows XP.  This appears
     to be related to an incompatibility between Windows XP and GDAL, the an open
     source gis library we use to create and read GIS data.  At the moment we are
     uncertain if we will be able to fix this bug in future releases, but will
     pass along more information in the future.

2.4.5 (2013-02-01)
------------------
This is a minor release of InVEST that does not add any new models, but
does add additional functionality, stability, and increased performance to
many of the InVEST 3.0 standalones:

  - Pollination 3.0 Beta:
      - Greatly improved memory efficiency over previous versions of this model.
      - 3.0 Beta Pollination Biophysical and Valuation have been merged into a
        single tool, run through a unified user interface.
      - Slightly improved runtime through the use of newer core InVEST GIS libraries.
      - Optional ability to weight different species individually.  This feature
        adds a column to the Guilds table that allows the user to specify a
        relative weight for each species, which will be used before combining all
        species supply rasters.
      - Optional ability to aggregate pollinator abundances at specific points
        provided by an optional points shapefile input.
      - Bugfix: non-agricultural pixels are set to a value of 0.0 to indicate no
        value on the farm value output raster.
      - Bugfix: sup_val_<beename>_<scenario>.tif rasters are now saved to the
        intermediate folder inside the user's workspace instead of the output
        folder.
  - Carbon Biophysical 3.0 Beta:
        * Tweaked the user interface to require the user to
          provide a future LULC raster when the 'Calculate Sequestration' checkbox
          is checked.
        * Fixed a bug that restricted naming of harvest layers.  Harvest layers are
          now selected simply by taking the first available layer.
  - Better memory efficiency in hydropower model.
  - Better support for unicode filepaths in all 3.0 Beta user interfaces.
  - Improved state saving and retrieval when loading up previous-run parameters
    in all 3.0 Beta user interfaces.
  - All 3.0 Beta tools now report elapsed time on completion of a model.
  - All 3.0 Beta tools now provide disk space usage reports on completion of a
    model.
  - All 3.0 Beta tools now report arguments at the top of each logfile.
  - Biodiversity 3.0 Beta: The half-saturation constant is now allowed to be a
    positive floating-point number.
  - Timber 3.0 Beta: Validation has been added to the user interface for this
    tool for all tabular and shapefile inputs.
  - Fixed some typos in Equation 1 in the Finfish Aquaculture user's guide.
  - Fixed a bug where start menu items were not getting deleted during an InVEST
    uninstall.
  - Added a feature so that if the user selects to download datasets but the
    datasets don't successfully download the installation alerts the user and
    continues normally.
  - Fixed a typo with tau in aquaculture guide, originally said 0.8, really 0.08.

  - Improvements to the InVEST 2.x ArcGIS-based toolset:
      - Minor bugfix to Coastal Vulnerability, where an internal unit of
        measurements was off by a couple digits in the Fetch Calculator.
      - Minor fixes to various helper tools used in InVEST 2.x models.
      - Outputs for Hargreaves are now saved as geoTIFFs.
      - Thornwaite allows more flexible entering of hours of sunlight.

2.4.4 (2012-10-24)
------------------
- Fixes memory errors experienced by some users in the Carbon Valuation 3.0 Beta model.
- Minor improvements to logging in the InVEST User Interface
- Fixes an issue importing packages for some officially-unreleased InVEST models.

2.4.3 (2012-10-19)
------------------
- Fixed a minor issue with hydropower output vaulation rasters whose statistics were not pre-calculated.  This would cause the range in ArcGIS to show ther rasters at -3e38 to 3e38.
- The InVEST installer now saves a log of the installation process to InVEST_<version>\install_log.txt
- Fixed an issue with Carbon 3.0 where carbon output values were incorrectly calculated.
- Added a feature to Carbon 3.0 were total carbon stored and sequestered is output as part of the running log.
- Fixed an issue in Carbon 3.0 that would occur when users had text representations of floating point numbers in the carbon pool dbf input file.
- Added a feature to all InVEST 3.0 models to list disk usage before and after each run and in most cases report a low free space error if relevant.

2.4.2 (2012-10-15)
------------------
- Fixed an issue with the ArcMap document where the paths to default data were not saved as relative paths.  This caused the default data in the document to not be found by ArcGIS.
- Introduced some more memory-efficient processing for Biodiversity 3.0 Beta.  This fixes an out-of-memory issue encountered by some users when using very large raster datasets as inputs.

2.4.1 (2012-10-08)
------------------
- Fixed a compatibility issue with ArcGIS 9.3 where the ArcMap and ArcToolbox were unable to be opened by Arc 9.3.

2.4.0 (2012-10-05)
------------------
Changes in InVEST 2.4.0

General:

This is a major release which releases two additional beta versions of the
InVEST models in the InVEST 3.0 framework.  Additionally, this release
introduces start menu shortcuts for all available InVEST 3.0 beta models.
Existing InVEST 2.x models can still be found in the included Arc toolbox.

Existing InVEST models migrated to the 3.0 framework in this release
include:

- Biodiversity 3.0 Beta
    - Minor bug fixes and usability enhancements
    - Runtime decreased by a factor of 210
- Overlap Analysis 3.0 Beta
    - In most cases runtime decreased by at least a factor of 15
    - Minor bug fixes and usability enhancements
    - Split into two separate tools:
        * Overlap Analysis outputs rasters with individually-weighted pixels
        * Overlap Analysis: Management Zones produces a shapefile output.
    - Updated table format for input activity CSVs
    - Removed the "grid the seascape" step

Updates to ArcGIS models:

- Coastal vulnerability
    - Removed the "structures" option
    - Minor bug fixes and usability enhancements
- Coastal protection (erosion protection)
    - Incorporated economic valuation option
    - Minor bug fixes and usability enhancements

Additionally there are a handful of minor fixes and feature
enhancements:

- InVEST 3.0 Beta standalones (identified by a new InVEST icon) may be run
  from the Start Menu (on windows navigate to
  Start Menu -> All Programs -> InVEST 2.4.0
- Bug fixes for the calculation of raster statistics.
- InVEST 3.0 wave energy no longer requires an AOI for global runs, but
  encounters memory issues on machines with less than 4GB of RAM.  This
  is a known issue that will be fixed in a minor release.
- Minor fixes to several chapters in the user's guide.
- Minor bug fix to the 3.0 Carbon model: harvest maps are no longer required
  inputs.
- Other minor bug fixes and runtime performance tweaks in the 3.0 framework.
- Improved installer allows users to remove InVEST from the Windows Add/Remove
  programs menu.
- Fixed a visualization bug with wave energy where output rasters did not have the min/max/stdev calculations on them.  This made the default visualization in arc be a gray blob.

2.3.0 (2012-08-02)
------------------
Changes in InVEST 2.3.0

General:

This is a major release which releases several beta versions of the
InVEST models in the InVEST 3.0 framework.  These models run as
standalones, but a GIS platform is needed to edit and view the data
inputs and outputs.  Until InVEST 3.0 is released the original ArcGIS
based versions of these tools will remain the release.

Existing InVEST models migrated to the 3.0 framework in this release
include:

- Reservoir Hydropower Production 3.0 beta
    - Minor bug fixes.
- Finfish Aquaculture
    - Minor bug fixes and usability enhancements.
- Wave Energy 3.0 beta
    - Runtimes for non-global runs decreased by a factor of 7
    - Minor bugs in interpolation that exist in the 2.x model is fixed in
      3.0 beta.
- Crop Pollination 3.0 beta
    - Runtimes decreased by a factor of over 10,000

This release also includes the new models which only exist in the 3.0
framework:

- Marine Water Quality 3.0 alpha with a preliminary  user's guide.

InVEST models in the 3.0 framework from previous releases that now
have a standalone executable include:

- Managed Timber Production Model
- Carbon Storage and Sequestration

Additionally there are a handful of other minor fixes and feature
enhancements since the previous release:

- Minor bug fix to 2.x sedimentation model that now correctly
  calculates slope exponentials.
- Minor fixes to several chapters in the user's guide.
- The 3.0 version of the Carbon model now can value the price of carbon
  in metric tons of C or CO2.
- Other minor bug fixes and runtime performance tweaks in the 3.0 framework.

2.2.2 (2012-03-03)
------------------
Changes in InVEST 2.2.2

General:

This is a minor release which fixes the following defects:

-Fixed an issue with sediment retention model where large watersheds
 allowed loading per cell was incorrectly rounded to integer values.

-Fixed bug where changing the threshold didn't affect the retention output
 because function was incorrectly rounded to integer values.

-Added total water yield in meters cubed to to output table by watershed.

-Fixed bug where smaller than default (2000) resolutions threw an error about
 not being able to find the field in "unitynew".  With non-default resolution,
 "unitynew" was created without an attribute table, so one was created by
 force.

-Removed mention of beta state and ecoinformatics from header of software
 license.

-Modified overlap analysis toolbox so it reports an error directly in the
 toolbox if the workspace name is too long.

2.2.1 (2012-01-26)
------------------
Changes in InVEST 2.2.1

General:

This is a minor release which fixes the following defects:

-A variety of miscellaneous bugs were fixed that were causing crashes of the Coastal Protection model in Arc 9.3.
-Fixed an issue in the Pollination model that was looking for an InVEST1005 directory.
-The InVEST "models only" release had an entry for the InVEST 3.0 Beta tools, but was missing the underlying runtime.  This has been added to the models only 2.2.1 release at the cost of a larger installer.
-The default InVEST ArcMap document wouldn't open in ArcGIS 9.3.  It can now be opened by Arc 9.3 and above.
-Minor updates to the Coastal Protection user's guide.

2.2.0 (2011-12-22)
------------------
In this release we include updates to the habitat risk assessment
model, updates to Coastal Vulnerability Tier 0 (previously named
Coastal Protection), and a new tier 1 Coastal Vulnerability tool.
Additionally, we are releasing a beta version of our 3.0 platform that
includes the terrestrial timber and carbon models.

See the "Marine Models" and "InVEST 3.0 Beta" sections below for more details.

**Marine Models**

1. Marine Python Extension Check

   This tool has been updated to include extension requirements for the new
   Coastal Protection T1 model.  It also reflects changes to the Habitat Risk
   Assessment and Coastal Protection T0 models, as they no longer require the
   PythonWin extension.

2. Habitat Risk Assessment (HRA)

   This model has been updated and is now part of three-step toolset.  The
   first step is a new Ratings Survey Tool which eliminates the need for
   Microsoft Excel when users are providing habitat-stressor ratings.  This
   Survey Tool now allows users to up- and down-weight the importance of
   various criteria.  For step 2, a copy of the Grid the Seascape tool has been
   placed in the HRA toolset.  In the last step, users will run the HRA model
   which includes the following updates:

   - New habitat outputs classifying risk as low, medium, and high
   - Model run status updates (% complete) in the message window
   - Improved habitat risk plots embedded in the output HTML

3. Coastal Protection

   This module is now split into sub-models, each with two parts.  The first
   sub-model is Coastal Vulnerability (Tier 0) and the new addition is Coastal
   Protection (Tier 1).

   Coastal Vulnerability (T0)
   Step 1) Fetch Calculator - there are no updates to this tool.
   Step 2) Vulnerability Index

   - Wave Exposure: In this version of the model, we define wave exposure for
     sites facing the open ocean as the maximum of the weighted average of
     wave's power coming from the ocean or generated by local winds.  We
     weight wave power coming from each of the 16 equiangular sector by the
     percent of time that waves occur in that sector, and based on whether or
     not fetch in that sector exceeds 20km.  For sites that are sheltered, wave
     exposure is the average of wave power generated by the local storm winds
     weighted by the percent occurrence of those winds in each sector.  This
     new method takes into account the seasonality of wind and wave patterns
     (storm waves generally come from a preferential direction), and helps
     identify regions that are not exposed to powerful waves although they are
     open to the ocean (e.g. the leeside of islands).

   - Natural Habitats: The ranking is now computed using the rank of all
     natural habitats present in front of a segment, and we weight the lowest
     ranking habitat 50% more than all other habitats.  Also, rankings and
     protective distance information are to be provided by CSV file instead of
     Excel.  With this new method, shoreline segments that have more habitats
     than others will have a lower risk of inundation and/or erosion during
     storms.

   - Structures: The model has been updated to now incorporate the presence of
     structures by decreasing the ranking of shoreline segments that adjoin
     structures.

   Coastal Protection (T1) - This is a new model which plots the amount of
   sandy beach erosion or consolidated bed scour that backshore regions
   experience in the presence or absence of natural habitats.  It is composed
   of two steps: a Profile Generator and Nearshore Waves and Erosion.  It is
   recommended to run the Profile Generator before the Nearshore Waves and
   Erosion model.

   Step 1) Profile Generator:  This tool helps the user generate a 1-dimensional
   bathymetric and topographic profile perpendicular to the shoreline at the
   user-defined location.  This model provides plenty of guidance for building
   backshore profiles for beaches, marshes and mangroves.  It will help users
   modify bathymetry profiles that they already have, or can generate profiles
   for sandy beaches if the user has not bathymetric data.  Also, the model
   estimates and maps the location of natural habitats present in front of the
   region of interest.  Finally, it provides sample wave and wind data that
   can be later used in the Nearshore Waves and Erosion model, based on
   computed fetch values and default Wave Watch III data.

   Step 2) Nearshore Waves and Erosion: This model estimates profiles of beach
   erosion or values of rates of consolidated bed scour at a site as a function
   of the type of habitats present in the area of interest.  The model takes
   into account the protective effects of vegetation, coral and oyster reefs,
   and sand dunes.  It also shows the difference of protection provided when
   those habitats are present, degraded, or gone.

4. Aesthetic Quality

   This model no longer requires users to provide a projection for Overlap
   Analysis.  Instead, it uses the projection from the user-specified Area of
   Interest (AOI) polygon.  Additionally, the population estimates for this
   model have been fixed.

**InVEST 3.0 Beta**

The 2.2.0 release includes a preliminary version of our InVEST 3.0 beta
platform.  It is included as a toolset named "InVEST 3.0 Beta" in the
InVEST220.tbx.  It is currently only supported with ArcGIS 10.  To launch
an InVEST 3.0 beta tool, double click on the desired tool in the InVEST 3.0
toolset then click "Ok" on the Arc toolbox screen that opens. The InVEST 3.0
tool panel has inputs very similar to the InVEST 2.2.0 versions of the tools
with the following modifications:

InVEST 3.0 Carbon:
  * Fixes a minor bug in the 2.2 version that ignored floating point values
    in carbon pool inputs.
  * Separation of carbon model into a biophysical and valuation model.
  * Calculates carbon storage and sequestration at the minimum resolution of
    the input maps.
  * Runtime efficiency improved by an order of magnitude.
  * User interface streamlined including dynamic activation of inputs based
    on user preference, direct link to documentation, and recall of inputs
    based on user's previous run.

InVEST 3.0 Timber:
  * User interface streamlined including dynamic activation of inputs based
    on user preference, direct link to documentation, and recall of inputs
    based on user's previous run.


2.1.1 (2011-10-17)
------------------
Changes in InVEST 2.1.1

General:

This is a minor release which fixes the following defects:

-A truncation error was fixed on nutrient retention and sedimentation model that involved division by the number of cells in a watershed.  Now correctly calculates floating point division.
-Minor typos were fixed across the user's guide.

2.1 Beta (2011-05-11)
---------------------
Updates to InVEST Beta

InVEST 2.1 . Beta

Changes in InVEST 2.1

General:

1.	InVEST versioning
We have altered our versioning scheme.  Integer changes will reflect major changes (e.g. the addition of marine models warranted moving from 1.x to 2.0).  An increment in the digit after the primary decimal indicates major new features (e.g the addition of a new model) or major revisions.  For example, this release is numbered InVEST 2.1 because two new models are included).  We will add another decimal to reflect minor feature revisions or bug fixes.  For example, InVEST 2.1.1 will likely be out soon as we are continually working to improve our tool.
2.	HTML guide
With this release, we have migrated the entire InVEST users. guide to an HTML format.  The HTML version will output a pdf version for use off-line, printing, etc.


**MARINE MODELS**

1.Marine Python Extension Check

-This tool has been updated to allow users to select the marine models they intend to run.  Based on this selection, it will provide a summary of which Python and ArcGIS extensions are necessary and if the Python extensions have been successfully installed on the user.s machine.

2.Grid the Seascape (GS)

-This tool has been created to allow marine model users to generate an seascape analysis grid within a specified area of interest (AOI).

-It only requires an AOI and cell size (in meters) as inputs, and produces a polygon grid which can be used as inputs for the Habitat Risk Assessment and Overlap Analysis models.

3. Coastal Protection

- This is now a two-part model for assessing Coastal Vulnerability.  The first part is a tool for calculating fetch and the second maps the value of a Vulnerability Index, which differentiates areas with relatively high or low exposure to erosion and inundation during storms.

- The model has been updated to now incorporate coastal relief and the protective influence of up to eight natural habitat input layers.

- A global Wave Watch 3 dataset is also provided to allow users to quickly generate rankings for wind and wave exposure worldwide.

4. Habitat Risk Assessment (HRA)

This new model allows users to assess the risk posed to coastal and marine habitats by human activities and the potential consequences of exposure for the delivery of ecosystem services and biodiversity.  The HRA model is suited to screening the risk of current and future human activities in order to prioritize management strategies that best mitigate risk.

5. Overlap Analysis

This new model maps current human uses in and around the seascape and summarizes the relative importance of various regions for particular activities.  The model was designed to produce maps that can be used to identify marine and coastal areas that are most important for human use, in particular recreation and fisheries, but also other activities.

**FRESHWATER MODELS**

All Freshwater models now support ArcMap 10.


Sample data:

1. Bug fix for error in Water_Tables.mdb Biophysical table where many field values were shifted over one column relative to the correct field name.

2. Bug fix for incorrect units in erosivity layer.


Hydropower:

1.In Water Yield, new output tables have been added containing mean biophysical outputs (precipitation, actual and potential evapotranspiration, water yield)  for each watershed and sub-watershed.


Water Purification:

1. The Water Purification Threshold table now allows users to specify separate thresholds for nitrogen and phosphorus.   Field names thresh_n and thresh_p replace the old ann_load.

2. The Nutrient Retention output tables nutrient_watershed.dbf and nutrient_subwatershed.dbf now include a column for nutrient retention per watershed/sub-watershed.

3. In Nutrient Retention, some output file names have changed.

4. The user's guide has been updated to explain more accurately the inclusion of thresholds in the biophysical service estimates.


Sedimentation:

1. The Soil Loss output tables sediment_watershed.dbf and sediment_subwatershed.dbf now include a column for sediment retention per watershed/sub-watershed.

2. In Soil Loss, some output file names have changed.

3. The default input value for Slope Threshold is now 75.

4. The user's guide has been updated to explain more accurately the inclusion of thresholds in the biophysical service estimates.

5. Valuation: Bug fix where the present value was not being applied correctly.





2.0 Beta (2011-02-14)
---------------------
Changes in InVEST 2.0

InVEST 1.005 is a minor release with the following modification:

1. Aesthetic Quality

    This new model allows users to determine the locations from which new nearshore or offshore features can be seen.  It generates viewshed maps that can be used to identify the visual footprint of new offshore development.


2. Coastal Vulnerability

    This new model produces maps of coastal human populations and a coastal exposure to erosion and inundation index map.  These outputs can be used to understand the relative contributions of different variables to coastal exposure and to highlight the protective services offered by natural habitats.


3. Aquaculture

    This new model is used to evaluate how human activities (e.g., addition or removal of farms, changes in harvest management practices) and climate change (e.g., change in sea surface temperature) may affect the production and economic value of aquacultured Atlantic salmon.


4. Wave Energy

    This new model provides spatially explicit information, showing potential areas for siting Wave Energy conversion (WEC) facilities with the greatest energy production and value.  This site- and device-specific information for the WEC facilities can then be used to identify and quantify potential trade-offs that may arise when siting WEC facilities.


5. Avoided Reservoir Sedimentation

    - The name of this model has been changed to the Sediment Retention model.

    - We have added a water quality valuation model for sediment retention. The user now has the option to select avoided dredge cost analysis, avoided water treatment cost analysis or both.  The water quality valuation approach is the same as that used in the Water Purification: Nutrient Retention model.

    - The threshold information for allowed sediment loads (TMDL, dead volume, etc.) are now input in a stand alone table instead of being included in the valuation table. This adjusts the biophysical service output for any social allowance of pollution. Previously, the adjustment was only done in the valuation model.

    - The watersheds and sub-watershed layers are now input as shapefiles instead of rasters.

    - Final outputs are now aggregated to the sub-basin scale. The user must input a sub-basin shapefile. We provide the Hydro 1K dataset as a starting option. See users guide for changes to many file output names.

    - Users are strongly advised not to interpret pixel-scale outputs for hydrological understanding or decision-making of any kind. Pixel outputs should only be used for calibration/validation or model checking.


6. Hydropower Production

    - The watersheds and sub-watershed layers are now input as shapefiles instead of rasters.

    - Final outputs are now aggregated to the sub-basin scale. The user must input a sub-basin shapefile. We provide the Hydro 1K dataset as a starting option. See users guide for changes to many file output names.

    - Users are strongly advised not to interpret pixel-scale outputs for hydrological understanding or decision-making of any kind. Pixel outputs should only be used for calibration/validation or model checking.

    - The calibration constant for each watershed is now input in a stand-alone table instead of being included in the valuation table. This makes running the water scarcity model simpler.


7. Water Purification: Nutrient Retention

    - The threshold information for allowed pollutant levels (TMDL, etc.) are now input in a stand alone table instead of being included in the valuation table. This adjusts the biophysical service output for any social allowance of pollution. Previously, the adjustment was only done in the valuation model.

    - The watersheds and sub-watershed layers are now input as shapefiles instead of rasters.

    - Final outputs are now aggregated to the sub-basin scale. The user must input a sub-basin shapefile. We provide the Hydro 1K dataset as a starting option. See users guide for changes to many file output names.

    - Users are strongly advised not to interpret pixel-scale outputs for hydrological understanding or decision-making of any kind. Pixel outputs should only be used for calibration/validation or model checking.


8. Carbon Storage and Sequestration

    The model now outputs an aggregate sum of the carbon storage.


9. Habitat Quality and Rarity

    This model had an error while running ReclassByACII if the land cover codes were not sorted alphabetically.  This has now been corrected and it sorts the reclass file before running the reclassification

    The model now outputs an aggregate sum of the habitat quality.

10. Pollination

    In this version, the pollination model accepts an additional parameter which indicated the proportion of a crops yield that is attributed to wild pollinators.<|MERGE_RESOLUTION|>--- conflicted
+++ resolved
@@ -37,18 +37,15 @@
 * General
     * Updating the ``pyinstaller`` requirement to ``>=4.10`` to support the new
       ``universal2`` wheel architecture offered by ``scipy>=1.8.0``.
-<<<<<<< HEAD
+    * Expose taskgraph logging level for the cli with
+      ``--taskgraph-log-level``.
+    * Fixed bug in validation of ``results_suffix`` so that special characters
+      like path separators, etc, are not allowed.
 * DelineateIt
     * Watersheds delineated with this tool will now always have a ``ws_id``
       column containing integer watershed IDs for easier use within the routed
       InVEST models.  Existing ``ws_id`` field values in the outlets vector
       will be overwritten if they are present.
-=======
-    * Expose taskgraph logging level for the cli with
-      ``--taskgraph-log-level``.
-    * Fixed bug in validation of ``results_suffix`` so that special characters
-      like path separators, etc, are not allowed.
->>>>>>> 2c15a20f
 * RouteDEM
     * Rename the arg ``calculate_downstream_distance`` to
       ``calculate_downslope_distance``. This is meant to clarify that it
