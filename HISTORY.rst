--- conflicted
+++ resolved
@@ -78,15 +78,10 @@
 * Delineateit
   * The layer in the 'preprocessed_geometries.gpkg' output is renamed from
     'verified_geometries' to be the same as the file name (including suffix).
-<<<<<<< HEAD
-   * The layer in the 'snapped_outlets.gpkg' output is renamed from
-    'snapped' to be the same as the file name (including suffix).
-=======
   * The layer in the 'snapped_outlets.gpkg' output is renamed from
     'snapped' to be the same as the file name (including suffix).
   * The layer in the 'watersheds.gpkg' output has been renamed from
     'watersheds' to match the name of the vector file (including the suffix).
->>>>>>> 7791b7d8
 * Habitat Quality:
     * Refactor of Habitat Quality that implements TaskGraph
     * Threat files are now indicated in the Threat Table csv input under
