..
  Changes should be grouped for readability.

  InVEST model names:
  - Annual Water Yield
  - Carbon Storage and Sequestration
  - Coastal Blue Carbon
  - Coastal Vulnerability
  - Crop Pollination
  - Crop Production
  - DelineateIt
  - Forest Carbon Edge Effects
  - Globio
  - Habitat Quality
  - HRA
  - NDR
  - Visitation: Recreation and Tourism
  - RouteDEM
  - Scenario Generator
  - Scenic Quality
  - SDR
  - Seasonal Water Yield
  - Stormwater
  - Urban Cooling
  - Urban Flood Risk
  - Wave Energy
  - Wind Energy

  Everything else:
  - General


.. :changelog:


Unreleased Changes (3.10)
-------------------------
* General
    * Added ``invest serve`` entry-point to the CLI. This launches a Flask app
      and server on the localhost, to support the workbench.
    * Major updates to each model's ``ARGS_SPEC`` (and some related validation)
      to facilitate re-use & display in the Workbench and User's Guide.
    * Standardized and de-duplicated text in ``ARGS_SPEC`` ``about`` and
      ``name`` strings.
    * Update to FontAwesome 5 icons in the QT interface.
<<<<<<< HEAD
* Annual Water Yield
    * Renamed the Windows start menu shortcut from "Water Yield" to
      "Annual Water Yield".
* Coastal Vulnerability
    * Fixed bug where shore points were created on interior landmass holes
      (i.e. lakes).
    * Added feature to accept raster (in addition to vector) habitat layers.
    * Changed one intermediate output (geomorphology) from SHP to GPKG.
    * Fixed bug where output vectors had coordinates with an unncessary 
      z-dimension. Output vectors now have 2D geometry.
* Crop Pollination
    * Renamed the Windows start menu shortcut from "Pollination" to
      "Crop Pollination".
* Fisheries and Fisheries HST
    * The Fisheries models were deprecated due to lack of use,
      lack of scientific support staff, and maintenance costs.
* Finfish
    * The Finfish model was deprecated due to lack of use,
      lack of scientific support staff, and maintenance costs.
=======
    * Updating the ``taskgraph`` requirement to ``0.11.0`` to resolve an issue
      where modifying a file within a roughly 2-second window would fool
      ``taskgraph`` into believing that the file had not been modified.
>>>>>>> 5b22d668
* Habitat Quality
    * Changed how Habitat Rarity outputs are calculated to be less confusing.
      Values now represent a 0 to 1 index where before there could be
      negative values. Now values of 0 indicate current/future LULC not
      represented in baseline LULC; values 0 to 0.5 indicate more
      abundance in current/future LULC and therefore less rarity; values
      of 0.5 indicate same abundance between baseline and current/future
      LULC; values 0.5 to 1 indicate less abundance in current/future LULC
      and therefore higher rarity.
* Scenic Quality
    * Renamed the model title from
      "Unobstructed Views: Scenic Quality Provision" to "Scenic Quality".
* Visitation: Recreation and Tourism
    * Renamed the Windows start menu shortcut from "Recreation" to
      "Visitation: Recreation and Tourism".

3.9.2 (2021-10-29)
------------------
* General:
    * Improving our binary build by including a data file needed for the
      ``charset-normalizer`` python package.  This eliminates a warning that
      was printed to stdout on Windows.
    * The Annual Water Yield model name is now standardized throughout InVEST.
      This model has been known in different contexts as Hydropower, Hydropower
      Water Yield, or Annual Water Yield. This name was chosen to emphasize
      that the model can be used for purposes other than hydropower (though the
      valuation component is hydropower-specific) and to highlight its
      difference from the Seasonal Water Yield model. The corresponding python
      module, formerly ``natcap.invest.hydropower.hydropower_water_yield``, is
      now ``natcap.invest.annual_water_yield``.
    * Minor changes to some other models' display names.
    * Update and expand on the instructions in the API docs for installing
      the ``natcap.invest`` package.
    * The InVEST binaries on Windows now no longer inspect the ``%PATH%``
      when looking for GDAL DLLs.  This fixes an issue where InVEST would not
      launch on computers where the ``%PATH%`` either contained other
      environment variables or was malformed.
    * invest processes announce their logfile path at a very high logging level
      that cannot be filtered out by the user.
    * JSON sample data parameter sets are now included in the complete sample
      data archives.
* Seasonal Water Yield
    * Fixed a bug in validation where providing the monthly alpha table would
      cause a "Spatial file <monthly alpha table> has no projection" error.
      The montly alpha table was mistakenly being validated as a spatial file.
* Crop Production Regression
    * Corrected a misspelled column name. The fertilization rate table column
      must now be named ``phosphorus_rate``, not ``phosphorous_rate``.
* Habitat Quality
    * Fixed a bug where optional input Allow Accessibility to Threats could
      not be passed as an empty string argument. Now handles falsey values.
* Urban Flood Risk
    * Fixed a bug where lucodes present in the LULC raster but missing from
      the biophysical table would either raise a cryptic IndexError or silently
      apply invalid curve numbers. Now a helpful ValueError is raised.

3.9.1 (2021-09-22)
------------------
* General:
    * Added error-handling for when ``pandas`` fails to decode a non-utf8
      encoded CSV.
    * Moved the sample data JSON files out of the root sample_data folder and
      into their respective model folders.
    * Updated documentation on installing InVEST from source.
    * Restructured API reference docs and removed outdated and redundant pages.
    * Include logger name in the logging format. This is helpful for the cython
      modules, which can't log module, function, or line number info.
    * Fixed a bug in makefile that prevented ``make env`` from working properly.
    * Fixed an issue with the InVEST application launching on Mac OS X 11
      "Big Sur".  When launching the InVEST ``.app`` bundle, the environment
      variable ``QT_MAC_WANTS_LAYER`` is defined.  If running InVEST through
      python, this environment variable may need to be defined by hand like
      so: ``QT_MAC_WANTS_LAYER=1 python -m natcap.invest``.  A warning will
      be raised if this environment variable is not present on mac.
    * Fixing an issue on Mac OS X where saving the InVEST application to a
      filepath containing spaces would prevent the application from launching.
    * Fixed an issue on Mac OS when certain models would loop indefinitely and
      never complete.  This was addressed by bumping the ``taskgraph``
      requirement version to ``0.10.3``
    * Allow Windows users to install for all users or current user. This allows
      non-admin users to install InVEST locally.
    * Fixed a bug where saving a datastack parameter set with relative paths
      would not convert Windows separators to linux style.
    * Provide a better validation error message when an overview '.ovr' file
      is input instead of a valid raster.
    * Removed internal references to ``TaskGraph``
      ``copy_duplicate_artifact`` calls in anticipation from that feature
      being removed from ``TaskGraph``. User facing changes include
      slightly faster initial runtimes for the Coastal Vulnerability,
      Coastal Blue Carbon, SDR, DelineateIt, and Seasonal Water Yield models.
      These models will no longer attempt to copy intermediate artifacts that
      could have been computed by previous runs.
    * Validation now returns a more helpful message when a spatial input has
      no projection defined.
    * Updated to pygeoprocessing 2.3.2
    * Added support for GDAL 3.3.1 and above
    * Added some logging to ``natcap.invest.utils._log_gdal_errors`` to aid in
      debugging some hard-to-reproduce GDAL logging errors that occasionally
      cause InVEST models to crash.  If GDAL calls ``_log_gdal_errors`` with an
      incorrect set of arguments, this is now logged.
    * Improved the reliability and consistency of log messages across the
      various ways that InVEST models can be run.  Running InVEST in
      ``--headless`` mode, for example, will now have the same logging behavior,
      including with exceptions, as the UI would produce.
    * The default log level for the CLI has been lowered from
      ``logging.CRITICAL`` to ``logging.ERROR``.  This ensures that exceptions
      should always be written to the correct logging streams.
* Carbon
    * Fixed a bug where, if rate change and discount rate were set to 0, the
      valuation results were in $/year rather than $, too small by a factor of
      ``lulc_fut_year - lulc_cur_year``.
    * Improved UI to indicate that Calendar Year inputs are only required for
      valuation, not also for sequestration.
    * Increasing the precision of ``numpy.sum`` from Float32 to Float64 when
      aggregating raster values for the HTML report.
* DelineateIt:
    * The DelineateIt UI has been updated so that the point-snapping options
      will always be interactive.
    * DelineateIt's point-snapping routine has been updated to snap
      ``MULTIPOINT`` geometries with 1 component point as well as primitive
      ``POINT`` geometries.  All other geometric types will not be snapped.
      When a geometry cannot be snapped, a log message is now recorded with the
      feature ID, the geometry type and the number of component geometries.
      Features with empty geometries are now also skipped.
* Fisheries Habitat Scenario Tool
    * Fixed divide-by-zero bug that was causing a RuntimeWarning in the logs.
      This bug did not affect the output.
* HRA
    * Fixed bugs that allowed zeros in DQ & Weight columns of criteria
      table to raise DivideByZero errors.
* NDR
    * Fixed a bug that allowed SDR to be calculated in areas that don't drain
      to any stream. Now all outputs that depend on distance to stream (
      ``d_dn``, ``dist_to_channel``, ``ic``, ``ndr_n``, ``ndr_p``,
      ``sub_ndr_n``, ``sub_ndr_p``, ``n_export``, ``p_export``) are only
      defined for pixels that drain to a stream. They have nodata everywhere
      else.
* Pollination
    * Updated so that the ``total_pollinator_abundance_[season].tif`` outputs
      are always created. Before, they weren't created if a farm vector was
      not supplied, even though they are independent.
* Recreation
    * Fixed some incorrectly formatted log and error messages
* Seasonal Water Yield
    * Fixed a bug where ``qf.tif`` outputs weren't properly masking nodata
      values and could show negative numbers.
* SDR
    * Fixed a bug in validation that did not warn against different coordinate
      systems (all SDR inputs must share a common coordinate system).
    * Fixed a bug that was incorrectly using a factor of 0.0986 rather than
      0.0896. This would have a minor effect on end-user results.
    * Changed how SDR thresholds its L factor to allow direct thresholding
      rather than based off of upstream area. Exposed this parameter as
      ``l_max`` in the ``args`` input and in the user interface.
    * Fixed a bug that allowed SDR to be calculated in areas that don't drain
      to any stream. Now all outputs that depend on distance to stream (
      ``d_dn``, ``d_dn_bare``, ``ic``, ``ic_bare``, ``sdr``, ``sdr_bare``,
      ``e_prime``, ``sed_retention``, ``sed_retention_index``,
      ``sed_deposition``, ``sed_export``) are only defined for pixels that
      drain to a stream. They have nodata everywhere else.
* Stormwater
    * Added this new model
* Urban Flood Risk
    * Fixed a bug where a String ``Type`` column in the infrastructure vector
      would cause the aggregation step of the model to crash, even with the
      correct integer value in the column.
* Wind Energy
    * Raising ValueError when AOI does not intersect Wind Data points.

3.9.0 (2020-12-11)
------------------
* General:
    * Deprecating GDAL 2 and adding support for GDAL 3.
    * Adding function in utils.py to handle InVEST coordindate transformations.
    * Making InVEST compatible with Pygeoprocessing 2.0 by updating:
        * ``convolve_2d()`` keyword ``ignore_nodata`` to
          ``ignore_nodata_and_edges``.
        * ``get_raster_info()`` / ``get_vector_info()`` keyword ``projection``
          to ``projection_wkt``.
    * Improve consistency and context for error messages related to raster
      reclassification across models by using ``utils.reclassify_raster``.
    * Fixed bug that was causing a TypeError when certain input rasters had an
      undefined nodata value. Undefined nodata values should now work
      everywhere.
    * Include logging in python script generated from
      "Save to python script..." in the "Development" menu. Now logging
      messages from the model execution will show up when you run the script.
    * InVEST is now a 64-bit binary built against Python 3.7.
    * Adding Python 3.8 support for InVEST testing.
    * Add warning message to installer for 32-bit computers about installing
      64-bit software.
    * Stop running validation extra times when model inputs autofill, saving
      a small but noticeable amount of time in launching a model.
    * The number of files included in the python source distribution has been
      reduced to just those needed to install the python package and run tests.
    * Code-sign the macOS distribution, and switch to a DMG distribution format.
    * No longer include the HTML docs or HISTORY.rst in the macOS distribution.
    * Bumped the ``shapely`` requirements to ``>=1.7.1`` to address a library
      import issue on Mac OS Big Sur.
    * Fixing model local documentation links for Windows and Mac binaries.
    * The InVEST binary builds now launch on Mac OS 11 "Big Sur".  This was
      addressed by defining the ``QT_MAC_WANTS_LAYER`` environment variable.
    * Fixed the alphabetical ordering of Windows Start Menu shortcuts.
* Annual Water Yield:
    * Fixing bug that limited ``rsupply`` result when ``wyield_mn`` or
      ``consump_mn`` was 0.
* Coastal Blue Carbon
    * Refactor of Coastal Blue Carbon that implements TaskGraph for task
      management across the model and fixes a wide range of issues with the model
      that were returning incorrect results in all cases.
    * Corrected an issue with the model where available memory would be exhausted
      on a large number of timesteps.
    * In addition to the ``execute`` entrypoint, another entrypoint,
      ``execute_transition_analysis`` has been added that allows access to the
      transition analysis timeseries loop at a lower level.  This will enable
      users comfortable with python to provide spatially-explicit maps of
      accumulation rates, half lives and other parameters that can only be
      provided via tables to ``execute``.
    * Snapshot years and rasters, including the baseline year/raster, are now all
      provided via a table mapping snapshot years to the path to a raster on
      disk.  The baseline year is the earliest year of these.
    * The model's "initial" and "lulc lookup" and "transient" tables have been
      combined into a single "biophysical" table, indexed by LULC code/LULC class
      name, that includes all of the columns from all of these former tables.
    * The "analysis year" is now a required input that must be >= the final
      snapshot year in the snapshots CSV.
    * Litter can now accumulate at an annual rate if desired.
    * The model now produces many more files, which allows for greater
      flexibility in post-processing of model outputs.
* Coastal Vulnerability
    * 'shore_points_missing_geomorphology.gpkg' output file name now includes
      the suffix if any, and its one layer now is renamed from
      'missing_geomorphology' to be the same as the file name
      (including suffix).
    * Fixed a memory bug that occurred during shore point interpolation when
      dealing with very large landmass vectors.
* Delineateit
    * The layer in the 'preprocessed_geometries.gpkg' output is renamed from
      'verified_geometries' to be the same as the file name (including suffix).
    * The layer in the 'snapped_outlets.gpkg' output is renamed from
      'snapped' to be the same as the file name (including suffix).
    * The layer in the 'watersheds.gpkg' output has been renamed from
      'watersheds' to match the name of the vector file (including the suffix).
    * Added pour point detection option as an alternative to providing an
      outlet features vector.
* Finfish
    * Fixed a bug where the suffix input was not being used for output paths.
* Forest Carbon Edge Effect
    * Fixed a broken link to the local User's Guide
    * Fixed bug that was causing overflow errors to appear in the logs when
      running with the sample data.
    * Mask out nodata areas of the carbon map output. Now there should be no
      output data outside of the input LULC rasater area.
* GLOBIO
    * Fixing a bug with how the ``msa`` results were masked and operated on
      that could cause bad results in the ``msa`` outputs.
* Habitat Quality:
    * Refactor of Habitat Quality that implements TaskGraph
    * Threat files are now indicated in the Threat Table csv input under
      required columns: ``BASE_PATH``, ``CUR_PATH``, ``FUT_PATH``.
    * Threat and Sensitivity column names are now case-insensitive.
    * Sensitivity threat columns now match threat names from Threat Table
      exactly, without the need for ``L_``. ``L_`` prefix is deprecated.
    * Threat raster input folder has been removed.
    * Validation enhancements that check whether threat raster paths are valid.
    * HQ update to User's Guide.
    * Changing sample data to reflect Threat Table csv input changes and
      bumping revision.
    * More comprehensive testing for Habitat Quality and validation.
    * Checking if Threat raster values are between 0 and 1 range, raising
      ValueError if not. No longer snapping values less than 0 to 0 and greater
      than 1 to 1.
    * Fixing bug that was setting Threat raster values to 1 even if they were
      floats between 0 and 1.
    * Updating how threats are decayed across distance. Before, nodata edges
      were ignored causing values on the edges to maintain a higher threat
      value. Now, the decay does not ignore those nodata edges causing values
      on the edges to decay more quickly. The area of study should have
      adequate boundaries to account for these edge effects.
    * Update default half saturation value for sample data to 0.05 from 0.1.
* Seasonal Water Yield
    * Fixed a bug where precip or eto rasters of ``GDT_Float64`` with values
      greater than 32-bit would overflow to ``-inf``.
* SDR:
    * Fixing an issue where the LS factor should be capped to an upstream area
      of 333^2 m^2. In previous versions the LS factor was erroneously capped
      to "333" leading to high export spikes in some pixels.
    * Fixed an issue where sediment deposition progress logging was not
      progressing linearly.
    * Fixed a task dependency bug that in rare cases could cause failure.
* Urban Cooling
    * Split energy savings valuation and work productivity valuation into
      separate UI options.
* Urban Flood Risk
    * Changed output field names ``aff.bld`` and ``serv.blt`` to ``aff_bld``
      and ``serv_blt`` respectively to fix an issue where ArcGIS would not
      display properly.

3.8.9 (2020-09-15)
------------------
* Hydropower
    * Fixed bug that prevented validation from ever passing for this model.
      Validation will allow extra keys in addition to those in the ARGS_SPEC.
* Urban Flood Mitigation
    * Fixed incorrect calculation of total quickflow volume.

3.8.8 (2020-09-04)
------------------
* Coastal Vulnerability
    * Improved handling of invalid AOI geometries to avoid crashing and instead
      fix the geometry when possible and skip it otherwise.
    * Added validation check that shows a warning if the SLR vector is not
      a point or multipoint geometry.
* Urban Cooling
    * Energy units are now (correctly) expressed in kWh.  They were previously
      (incorrectly) expressed in kW.
    * Energy savings calculations now require that consumption is in units of
      kWh/degree C/m^2 for each building class.
    * Fixing an issue where blank values of the Cooling Coefficient weights
      (shade, albedo, ETI) would raise an error.  Now, a default value for the
      coefficient is assumed if any single value is left blank.
* HRA
    * Raise ValueError if habitat or stressor inputs are not projected.
    * Make sample data rating filepaths work on Mac. If not on Windows and a rating
      filepath isn't found, try replacing all backslashes with forward slashes.
* Seasonal Water Yield
    * Updated output file name from aggregated_results.shp to aggregated_results_swy.shp
      for consistency with NDR and SDR
* Datastack
    * Saved datastack archives now use helpful identifying names for spatial input folders
* Validation
    * Fixed bug that caused fields activated by a checkbox to make validation fail,
      even when the checkbox was unchecked.
* General
    * Input table column headers are now insensitive to leading/trailing whitespace in
      most places.
    * Modified the script that produces a conda environment file from InVEST's python
      requirements file so that it includes the ``conda-forge`` channel in the file
      itself.
* Recreation
    * Validate values in the type column of predictor tables early in execution. Raise
      a ValueError if a type value isn't valid (leading/trailing whitespace is okay).
* Validation
    * Set a 5-second timeout on validation functions that access a file. This will raise
      a warning and prevent validation from slowing down the UI too much.

3.8.7 (2020-07-17)
------------------
* General
    * Fixed an issue where some users would be unable to launch InVEST binaries
      on Windows.  This crash was due to a configuration issue in
      ``PySide2==5.15.0`` that will be fixed in a future release of PySide2.
* GLOBIO
    * Fix a bug that mishandled combining infrastructure data when only one
      infrastructure data was present.
* Urban Flood Risk
    * The output vector ``flood_risk_service.shp`` now includes a field,
      ``flood_vol`` that is the sum of the modeled flood volume (from
      ``Q_m3.tif``) within the AOI.
    * Fieldnames in ``flood_risk_service.shp`` have been updated to more
      closely match the variables they match as documented in the User's Guide
      chapter.  Specifically, ``serv_bld`` is now ``serv.blt`` and ``aff_bld``
      is now ``aff.bld``.
    * ``Q_mm.tif`` has been moved from the intermediate directory into the
      workspace.
    * Fixed a bug in the flood volume (``Q_m3.tif``) calculations that was
      producing incorrect values in all cases.
    * Fixed a bug where input rasters with nodata values of 0 were not handled
      properly.

3.8.6 (2020-07-03)
------------------
* Crop Production
    * Fixed critical bug in crop regression that caused incorrect yields in
      all cases.

3.8.5 (2020-06-26)
------------------
* General
    * Fix bug in ``utils.build_lookup_from_csv`` that was allowing
      ``key_field`` to be non unique and overwriting values.
    * Fix bug in ``utils.build_lookup_from_csv`` where trailing commas caused
      returned values to be malformed.
    * Add optional argument ``column_list`` to ``utils.build_lookup_from_csv``
      that takes a list of column names and only returns those in the
      dictionary.
    * Remove ``warn_if_missing`` argument from ``utils.build_lookup_from_csv``
      and warning by default.
* Scenic Quality
    * Fixing an issue in Scenic Quality where the creation of the weighted sum
      of visibility rasters could cause "Too Many Open Files" errors and/or
      ``MemoryError`` when the model is run with many viewpoints.
    * Progress logging has been added to several loops that may take a longer
      time when the model is run with thousands of points at a time.
    * A major part of the model's execution was optimized for speed,
      particularly when the model is run with many, many points.
* SDR:
    * Removed the unused parameter ``args['target_pixel_size']`` from the SDR
      ``execute`` docstring.
* Urban Flood Risk Mitigation
    * Fixed an issue where the output vector ``flood_risk_service.shp`` would
      only be created when the built infrastructure vector was provided.  Now,
      the ``flood_risk_service.shp`` vector is always created, but the fields
      created differ depending on whether the built infrastructure input is
      present during the model run.
    * Fixed an issue where the model would crash if an infrastructure geometry
      were invalid or absent.  Such features are now skipped.

3.8.4 (2020-06-05)
------------------
* General:
    * Advanced the ``Taskgraph`` version requirement to fix a bug where workspace
      directories created by InVEST versions <=3.8.0 could not be re-used by more
      recent InVEST versions.
* NDR:
    * The Start Menu shortcut on Windows and launcher label on Mac now have
      consistent labels for NDR: "NDR: Nutrient Delivery Ratio".
* SDR:
    * The Start Menu shortcut on Windows and launcher label on Mac now have
      consistent labels for SDR: "SDR: Sediment Delivery Ratio".

3.8.3 (2020-05-29)
------------------
* SDR
    * SDR's compiled core now defines its own ``SQRT2`` instead of relying on an
      available standard C library definition. This new definition helps to avoid
      some compiler issues on Windows.

3.8.2 (2020-05-15)
------------------
* InVEST's CSV encoding requirements are now described in the validation
  error message displayed when a CSV cannot be opened.

3.8.1 (2020-05-08)
------------------
* Fixed a compilation issue on Mac OS X Catalina.
* Fixed an issue with NDR's raster normalization function so that Float64
  nodata values are now correctly cast to Float32.  This issue was affecting
  the summary vector, where the ``surf_n``, ``sub_n`` and ``n_export_tot``
  columns would contain values of ``-inf``.
* Fixed minor bug in Coastal Vulnerability shore point creation. Also added a
  check to fail fast when zero shore points are found within the AOI.
* The Finfish Aquaculture model no longer generates histograms for
  uncertainty analysis due to issues with matplotlib that make InVEST
  unstable. See https://github.com/natcap/invest/issues/87 for more.
* Corrected the Urban Cooling Model's help text for the "Cooling Capacity
  Calculation Method" in the User Interface.
* Fixing an issue with SDR's ``LS`` calculations.  The ``x`` term is now
  the weighted mean of proportional flow from the current pixel into its
  neighbors.  Note that for ease of debugging, this has been implemented as a
  separate raster and is now included in ``RKLS`` calculations instead of in
  the ``LS`` calculations.
* Fixed a bug in validation where checking for spatial overlap would be skipped
  entirely in cases where optional model arguments were not used.
* Bumping the ``psutil`` dependency requirement to ``psutil>=5.6.6`` to address
  a double-free vulnerability documented in CVE-2019-18874.
* Adding a GitHub Actions workflow for building python wheels for Mac and Windows
  as well as a source distribution.
* Updating links in ``setup.py``, ``README.rst`` and ``README_PYTHON.rst`` to
  refer to the repository's new home on github.
* Binary builds for Windows and Mac OS X have been moved to GitHub Actions from
  AppVeyor.  All AppVeyor-specific configuration has been removed.
* Fixing an issue with the InVEST Makefile where ``make deploy`` was
  attempting to synchronize nonexistent sample data zipfiles with a storage
  bucket on GCP.  Sample data zipfiles are only built on Windows, and so
  ``make deploy`` will only attempt to upload them when running on Windows.
* Fixed a bug in CLI logging where logfiles created by the CLI were
  incompatible with the ``natcap.invest.datastack`` operation that
  allows the UI to load model arguments from logfiles.
* Added error-handling in Urban Flood Risk Mitigation to tell users to
  "Check that the Soil Group raster does not contain values other than
  (1, 2, 3, 4)" when a ``ValueError`` is raised from ``_lu_to_cn_op``.
* Updated the ``Makefile`` to use the new git location of the InVEST User's
  Guide repository at https://github.com/natcap/invest.users-guide
* Automated tests are now configured to use Github Actions for 32- and 64-bit
  build targets for Python 3.6 and 3.7 on Windows.  We are still using
  AppVeyor for our binary builds for the time being.
* Makefile has been updated to fetch the version string from ``git`` rather
  than ``hg``.  A mercurial client is still needed in order to clone the
  InVEST User's Guide.
* Removing Python 2 compatibility code such as ``future``, ``pyqt4``,
  ``basestring``, ``unicode``, ``six``, unicode casting, etc...
* Update api-docs conf file to mock sdr.sdr_core and to use updated unittest
  mock

3.8.0 (2020-02-07)
------------------
* Created a sub-directory for the sample data in the installation directory.
* Fixed minor bug in HRA that was duplicating the ``results_suffix`` in some
  output filenames.
* Updated the DelineateIt UI to improve the language around what the model
  should do when it encounters invalid geometry.  The default is now
  that it should skip invalid geometry.
* Updating how threat rasters are handled in Habitat Quality to address a few
  related and common usability issues for the model.  First, threat
  rasters are now aligned to the LULC instead of the intersection of the whole
  stack.  This means that the model now handles threat inputs that do not all
  completely overlap the LULC (they must all still be in the same projection).
  Second, nodata values in threat rasters are converted to a threat value of 0.
  Any threat pixel values other than 0 or nodata are interpreted as a threat
  value of 1.
* Updating the ``psutil`` requirement to avoid a possible import issue when
  building binaries under WINE.  Any version of ``psutil`` should work
  except for ``5.6.0``.
* InVEST sample data was re-organized to simply have one folder per model.
  New datastacks were added for SDR, NDR, Seasonal Water Yield,
  Annual Water Yield, DelineateIt, and Coastal Vulnerability.
* Fixed an issue with NDR where the model was not properly checking for the
  bounds of the raster, which could in some cases lead to exceptions being
  printed to the command-line.  The model now correctly checks for these
  raster boundaries.
* Habitat Risk Assessment model supports points and lines -- in addition to
  previously supported polygons and rasters -- for habitats or stressors.
* Updated raster percentile algorithms in Scenic Quality and Wave Energy
  models to use a more efficient and reliable raster percentile function
  from pygeoprocessing.
* InVEST is now compatible with pygeoprocessing 1.9.1.
* All InVEST models now have an ``ARGS_SPEC`` object that contains metadata
  about the model and describes the model's arguments.  Validation has been
  reimplemented across all models to use these ``ARGS_SPEC`` objects.
* The results suffix key for the Wave Energy and Wind Energy models has been
  renamed ``results_suffix`` (was previously ``suffix``).  This is for
  consistency across InVEST models.
* Speed and memory optimization of raster processing in the Recreation model.
* Removed a constraint in Coastal Vulnerability so the AOI polygon no longer
  needs to intersect the continental shelf contour line. So the AOI can now be
  used exclusively to delineate the coastal area of interest.
* Improved how Coastal Vulnerability calculates local wind-driven waves.
  This requires a new bathymetry raster input and implements equation 10
  of the User Guide. Also minor updates to fields in intermediate outputs,
  notably a 'shore_id' field is now the unique ID for joining tables and
  FIDs are no longer used.
* Added a status message to the UI if a datastack file fails to load,
  instead of staying silent.
* Correcting an issue with repository fetching in the InVEST ``Makefile``.
  Managed repositories will now be fetched and updated to the expected revision
  even if the repository already exists.
* Fixed the duplicate ``results_suffix`` input in Wave Energy UI.
* Added a human-friendly message on NDR model ``KeyError``.
* Adding a check to Annual Water Yield to ensure that the ``LULC_veg`` column
  has correct values.
* Improved how Seasonal Water Yield handles nodata values when processing
  floating-point precipitation and quickflow rasters.
* Add SDR feature to model sediment deposition across the landscape.
* Fixed an issue that would cause an exception if SDR landcover map was masked
  out if the original landcover map had no-nodata value defined.
* Fixed an issue in the SDR model that could cause reported result vector
  values to not correspond with known input vectors if the input watershed
  vector was not an ESRI Shapefile.
* Fixed issue in Seasonal Water Yield model that would cause an unhandled
  exception when input rasters had areas of a valid DEM but nodata in other
  input layers that overlap that dem.
* Fixed an issue in the NDR model that would cause an exception if the critical
  length of a landcover field was set to 0.
* Implemented PEP518-compatible build system definition in the file
  ``pyproject.toml``.  This should make it easier to install ``natcap.invest``
  from a source distribution.
* Fixed a ``TypeError`` issue in Seasonal Water Yield that would occur when
  the Land-Use/Land-Cover raster did not have a defined nodata value.  This
  case is now handled correctly.
* The binary build process for InVEST on Windows (which includes binaries
  based on PyInstaller and an NSIS Installer package) has been migrated
  to 32-bit Python 3.7.  The build itself is taking place on AppVeyor, and
  the configuration for this is contained within ``appveyor.yml``.
  Various python scripts involved in the distribution and release processes
  have been updated for compatibility with python 3.7 as a part of this
  migration.
* Fixed an ``IndexError`` issue in Wave Energy encountered in runs using
  the global wave energy dataset.  This error was the result of an incorrect
  spatial query of points and resulted in some wave energy points being
  double-counted.
* Fixed taskgraph-related issues with Habitat Risk Assessment where
  1) asynchronous mode was failing due to missing task dependencies and
  2) avoided recomputation was confounded by two tasks modifying the same files.
* Fixed an issue with Habitat Quality where the model was incorrectly
  expecting the sensitivity table to have a landcover code of 0.
* The InVEST CLI has been completely rebuilt to divide
  functionality into various topic-specific subcommands.  The various internal
  consumers of this API have been updated accordingly.  ``invest --help`` will
  contain details of the new interface.
* Updated the InVEST Launcher to list the human-readable model names rather
  than the internal model identifiers.
* Updated Coastal Vulnerability Model with significant speedups including
  ~40x speedup for geomorphology process and ~3x speedup for wind exposure process.
  Also saving an intermediate vector with wave energy values and a geomorphology
  vector with points that were assigned the ``geomorphology_fill_value``.
* Updated trove classifiers to indicate support for python versions 2.7, 3.6
  and 3.7.
* Updated all InVEST models to be compatible with a Python 2.7 or a Python 3.6
  environment. Also tested all models against GDAL versions 2.2.4 and 2.4.1.
* Fixed an issue with Habitat Quality where convolutions over threat rasters
  were not excluding nodata values, leading to incorrect outputs.  Nodata values
  are now handled correctly and excluded from the convolution entirely.
* Updated the subpackage ``natcap.invest.ui`` to work with python 3.6 and later
  and also to support the PySide2 bindings to Qt5.
* InVEST Coastal Blue Carbon model now writes out a net present value
  raster for the year of the current landcover, each transition year,
  and the final analysis year (if provided).
* Correcting an issue with InVEST Coastal Blue Carbon where incorrect
  configuration of a nodata value would result in ``-inf`` values in
  output rasters.  Now, any values without a defined reclassification
  rule that make it past validation will be written out as nodata.
* DelineateIt has been reimplemented using the latest version of
  pygeoprocessing (and the watershed delineation routine it provides) and now
  uses ``taskgraph`` for avoiding unnecessary recomputation.
* Fixed a bug in Recreation Model that was causing server-side code
  to execute twice for every client-side call.
* Fixed a bug in Recreation model that did not apply ``results_suffix`` to
  the monthly_table.csv output.
* Various fixes in Coastal Vulnerability Model. CSV output files now
  have FID column for joining to vector outputs. ``results_suffix`` can be
  used without triggering task re-execution. Raster processing maintains original
  resolution of the input raster so long as it is projected. Otherwise resamples
  to ``model_resolution``.
* Fixed a bug in Coastal Vulnerability model's task graph that sometimes
  caused an early task to re-execute when it should be deemed pre-calculated.
* Fixed a bug in the pollination model that would cause outputs to be all 0
  rasters if all the ``relative_abundance`` fields in the guild table were
  integers.
* Fixed a file cache flushing issue observed on Debian in
  ``utils.exponential_decay_kernel_raster`` that would cause an exponential
  kernel raster to contain random values rather than expected value.
* Added a new InVEST model: Urban Flood Risk Mitigation.
* Fixed an issue in the SDR model that would cause an unhandled exception
  if either the erosivity or erodibility raster had an undefined nodata value.
* Added a new InVEST model: Urban Cooling Model.

3.7.0 (2019-05-09)
------------------
* Refactoring Coastal Vulnerability (CV) model. CV now uses TaskGraph and
  Pygeoprocessing >=1.6.1. The model is now largely vector-based instead of
  raster-based. Fewer input datasets are required for the same functionality.
  Runtime in sycnhronous mode is similar to previous versions, but runtime can
  be reduced with multiprocessing. CV also supports avoided recomputation for
  successive runs in the same workspace, even if a different file suffix is
  used. Output vector files are in CSV and geopackage formats.
* Model User Interface 'Report an Issue' link points to our new
  community.naturalcapitalproject.org
* Correcting an issue with the Coastal Blue Carbon preprocessor where
  using misaligned landcover rasters would cause an exception to be raised.
* Correcting an issue with RouteDEM where runs of the tool with Flow Direction
  enabled would cause the tool to crash if ``n_workers > 0``.
* Correcting an issue with Habitat Quality's error checking where nodata values
  in landcover rasters were not being taken into account.
* Valuation is now an optional component of the InVEST Scenic Quality model.
* Fixing a bug in the percentiles algorithm used by Scenic Quality that
  would result in incorrect visual quality outputs.
* Carbon Model and Crop Production models no longer crash if user-input
  rasters do not have a nodata value defined. In this case these models
  treat all pixel values as valid data.
* Adding bitbucket pipelines and AppVeyor build configurations.
* Refactoring Recreation Model client to use taskgraph and the latest
  pygeoprocessing. Avoided re-computation from taskgraph means that
  successive model runs with the same AOI and gridding option can re-use PUD
  results and avoid server communication entirely. Successive runs with the
  same predictor data will re-use intermediate geoprocessing results.
  Multiprocessing offered by taskgraph means server-side PUD calculations
  and client-side predictor data processing can happen in parallel. Some
  output filenames have changed.
* Upgrading to SDR to use new PyGeoprocessing multiflow routing, DEM pit
  filling, contiguous stream extraction, and TaskGraph integration. This
  also includes a new TaskGraph feature that avoids recomputation by copying
  results from previous runs so long as the expected result would be
  identical. To use this feature, users must execute successive runs of SDR
  in the same workspace but use a different file suffix. This is useful when
  users need to do a parameter study or run scenarios with otherwise minor
  changes to inputs.
* Refactoring Habitat Risk Assessment (HRA) Model to use TaskGraph >= 0.8.2 and
  Pygeoprocessing >= 1.6.1. The HRA Proprocessor is removed and its previous
  functionality was simplified and merged into the HRA model itself.
  The model will no longer generate HTML plots and tables.
* Adding a software update notification button, dialog, and a link to the
  download page on the User Interface when a new InVEST version is available.
* Migrating the subversion sample and test data repositories to Git LFS
  repositories on BitBucket. Update the repository URL and fetch commands on
  Makefile accordingly.
* Fixing a bug in Habitat Quality UI where the absence of the required
  half_saturation_constant variable did not raise an exception.
* Adding encoding='utf-8-sig' to pandas.read_csv() to support
  utils.build_lookup_from_csv() to read CSV files encoded with UTF-8 BOM
  (byte-order mark) properly.

3.6.0 (2019-01-30)
------------------
* Correcting an issue with the InVEST Carbon Storage and Sequestration model
  where filepaths containing non-ASCII characters would cause the model's
  report generation to crash.  The output report is now a UTF-8 document.
* Refactoring RouteDEM to use taskgraph and the latest pygeoprocessing
  (``>=1.5.0``).  RouteDEM now fills hydrological sinks and users have the
  option to use either of the D8 or Multiple Flow Direction (MFD) routing
  algorithms.
* Adding a new input to the InVEST Settings window to allow users to customize
  the value that should be used for the ``n_workers`` parameter in
  taskgraph-enabled models.  This change involves removing the "Number of
  Parallel Workers" input from the model inputs pane for some models in
  favor of this new location.  The default value for this setting is ``-1``,
  indicating synchronous (non-threaded, non-multiprocessing) execution of
  tasks.
* Removing Scenario Generator: Rule-based model.
* Fixing a bug in Hydropower model where watershed aggregations would be incorrect
  if a watershed is partially covering nodata raster values. Nodata values are now
  ignored in zonal statistics. Numerical results change very slightly in the
  case where a watershed only includes a few nodata pixels.
* Adding TaskGraph functionality to GLOBIO model.
* Adding some TaskGraph functionality to Scenario Generator: Proximity.
* Fixing an issue with the InVEST Fisheries model that would prevent the model
  from batch-processing a directory of population tables.  The model will now
  process these files as expected.
* Reimplementing Crop Production models using taskgraph.
* Fixing an issue with Crop Production Regression's result_table.csv where the
  'production_modeled' and '<nutrient>_modeled' values calculated for each crop
  were done so using the same crop raster (e.g. wheat, soybean, and barley values
  were all based on soybean data).
* Hydropower subwatershed results now include all the same metrics as the
  watershed results, with the exception of economic valuation metrics.
* Reimplementing the Hydropower model using taskgraph.
* Reimplementing the Carbon model using taskgraph.
* Fixing an issue with Coastal Blue Carbon validation to allow column names to
  ignore case.
* Updating core carbon forest edge regression data coefficient to drop
  impossible negative coefficients.
* Fixing an issue with the Scenario Generator: Proximity model that would
  raise an exception if no AOI were passed in even though the AOI is optional.
* Removing Overlap Analysis and Overlap Analysis: Management Zones.
* Removing Habitat Suitability.
* Added comprehensive error checking to hydropower model to test for the VERY
  common errors of missing biophysical, demand, and valuation coefficients in
  their respective tables.
* Fixing an issue with Hydropower Water Yield ("Annual Water Yield") where
  valuation would never be triggered when running the model through the User
  Interface. And a related issue where the model would crash if a valuation table
  was provided but a demand table was not. The UI no longer validates that config.
* Fixing an issue with how logging is captured when a model is run through the
  InVEST User Interface.  Now, logging from any thread started by the executor
  thread will be written to the log file, which we expect to aid in debugging.
* Fixing an issue with Scenic Quality where viewpoints outside of the AOI
  were not being properly excluded.  Viewpoints are now excluded correctly.
* The crop production model has been refactored to drop the "aggregate ID"
  concept when summarizing results across an aggregate polygon. The model now
  uses the polygon FIDs internally and externally when producing the result
  summary table.
* Correcting the rating instructions in the criteria rating instructions on how
  the data quality (DQ) and weight should be rated in the HRA Preprocessor.
  A DQ score of 1 should represent better data quality whereas the score of 3 is
  worse data quality. A weight score of 1 is more important, whereas that of 3
  is less important.
* Fixing a case where a zero discount rate and rate of change in the carbon
  model would cause a divide by zero error.

3.5.0 (2018-08-14)
------------------
* Bumped pygeoprocessing requirement to ``pygeoprocessing>=1.2.3``.
* Bumped taskgraph requirement to ``taskgraph>=0.6.1``.
* Reimplemented the InVEST Scenic Quality model.  This new version removes the
  'population' and 'overlap' postprocessing steps, updates the available
  valuation functions and greatly improves the runtime and memory-efficiency of
  the model.  See the InVEST User's Guide chapter for more information.
* Updated Recreation server's database to include metadata from photos taken
  from 2005-2017 (previous range was 2005-2014). The new range is reflected
  in the UI.
* Fixed an issue with the InVEST binary build where binaries on Windows would
  crash with an error saying Python27.dll could not be loaded.
* Fixed an issue in the Rule-Based Scenario Generator UI where vector column
  names from override and constraint layers were not being loaded.  This bug
  caused the field 'UNKNOWN' to be passed to the model, causing an error.
* Fixed an issue with the InVEST UI (all models), where attempting to
  drag-and-drop a directory onto a model input would cause the application to
  crash.
* Coastal Vulnerability UI now specifies a number of reasonable defaults for
  some numeric inputs.
* Fixed an issue with the Fisheries UI where alpha and beta parameter inputs
  were incorrectly disabled for the Ricker recruitment function.
* InVEST now uses a Makefile to automate the build processes.  GNU Make is
  required to use the Makefile.  See ``README.rst`` for instructions on
  building InVEST.  This replaces the old ``pavement.py`` build entrypoint,
  which has been removed.
* Fixed an issue with the InVEST UI (all models), where attempting to
  drag-and-drop a directory onto a model input would cause the application to
  crash.
* Fixed an issue with Forest Carbon Edge Effect where the UI layer was always
  causing the model to run with only the aboveground carbon pool
* Added functionality to the InVEST UI so that ``Dropdown`` inputs can now map
  dropdown values to different output values.
* Fixed an issue in the Crop Production Percentile model that would treat the
  optional AOI vector field as a filename and crash on a run if it were empty.
* Fixing an issue in the Pollination Model that would cause occasional crashes
  due to a missing dependent task; it had previously been patched by setting
  taskgraph to operate in single thread mode. This restores multithreading
  in the pollination model.
* Fixed an issue in the water yield / hydropower model that would skip
  calculation of water demand tables when "water scarcity" was enabled.
* Fixed an issue in the model data of the crop production model where some
  crops were using incorrect climate bin rasters. Since the error was in the
  data and not the code, users will need to download the most recent version
  of InVEST's crop model data during the installation step to get the fix.

3.4.4 (2018-03-26)
------------------
* InVEST now requires GDAL 2.0.0 and has been tested up to GDAL 2.2.3. Any API users of InVEST will need to use GDAL version >= 2.0. When upgrading GDAL we noticed slight numerical differences in our test suite in both numerical raster differences, geometry transforms, and occasionally a single pixel difference when using `gdal.RasterizeLayer`. Each of these differences in the InVEST test suite is within a reasonable numerical tolerance and we have updated our regression test suite appropriately. Users comparing runs between previous versions of InVEST may also notice reasonable numerical differences between runs.
* Added a UI keyboard shortcut for showing documentation. On Mac OSX, this will be Command-?. On Windows, GNOME and KDE, this will be F1.
* Patching an issue in NDR that was using the nitrogen subsurface retention efficiency for both nitrogen and phosphorous.
* Fixed an issue with the Seasonal Water Yield model that incorrectly required a rain events table when the climate zone mode was in use.
* Fixed a broken link to local and online user documentation from the Seasonal Water Yield model from the model's user interface.

3.4.3 (2018-03-26)
------------------
* Fixed a critical issue in the carbon model UI that would incorrectly state the user needed a "REDD Priority Raster" when none was required.
* Fixed an issue in annual water yield model that required subwatersheds even though it is an optional field.
* Fixed an issue in wind energy UI that was incorrectly validating most of the inputs.

3.4.2 (2017-12-15)
------------------
* Fixed a cross-platform issue with the UI where logfiles could not be dropped onto UI windows.
* Model arguments loaded from logfiles are now cast to their correct literal value.  This addresses an issue where some models containing boolean inputs could not have their parameters loaded from logfiles.
* Fixed an issue where the Pollination Model's UI required a farm polygon. It should have been optional and now it is.
* Fixing an issue with the documentation and forums links on the InVEST model windows.  The links now correctly link to the documentation page or forums as needed.
* Fixing an issue with the ``FileSystemRunDialog`` where pressing the 'X' button in the corner of the window would close the window, but not reset its state.  The window's state is now reset whenever the window is closed (and the window cannot be closed when the model is running)

3.4.1 (2017-12-11)
------------------
* In the Coastal Blue Carbon model, the ``interest_rate`` parameter has been renamed to ``inflation_rate``.
* Fixed issues with sample parameter sets for InVEST Habitat Quality, Habitat Risk Assessment, Coastal Blue Carbon, and Coastal Blue Carbon Preprocessors.  All sample parameter sets now have the correct paths to the model's input files, and correctly note the name of the model that they apply to.
* Added better error checking to the SDR model for missing `ws_id` and invalid `ws_id` values such as `None` or some non-integer value. Also added tests for the `SDR` validation module.

3.4.0 (2017-12-03)
------------------
* Fixed an issue with most InVEST models where the suffix was not being reflected in the output filenames.  This was due to a bug in the InVEST UI, where the suffix args key was assumed to be ``'suffix'``.  Instances of ``InVESTModel`` now accept a keyword argument to defined the suffix args key.
* Fixed an issue/bug in Seasonal Water Yield that would occur when a user provided a datastack that had nodata values overlapping with valid DEM locations. Previously this would generate an NaN for various biophysical values at that pixel and cascade it downslope. Now any question of nodata on a valid DEM pixel is treated as "0". This will make serious visual artifacts on the output, but should help users pinpoint the source of bad data rather than crash.
* Refactored all but routing components of SDR to use PyGeoprocessing 0.5.0 and laid a consistent raster floating point type of 'float32'. This will cause numerically insignificant differences between older versions of SDR and this one. But differences are well within the tolerance of the overall error of the model and expected error rate of data. Advantages are smaller disk footprint per run, cleaner and more maintainable design, and a slight performance increase.
* Bug fixed in SDR that would align the output raster stack to match with the landcover pixel stack even though the rest of the rasters are scaled and clipped to the DEM.
* When loading parameters from a datastack, parameter set or logfile, the UI will check that the model that created the file being loaded matches the name of the model that is currently running.  If there is a mismatch, a dialog is presented for the user to confirm or cancel the loading of parameters. Logfiles from IUI (which do not have clearly-recorded modelname or InVEST version information) can still have their arguments parsed, but the resulting model name and InVEST version will be set to ``"UNKNOWN"``.
* Data Stack files (``*.invest.json``, ``*.invest.tar.gz``) can now be dragged and dropped on an InVEST model window, which will prompt the UI to load that parameter set.
* Spatial inputs to Coastal Blue Carbon are now aligned as part of the model. This resolves a longstanding issue with the model where inputs would need to perfectly overlap (even down to pixel indices), or else the model would yield strange results.
* The InVEST UI now contains a submenu for opening a recently-opened datastack.  This submenu is automatically populated with the 10 most recently-opened datastacks for the current model.
* Removed vendored ``natcap.invest.dbfpy`` subpackage.
* Removed deprecated ``natcap.invest.fileio`` module.
* Removed ``natcap.invest.iui`` UI subpackage in favor of a new UI framework found at ``natcap.invest.ui``. This new UI features a greatly improved API, good test coverage, support for Qt4 and Qt5, and includes updates to all InVEST models to support validation of model arguments from a python script, independent of the UI.
* Updated core model of seasonal water yield to allow for negative `L_avail`.
* Updated RouteDEM to allow for file suffixes, finer control over what DEM routing algorithms to run, and removal of the multiple stepped stream threshold classification.
* Redesign/refactor of pollination model. Long term bugs in the model are resolved, managed pollinators added, and many simplifications to the end user's experience.  The updated user's guide chapter is available here: http://data.naturalcapitalproject.org/nightly-build/invest-users-guide/html/croppollination.html
* Scenario Generator - Rule Based now has an optional input to define a seed.
  This input is used to seed the random shuffling of parcels that have equal
  priorities.
* InVEST on mac is now distributed as a single application bundle, allowing InVEST to run as expected on mac OSX Sierra.  Individual models are selected and launched from a new launcher window.
* The InVEST CLI now has a GUI model launcher:  ``$ invest launcher``
* Updated the Coastal Blue Carbon model to improve handling of blank lines in input CSV tables and improve memory efficiency of the current implementation.
* Improved the readability of a cryptic error message in Coastal Vulnerability that is normally raised when the depth threshold is too high or the exposure proportion is too low to detect any shoreline segments.
* Adding InVEST HTML documentation to the Mac disk image distribution.
* Upgrading dependency of PyGeoprocessing to 0.3.3.  This fixes a memory leak associated with any model that aggregates rasters over complicated overlapping polygons.
* Adding sample data to Blue Carbon model that were missing.
* Deprecating the InVEST Marine Water Quality model.  This also removes InVEST's dependancy on the pyamg package which has been removed from REQUIREMENTS.TXT.
* Deprecating the ArcGIS-based Coastal Protection model and ArcGIS-based data-preprocessing scripts.  The toolbox and scripts may still be found at https://bitbucket.org/natcap/invest.arcgis.
* Fixing an issue in the carbon edge effect model that caused output values in the shapefile to be rounded to the nearest integer.
* Fixing issue in SDR model that would occasionally cause users to see errors about field widths in the output shapefile generation.
* Updated the erodibility sample raster that ships with InVEST for the SDR model.  The old version was in US units, in this version we convert to SI units as the model requires, and clipped the raster to the extents of the other stack to save disk space.

3.3.3 (2017-02-06)
------------------
* Fixed an issue in the UI where the carbon model wouldn't accept negative numbers in the price increase of carbon.
* RouteDEM no longer produces a "tiled_dem.tif" file since that functionality is being deprecated in PyGeoprocessing.
* Fixing an issue in SDR where the optional drainage layer would not be used in most of the SDR biophysical calculations.
* Refactoring so water yield pixels with Kc and et0 equal to be 0 now yields a 0.0 value of water yield on that pixel rather than nodata.
* Light optimization refactor of wind energy model that improves runtimes in some cases by a factor of 2-3.
* Performance optimizations to HRA that improve runtimes by approximately 30%.
* Fixed a broken UI link to Seasonal Water Yield's user's guide.
* Fixed an issue with DelineateIT that caused ArcGIS users to see both the watershed and inverse watershed polygons when viewing the output of the tool.
* Upgrading dependency to PyGeoprocessing 0.3.2.
* Fixed an issue with SDR that caused the LS factor to be an order of magnitue too high in areas where the slope was greater than 9%.  In our sample case this caused sediment export estimates to be about 6% too high, but in cases where analyses are run over steep slopes the error would have been greater.
* ``paver check`` now warns if the ``PYTHONHOME`` environment variable is set.
* API docs now correctly reflect installation steps needed for python development headers on linux.
* Fixed a side effect in the InVEST user interface that would cause ``tempfile.tempdir`` to be set and then not be reset after a model run is finished.
* The InVEST user interface will now record GDAL/OGR log messages in the log messages window and in the logfile written to the workspace.
* Updated branding and usability of the InVEST installer for Windows, and the Mac Disk Image (.dmg).


3.3.2 (2016-10-17)
------------------
* Partial test coverage for HRA model.
* Full test coverage for Overlap Analysis model.
* Full test coverage for Finfish Aquaculture.
* Full test coverage for DelineateIT.
* Full test coverage for RouteDEM.
* Fixed an issue in Habitat Quality where an error in the sample table or malformed threat raster names would display a confusing message to the user.
* Full test coverage for scenario generator proximity model.
* Patching an issue in seasonal water yield that causes an int overflow error if the user provides a floating point landcover map and the nodata value is outside of the range of an int64.
* Full test coverage for the fisheries model.
* Patched an issue that would cause the Seasonal Water Edge model to crash when the curve number was 100.
* Patching a critical issue with forest carbon edge that would give incorrect results for edge distance effects.
* Patching a minor issue with forest carbon edge that would cause the model to crash if only one  interpolation point were selected.
* Full test coverage for pollination model.
* Removed "farms aggregation" functionality from the InVEST pollination model.
* Full test coverage for the marine water quality model.
* Full test coverage for GLOBIO model.
* Full test coverage for carbon forest edge model.
* Upgraded SciPy dependancy to 0.16.1.
* Patched bug in NDR that would cause a phosphorus density to be reported per pixel rather than total amount of phosporous in a pixel.
* Corrected an issue with the uses of buffers in the euclidean risk function of Habitat Risk Assessment.  (issue #3564)
* Complete code coverage tests for Habitat Quality model.
* Corrected an issue with the ``Fisheries_Inputs.csv`` sample table used by Overlap Analysis.  (issue #3548)
* Major modifications to Terrestrial Carbon model to include removing the harvested wood product pool, uncertainty analysis, and updated efficient raster calculations for performance.
* Fixed an issue in GLOBIO that would cause model runs to crash if the AOI marked as optional was not present.
* Removed the deprecated and incomplete Nearshore Wave and Erosion model (``natcap.invest.nearshore_wave_and_erosion``).
* Removed the deprecated Timber model (``natcap.invest.timber``).
* Fixed an issue where seasonal water yield would raise a divide by zero error if a watershed polygon didn't cover a valid data region.  Now sets aggregation quantity to zero and reports a warning in the log.
* ``natcap.invest.utils.build_file_registry`` now raises a ``ValueError`` if a path is not a string or list of strings.
* Fixed issues in NDR that would indicate invalid values were being processed during runtimes by skipping the invalid calculations in the first place rather than calculating them and discarding after the fact.
* Complete code coverage tests for NDR model.
* Minor (~10% speedup) performance improvements to NDR.
* Added functionality to recreation model so that the `monthly_table.csv` file now receives a file suffix if one is provided by the user.
* Fixed an issue in SDR where the m exponent was calculated incorrectly in many situations resulting in an error of about 1% in total export.
* Fixed an issue in SDR that reported runtime overflow errors during normal processing even though the model completed without other errors.

3.3.1 (2016-06-13)
------------------
* Refactored API documentation for readability, organization by relevant topics, and to allow docs to build on `invest.readthedocs.io <http://invest.readthedocs.io>`_,
* Installation of ``natcap.invest`` now requires ``natcap.versioner``.  If this is not available on the system at runtime, setuptools will make it available at runtime.
* InVEST Windows installer now includes HISTORY.rst as the changelog instead of the old ``InVEST_Updates_<version>`` files.
* Habitat suitability model is generalized and released as an API only accessible model.  It can be found at ``natcap.invest.habitat_suitability.execute``.  This model replaces the oyster habitat suitability model.
    * The refactor of this model requires an upgrade to ``numpy >= 1.11.0``.
* Fixed a crash in the InVEST CLI where calling ``invest`` without a parameter would raise an exception on linux-based systems.  (Issue `#3528 <https://bitbucket.org/natcap/invest/issues/3515>`_)
* Patched an issue in Seasonal Water Yield model where a nodata value in the landcover map that was equal to ``MAX_INT`` would cause an overflow error/crash.
* InVEST NSIS installer will now optionally install the Microsoft Visual C++ 2008 redistributable on Windows 7 or earlier.  This addresses a known issue on Windows 7 systems when importing GDAL binaries (Issue `#3515 <https://bitbucket.org/natcap/invest/issues/3515>`_).  Users opting to install this redistributable agree to abide by the terms and conditions therein.
* Removed the deprecated subpackage ``natcap.invest.optimization``.
* Updated the InVEST license to legally define the Natural Capital Project.
* Corrected an issue in Coastal Vulnerability where an output shapefile was being recreated for each row, and where field values were not being stored correctly.
* Updated Scenario Generator model to add basic testing, file registry support, PEP8 and PEP257 compliance, and to fix several bugs.
* Updated Crop Production model to add a simplified UI, faster runtime, and more testing.

3.3.0 (2016-03-14)
------------------
* Refactored Wind Energy model to use a CSV input for wind data instead of a Binary file.
* Redesigned InVEST recreation model for a single input streamlined interface, advanced analytics, and refactored outputs.  While the model is still based on "photo user days" old model runs are not backward compatable with the new model or interface. See the Recreation Model user's guide chapter for details.
    * The refactor of this model requires an upgrade to ``GDAL >=1.11.0 <2.0`` and ``numpy >= 1.10.2``.
* Removed nutrient retention (water purification) model from InVEST suite and replaced it with the nutrient delivery ratio (NDR) model.  NDR has been available in development relseases, but has now officially been added to the set of Windows Start Menu models and the "under development" tag in its users guide has been removed.  See the InVEST user's guide for details between the differences and advantages of NDR over the old nutrient model.
* Modified NDR by adding a required "Runoff Proxy" raster to the inputs.  This allows the model to vary the relative intensity of nutrient runoff based on varying precipitation variability.
* Fixed a bug in the Area Change rule of the Rule-Based Scenario Generator, where units were being converted incorrectly. (Issue `#3472 <https://bitbucket.org/natcap/invest/issues/3472>`_) Thanks to Fosco Vesely for this fix.
* InVEST Seasonal Water Yield model released.
* InVEST Forest Carbon Edge Effect model released.
* InVEST Scenario Generator: Proximity Based model released and renamed the previous "Scenario Generator" to "Scenario Generator: Rule Based".
* Implemented a blockwise exponential decay kernel generation function, which is now used in the Pollination and Habitat Quality models.
* GLOBIO now uses an intensification parameter and not a map to average all agriculture across the GLOBIO 8 and 9 classes.
* GLOBIO outputs modified so core outputs are in workspace and intermediate outputs are in a subdirectory called 'intermediate_outputs'.
* Fixed a crash with the NDR model that could occur if the DEM and landcover maps were different resolutions.
* Refactored all the InVEST model user interfaces so that Workspace defaults to the user's home "Documents" directory.
* Fixed an HRA bug where stessors with a buffer of zero were being buffered by 1 pixel
* HRA enhancement which creates a common raster to burn all input shapefiles onto, ensuring consistent alignment.
* Fixed an issue in SDR model where a landcover map that was smaller than the DEM would create extraneous "0" valued cells.
* New HRA feature which allows for "NA" values to be entered into the "Ratings" column for a habitat / stressor pair in the Criteria Ratings CSV. If ALL ratings are set to NA, the habitat / stressor will be treated as having no interaction. This means in the model, that there will be no overlap between the two sources. All rows parameters with an NA rating will not be used in calculating results.
* Refactored Coastal Blue Carbon model for greater speed, maintainability and clearer documentation.
* Habitat Quality bug fix when given land cover rasters with different pixel sizes than threat rasters. Model would use the wrong pixel distance for the convolution kernel.
* Light refactor of Timber model. Now using CSV input attribute file instead of DBF file.
* Fixed clipping bug in Wave Energy model that was not properly clipping polygons correctly. Found when using global data.
* Made the following changes / updates to the coastal vulnerability model:
    * Fixed a bug in the model where the geomorphology ranks were not always being used correctly.
    * Removed the HTML summary results output and replaced with a link to a dashboard that helps visualize and interpret CV results.
    * Added a point shapefile output: 'outputs/coastal_exposure.shp' that is a shapefile representation of the corresponding CSV table.
    * The model UI now requires the 'Relief' input. No longer optional.
    * CSV outputs and Shapefile outputs based on rasters now have x, y coorinates of the center of the pixel instead of top left of the pixel.
* Turning setuptools' zip_safe to False for consistency across the Natcap Namespace.
* GLOBIO no longer requires user to specify a keyfield in the AOI.
* New feature to GLOBIO to summarize MSA by AOI.
* New feature to GLOBIO to use a user defined MSA parameter table to do the MSA thresholds for infrastructure, connectivity, and landuse type
* Documentation to the GLOBIO code base including the large docstring for 'execute'.

3.2.0 (2015-05-31)
------------------
InVEST 3.2.0 is a major release with the addition of several experimental models and tools as well as an upgrade to the PyGeoprocessing core:

* Upgrade to PyGeoprocessing v0.3.0a1 for miscelaneous performance improvements to InVEST's core geoprocessing routines.
* An alpha unstable build of the InVEST crop production model is released with partial documentation and sample data.
* A beta build of the InVEST fisheries model is released with documentation and sample data.
* An alpha unstable build of the nutrient delivery ratio (NDR) model is available directly under InVEST's instalation directory at  ``invest-x86/invest_ndr.exe``; eventually this model will replace InVEST's current "Nutrient" model.  It is currently undocumented and unsupported but inputs are similar to that of InVEST's SDR model.
* An alpha unstable build of InVEST's implementation of GLOBIO is available directly under InVEST's instalation directory at ``invest-x86/invest_globio.exe``.  It is currently undocumented but sample data are provided.
* DelinateIT, a watershed delination tool based on PyGeoprocessing's d-infinity flow algorithm is released as a standalone tool in the InVEST repository with documentation and sample data.
* Miscelaneous performance patches and bug fixes.

3.1.3 (2015-04-23)
------------------
InVEST 3.1.3 is a hotfix release patching a memory blocking issue resolved in PyGeoprocessing version 0.2.1.  Users might have experienced slow runtimes on SDR or other routed models.

3.1.2 (2015-04-15)
------------------
InVEST 3.1.2 is a minor release patching issues mostly related to the freshwater routing models and signed GDAL Byte datasets.

* Patching an issue where some projections were not regognized and InVEST reported an UnprojectedError.
* Updates to logging that make it easier to capture logging messages when scripting InVEST.
* Shortened water yield user interface height so it doesn't waste whitespace.
* Update PyGeoprocessing dependency to version 0.2.0.
* Fixed an InVEST wide issue related to bugs stemming from the use of signed byte raster inputs that resulted in nonsensical outputs or KeyErrors.
* Minor performance updates to carbon model.
* Fixed an issue where DEMS with 32 bit ints and INT_MAX as the nodata value nodata value incorrectly treated the nodata value in the raster as a very large DEM value ultimately resulting in rasters that did not drain correctly and empty flow accumulation rasters.
* Fixed an issue where some reservoirs whose edges were clipped to the edge of the watershed created large plateaus with no drain except off the edge of the defined raster.  Added a second pass in the plateau drainage algorithm to test for these cases and drains them to an adjacent nodata area if they occur.
* Fixed an issue in the Fisheries model where the Results Suffix input was invariably initializing to an empty string.
* Fixed an issue in the Blue Carbon model that prevented the report from being generated in the outputs file.

3.1.1 (2015-03-13)
------------------
InVEST 3.1.1 is a major performance and memory bug patch to the InVEST toolsuite.  We recommend all users upgrade to this version.

* Fixed an issue surrounding reports of SDR or Nutrient model outputs of zero values, nodata holes, excessive runtimes, or out of memory errors.  Some of those problems happened to be related to interesting DEMs that would break the flat drainage algorithm we have inside RouteDEM that adjusted the heights of those regions to drain away from higher edges and toward lower edges, and then pass the height adjusted dem to the InVEST model to do all its model specific calculations.  Unfortunately this solution was not amenable to some degenerate DEM cases and we have now adjusted the algorithm to treat each plateau in the DEM as its own separate region that is processed independently from the other regions. This decreases memory use so we never effectively run out of memory at a minor hit to overall runtime.  We also now adjust the flow direction directly instead of adjust the dem itself.  This saves us from having to modify the DEM and potentially get it into a state where a drained plateau would be higher than its original pixel neighbors that used to drain into it.

There are side effects that result in sometimes large changes to un calibrated runs of SDR or nutrient.  These are related to slightly different flow directions across the landscape and a bug fix on the distance to stream calculation.

* InVEST geoprocessing now uses the PyGeoprocessing package (v0.1.4) rather than the built in functionality that used to be in InVEST.  This will not affect end users of InVEST but may be of interest to users who script InVEST calls who want a standalone Python processing package for raster stack math and hydrological routing.  The project is hosted at https://bitbucket.org/richpsharp/pygeoprocessing.

* Fixed an marine water quality issue where users could input AOIs that were unprojected, but output pixel sizes were specified in meters.  Really the output pixel size should be in the units of the polygon and are now specified as such.  Additionally an exception is raised if the pixel size is too small to generate a numerical solution that is no longer a deep scipy error.

* Added a suffix parameter to the timber and marine water quality models that append a user defined string to the output files; consistent with most of the other InVEST models.

* Fixed a user interface issue where sometimes the InVEST model run would not open a windows explorer to the user's workspace.  Instead it would open to C:\User[..]\My Documents.  This would often happen if there were spaces in the the workspace name or "/" characters in the path.

* Fixed an error across all InVEST models where a specific combination of rasters of different cell sizes and alignments and unsigned data types could create errors in internal interpolation of the raster stacks.  Often these would appear as 'KeyError: 0' across a variety of contexts.  Usually the '0' was an erroneous value introduced by a faulty interpolation scheme.

* Fixed a MemoryError that could occur in the pollination and habitat quality models when the the base landcover map was large and the biophysical properties table allowed the effect to be on the order of that map.  Now can use any raster or range values with only a minor hit to runtime performance.

* Fixed a serious bug in the plateau resolution algorithm that occurred on DEMs with large plateau areas greater than 10x10 in size.  The underlying 32 bit floating point value used to record small height offsets did not have a large enough precision to differentiate between some offsets thus creating an undefined flow direction and holes in the flow accumulation algorithm.

* Minor performance improvements in the routing core, in some cases decreasing runtimes by 30%.

* Fixed a minor issue in DEM resolution that occurred when a perfect plateau was encountered.  Rather that offset the height so the plateau would drain, it kept the plateau at the original height.  This occurred because the uphill offset was nonexistent so the algorithm assumed no plateau resolution was needed.  Perfect plateaus now drain correctly.  In practice this kind of DEM was encountered in areas with large bodies of water where the remote sensing algorithm would classify the center of a lake 1 meter higher than the rest of the lake.

* Fixed a serious routing issue where divergent flow directions were not getting accumulated 50% of the time. Related to a division speed optimization that fell back on C-style modulus which differs from Python.

* InVEST SDR model thresholded slopes in terms of radians, not percent thus clipping the slope tightly between 0.001 and 1%.  The model now only has a lower threshold of 0.00005% for the IC_0 factor, and no other thresholds.  We believe this was an artifact left over from an earlier design of the model.


* Fixed a potential memory inefficiency in Wave Energy Model when computing the percentile rasters. Implemented a new memory efficient percentile algorithm and updated the outputs to reflect the new open source framework of the model. Now outputting csv files that describe the ranges and meaning of the percentile raster outputs.

* Fixed a bug in Habitat Quality where the future output "quality_out_f.tif" was not reflecting the habitat value given in the sensitivity table for the specified landcover types.


3.1.0 (2014-11-19)
------------------
InVEST 3.1.0 (http://www.naturalcapitalproject.org/download.html) is a major software and science milestone that includes an overhauled sedimentation model, long awaited fixes to exponential decay routines in habitat quality and pollination, and a massive update to the underlying hydrological routing routines.  The updated sediment model, called SDR (sediment delivery ratio), is part of our continuing effort to improve the science and capabilities of the InVEST tool suite.  The SDR model inputs are backwards comparable with the InVEST 3.0.1 sediment model with two additional global calibration parameters and removed the need for the retention efficiency parameter in the biophysical table; most users can run SDR directly with the data they have prepared for previous versions.  The biophysical differences between the models are described in a section within the SDR user's guide and represent a superior representation of the hydrological connectivity of the watershed, biophysical parameters that are independent of cell size, and a more accurate representation of sediment retention on the landscape.  Other InVEST improvements to include standard bug fixes, performance improvements, and usability features which in part are described below:

* InVEST Sediment Model has been replaced with the InVEST Sediment Delivery Ratio model.  See the SDR user's guide chapter for the difference between the two.
* Fixed an issue in the pollination model where the exponential decay function decreased too quickly.
* Fixed an issue in the habitat quality model where the exponential decay function decreased too quickly and added back linear decay as an option.
* Fixed an InVEST wide issue where some input rasters that were signed bytes did not correctly map to their negative nodata values.
* Hydropower input rasters have been normalized to the LULC size so sampling error is the same for all the input watersheds.
* Adding a check to make sure that input biophysical parameters to the water yield model do not exceed invalid scientific ranges.
* Added a check on nutrient retention in case the upstream water yield was less than 1 so that the log value did not go negative.  In that case we clamp upstream water yield to 0.
* A KeyError issue in hydropower was resolved that occurred when the input rasters were at such a coarse resolution that at least one pixel was completely contained in each watershed.  Now a value of -9999 will be reported for watersheds that don't contain any valid data.
* An early version of the monthly water yield model that was erroneously included in was in the installer; it was removed in this version.
* Python scripts necessary for running the ArcGIS version of Coastal Protection were missing.  They've since been added back to the distribution.
* Raster calculations are now processed by raster block sizes.  Improvements in raster reads and writes.
* Fixed an issue in the routing core where some wide DEMs would cause out of memory errors.
* Scenario generator marked as stable.
* Fixed bug in HRA where raster extents of shapefiles were not properly encapsulating the whole AOI.
* Fixed bug in HRA where any number of habitats over 4 would compress the output plots. Now extends the figure so that all plots are correctly scaled.
* Fixed a bug in HRA where the AOI attribute 'name' could not be an int. Should now accept any type.
* Fixed bug in HRA which re-wrote the labels if it was run immediately without closing the UI.
* Fixed nodata masking bug in Water Yield when raster extents were less than that covered by the watershed.
* Removed hydropower calibration parameter form water yield model.
* Models that had suffixes used to only allow alphanumeric characters.  Now all suffix types are allowed.
* A bug in the core platform that would occasionally cause routing errors on irregularly pixel sized rasters was fixed.  This often had the effect that the user would see broken streams and/or nodata values scattered through sediment or nutrient results.
* Wind Energy:
        * Added new framework for valuation component. Can now input a yearly price table that spans the lifetime of the wind farm. Also if no price table is made, can specify a price for energy and an annual rate of change.
        * Added new memory efficient distance transform functionality
        * Added ability to leave out 'landing points' in 'grid connection points' input. If not landing points are found, it will calculate wind farm directly to grid point distances
* Error message added in Wave Energy if clip shape has no intersection
* Fixed an issue where the data type of the nodata value in a raster might be different than the values in the raster.  This was common in the case of 64 bit floating point values as nodata when the underlying raster was 32 bit.  Now nodata values are cast to the underlying types which improves the reliability of many of the InVEST models.


3.0.1 (2014-05-19)
------------------
* Blue Carbon model released.

* HRA UI now properly reflects that the Resolution of Analysis is in meters, not meters squared, and thus will be applied as a side length for a raster pixel.

* HRA now accepts CSVs for ratings scoring that are semicolon separated as well as comma separated.

* Fixed a minor bug in InVEST's geoprocessing aggregate core that now consistently outputs correct zonal stats from the underlying pixel level hydro outputs which affects the water yield, sediment, and nutrient models.

* Added compression to InVEST output geotiff files.  In most cases this reduces output disk usage by a factor of 5.

* Fixed an issue where CSVs in the sediment model weren't open in universal line read mode.

* Fixed an issue where approximating whether pixel edges were the same size was not doing an approximately equal function.

* Fixed an issue that made the CV model crash when the coastline computed from the landmass didn't align perfectly with that defined in the geomorphology layer.

* Fixed an issue in the CV model where the intensity of local wave exposure was very low, and yielded zero local wave power for the majority of coastal segments.

* Fixed an issue where the CV model crashes if a coastal segment is at the edge of the shore exposure raster.

* Fixed the exposure of segments surrounded by land that appeared as exposed when their depth was zero.

* Fixed an issue in the CV model where the natural habitat values less than 5 were one unit too low, leading to negative habitat values in some cases.

* Fixed an exponent issue in the CV model where the coastal vulnerability index was raised to a power that was too high.

* Fixed a bug in the Scenic Quality model that prevented it from starting, as well as a number of other issues.

* Updated the pollination model to conform with the latest InVEST geoprocessing standards, resulting in an approximately 33% speedup.

* Improved the UI's ability to remember the last folder visited, and to have all file and folder selection dialogs have access to this information.

* Fixed an issue in Marine Water Quality where the UV points were supposed to be optional, but instead raised an exception when not passed in.

3.0.0 (2014-03-23)
------------------
The 3.0.0 release of InVEST represents a shift away from the ArcGIS to the InVEST standalone computational platform.  The only exception to this shift is the marine coastal protection tier 1 model which is still supported in an ArcGIS toolbox and has no InVEST 3.0 standalone at the moment.  Specific changes are detailed below

* A standalone version of the aesthetic quality model has been developed and packaged along with this release.  The standalone outperforms the ArcGIS equivalent and includes a valuation component.  See the user's guide for details.

* The core water routing algorithms for the sediment and nutrient models have been overhauled.  The routing algorithms now correctly adjust flow in plateau regions, address a bug that would sometimes not route large sections of a DEM, and has been optimized for both run time and memory performance.  In most cases the core d-infinity flow accumulation algorithm out performs TauDEM.  We have also packaged a simple interface to these algorithms in a standalone tool called RouteDEM; the functions can also be referenced from the scripting API in the invest_natcap.routing package.

* The sediment and nutrient models are now at a production level release.  We no longer support the ArcGIS equivalent of these models.

* The sediment model has had its outputs simplified with major changes including the removal of the 'pixel mean' outputs, a direct output of the pixel level export and retention maps, and a single output shapefile whose attribute table contains aggregations of sediment output values.  Additionally all inputs to the sediment biophysical table including p, c, and retention coefficients are now expressed as a proportion between 0 and 1; the ArcGIS model had previously required those inputs were integer values between 0 and 1000.  See the "Interpreting Results" section of sediment model for full details on the outputs.

* The nutrient model has had a similar overhaul to the sediment model including a simplified output structure with many key outputs contained in the attribute table of the shapefile.  Retention coefficients are also expressed in proportions between 0 and 1.  See the "Interpreting Results" section of nutrient model for full details on the outputs.

* Fixed a bug in Habitat Risk Assessment where the HRA module would incorrectly error if a criteria with a 0 score (meant to be removed from the assessment) had a 0 data quality or weight.

* Fixed a bug in Habitat Risk Assessment where the average E/C/Risk values across the given subregion were evaluating to negative numbers.

* Fixed a bug in Overlap Analysis where Human Use Hubs would error if run without inter-activity weighting, and Intra-Activity weighting would error if run without Human Use Hubs.

* The runtime performance of the hydropower water yield model has been improved.

* Released InVEST's implementation of the D-infinity flow algorithm in a tool called RouteDEM available from the start menu.

* Unstable version of blue carbon available.

* Unstable version of scenario generator available.

* Numerous other minor bug fixes and performance enhacnements.



2.6.0 (2013-12-16)
------------------
The 2.6.0 release of InVEST removes most of the old InVEST models from the Arc toolbox in favor of the new InVEST standalone models.  While we have been developing standalone equivalents for the InVEST Arc models since version 2.3.0, this is the first release in which we removed support for the deprecated ArcGIS versions after an internal review of correctness, performance, and stability on the standalones.  Additionally, this is one of the last milestones before the InVEST 3.0.0 release later next year which will transition InVEST models away from strict ArcGIS dependence to a standalone form.

Specifically, support for the following models have been moved from the ArcGIS toolbox to their Windows based standalones: (1) hydropower/water yield, (2) finfish aquaculture, (3) coastal protection tier 0/coastal vulnerability, (4) wave energy, (5) carbon, (6) habitat quality/biodiversity, (7) pollination, (8) timber, and (9) overlap analysis.  Additionally, documentation references to ArcGIS for those models have been replaced with instructions for launching standalone InVEST models from the Windows start menu.

This release also addresses minor bugs, documentation updates, performance tweaks, and new functionality to the toolset, including:

*  A Google doc to provide guidance for scripting the InVEST standalone models: https://docs.google.com/document/d/158WKiSHQ3dBX9C3Kc99HUBic0nzZ3MqW3CmwQgvAqGo/edit?usp=sharing

* Fixed a bug in the sample data that defined Kc as a number between 0 and 1000 instead of a number between 0 and 1.

* Link to report an issue now takes user to the online forums rather than an email address.

* Changed InVEST Sediment model standalone so that retention values are now between 0 and 1 instead of 0 and 100.

* Fixed a bug in Biodiversity where if no suffix were entered output filenames would have a trailing underscore (_) behind them.

* Added documentation to the water purification/nutrient retention model documentation about the standalone outputs since they differ from the ArcGIS version of the model.

* Fixed an issue where the model would try to move the logfile to the workspace after the model run was complete and Windows would erroneously report that the move failed.

* Removed the separation between marine and freshwater terrestrial models in the user's guide.  Now just a list of models.

* Changed the name of InVEST "Biodiversity" model to "Habitat Quality" in the module names, start menu, user's guide, and sample data folders.

* Minor bug fixes, performance enhancements, and better error reporting in the internal infrastructure.

* HRA risk in the unstable standalone is calculated differently from the last release. If there is no spatial overlap within a cell, there is automatically a risk of 0. This also applies to the E and C intermediate files for a given pairing. If there is no spatial overlap, E and C will be 0 where there is only habitat. However, we still create a recovery potential raster which has habitat- specific risk values, even without spatial overlap of a stressor. HRA shapefile outputs for high, medium, low risk areas are now calculated using a user-defined maximum number of overlapping stressors, rather than all potential stressors. In the HTML subregion averaged output, we now attribute what portion of risk to a habitat comes from each habitat-stressor pairing. Any pairings which don't overlap will have an automatic risk of 0.

* Major changes to Water Yield : Reservoir Hydropower Production. Changes include an alternative equation for calculating Actual Evapotranspiration (AET) for non-vegetated land cover types including wetlands. This allows for a more accurate representation of processes on land covers such as urban, water, wetlands, where root depth values aren't applicable. To differentiate between the two equations a column 'LULC_veg' has been added to the Biophysical table in Hydropower/input/biophysical_table.csv. In this column a 1 indicates vegetated and 0 indicates non-vegetated.

* The output structure and outputs have also change in Water Yield : Reservoir Hydropower Production. There is now a folder 'output' that contains all output files including a sub directory 'per_pixel' which has three pixel raster outputs. The subwatershed results are only calculated for the water yield portion and those results can be found as a shapefile, 'subwatershed_results.shp', and CSV file, 'subwatershed_results.csv'. The watershed results can be found in similar files: watershed_results.shp and watershed_results.csv. These two files for the watershed outputs will aggregate the Scarcity and Valuation results as well.

* The evapotranspiration coefficients for crops, Kc, has been changed to a decimal input value in the biophysical table. These values used to be multiplied by 1000 so that they were in integer format, that pre processing step is no longer necessary.

* Changing support from richsharp@stanford.edu to the user support forums at http://ncp-yamato.stanford.edu/natcapforums.

2.5.6 (2013-09-06)
------------------
The 2.5.6 release of InVEST that addresses minor bugs, performance
tweaks, and new functionality of the InVEST standalone models.
Including:

* Change the changed the Carbon biophysical table to use code field
  name from LULC to lucode so it is consistent with the InVEST water
  yield biophysical table.

* Added Monte Carlo uncertainty analysis and documentation to finfish
  aquaculture model.

* Replaced sample data in overlap analysis that was causing the model
  to crash.

* Updates to the overlap analysis user's guide.

* Added preprocessing toolkit available under
  C:\{InVEST install directory}\utils

* Biodiversity Model now exits gracefully if a threat raster is not
  found in the input folder.

* Wind Energy now uses linear (bilinear because its over 2D space?)
  interpolation.

* Wind Energy has been refactored to current API.

* Potential Evapotranspiration input has been properly named to
  Reference Evapotranspiration.

* PET_mn for Water Yield is now Ref Evapotranspiration times Kc
  (evapotranspiration coefficient).

* The soil depth field has been renamed 'depth to root restricting
  layer' in both the hydropower and nutrient retention models.

* ETK column in biophysical table for Water Yield is now Kc.

* Added help text to Timber model.

* Changed the behavior of nutrient retention to return nodata values
  when the mean runoff index is zero.

* Fixed an issue where the hydropower model didn't use the suffix
  inputs.

* Fixed a bug in Biodiversity that did not allow for numerals in the
  threat names and rasters.

* Updated routing algorithm to use a modern algorithm for plateau
  direction resolution.

* Fixed an issue in HRA where individual risk pixels weren't being
  calculated correctly.

* HRA will now properly detect in the preprocessed CSVs when criteria
  or entire habitat-stressor pairs are not desired within an
  assessment.

* Added an infrastructure feature so that temporary files are created
  in the user's workspace rather than at the system level
  folder.  This lets users work in a secondary workspace on a USB
  attached hard drive and use the space of that drive, rather than the
  primary operating system drive.

2.5.5 (2013-08-06)
------------------
The 2.5.5 release of InVEST that addresses minor bugs, performance
tweaks, and new functionality of the InVEST standalone models.  Including:

 * Production level release of the 3.0 Coastal Vulnerability model.
    - This upgrades the InVEST 2.5.4 version of the beta standalone CV
      to a full release with full users guide.  This version of the
      CV model should be used in all cases over its ArcGIS equivalent.

 * Production level release of the Habitat Risk Assessment model.
    - This release upgrades the InVEST 2.5.4 beta version of the
      standalone habitat risk assessment model. It should be used in
      all cases over its ArcGIS equivalent.

 * Uncertainty analysis in Carbon model (beta)
    - Added functionality to assess uncertainty in sequestration and
      emissions given known uncertainty in carbon pool stocks.  Users
      can now specify standard  deviations of carbon pools with
      normal distributions as well as desired uncertainty levels.
      New outputs include masks for regions which both sequester and
      emit carbon with a high probability of confidence.  Please see
      the "Uncertainty Analysis" section of the carbon user's guide
      chapter for more information.

 * REDD+ Scenario Analysis in Carbon model (beta)
    - Additional functionality to assist users evaluating REDD
      and REDD+ scenarios in the carbon model.  The uncertainty analysis
      functionality can also be used with these scenarios.
      Please see the "REDD Scenario Analysis" section of the
      carbon user's guide chapter for more information.

 * Uncertainty analysis in Finfish Aquaculture model (beta)
    - Additionally functionality to account for uncertainty in
      alpha and beta growth parameters as well as histogram
      plots showing the distribution of harvest weights and
      net present value.   Uncertainty analysis is performed
      through Monte Carlo runs that normally sample the
      growth parameters.

 * Streamlined Nutrient Retention model functionality
    - The nutrient retention module no longer requires users to explicitly
      run the water yield model.  The model now seamlessly runs water yield
      during execution.

 * Beta release of the recreation model
    - The recreation is available for beta use with limited documentation.

 * Full release of the wind energy model
    - Removing the 'beta' designation on the wind energy model.


Known Issues:

 * Flow routing in the standalone sediment and nutrient models has a
   bug that prevents routing in some (not all) landscapes.  This bug is
   related to resolving d-infinity flow directions across flat areas.
   We are implementing the solution in Garbrecht and Martx (1997).
   In the meanwhile the sediment and nutrient models are still marked
   as beta until this issue is resolved.

2.5.4 (2013-06-07)
------------------
This is a minor release of InVEST that addresses numerous minor bugs and performance tweaks in the InVEST 3.0 models.  Including:

 * Refactor of Wave Energy Model:
    - Combining the Biophysical and Valuation modules into one.
    - Adding new data for the North Sea and Australia
    - Fixed a bug where elevation values that were equal to or greater than zero
      were being used in calculations.
    - Fixed memory issues when dealing with large datasets.
    - Updated core functions to remove any use of depracated functions

 * Performance updates to the carbon model.

 * Nodata masking fix for rarity raster in Biodiversity Model.
    - When computing rarity from a base landuse raster and current or future
      landuse raster, the intersection of the two was not being properly taken.

 * Fixes to the flow routing algorithms in the sediment and nutrient
   retention models in cases where stream layers were burned in by ArcGIS
   hydro tools.  In those cases streams were at the same elevation and caused
   routing issues.

 * Fixed an issue that affected several InVEST models that occured
   when watershed polygons were too small to cover a pixel.  Excessively
   small watersheds are now handled correctly

 * Arc model deprecation.  We are deprecating the following ArcGIS versions
   of our InVEST models in the sense we recommend ALL users use the InVEST
   standalones over the ArcGIS versions, and the existing ArcGIS versions
   of these models will be removed entirely in the next release.

        * Timber
        * Carbon
        * Pollination
        * Biodiversity
        * Finfish Aquaculture

Known Issues:

 * Flow routing in the standalone sediment and nutrient models has a
   bug that prevents routing in several landscapes.  We're not
   certain of the nature of the bug at the moment, but we will fix by
   the next release.  Thus, sediment and nutrient models are marked
   as (beta) since in some cases the DEM routes correctly.

2.5.3 (2013-03-21)
------------------
This is a minor release of InVEST that fixes an issue with the HRA model that caused ArcGIS versions of the model to fail when calculating habitat maps for risk hotspots. This upgrade is strongly recommended for users of InVEST 2.5.1 or 2.5.2.

2.5.2 (2013-03-17)
------------------
This is a minor release of InVEST that fixes an issue with the HRA sample data that caused ArcGIS versions of the model to fail on the training data.  There is no need to upgrade for most users unless you are doing InVEST training.

2.5.1 (2013-03-12)
------------------
This is a minor release of InVEST that does not add any new models, but
does add additional functionality, stability, and increased performance to
one of the InVEST 3.0 standalones:

  - Pollination 3.0 Beta:
        - Fixed a bug where Windows users of InVEST could run the model, but
          most raster outputs were filled with nodata values.

Additionally, this minor release fixes a bug in the InVEST user interface where
collapsible containers became entirely non-interactive.

2.5.0 (2013-03-08)
------------------
This a major release of InVEST that includes new standalone versions (ArcGIS
is not required) our models as well as additional functionality, stability,
and increased performance to many of the existing models.  This release is
timed to support our group's annual training event at Stanford University.
We expect to release InVEST 2.5.1 a couple of weeks after to address any
software issues that arise during the training.  See the release notes
below for details of the release, and please contact richsharp@stanford.edu
for any issues relating to software:

  - *new* Sediment 3.0 Beta:
      - This is a standalone model that executes an order of magnitude faster
        than the original ArcGIS model, but may have memory issues with
	larger datasets. This fix is scheduled for the 2.5.1 release of InVEST.
      - Uses a d-infinity flow algorithm (ArcGIS version uses D8).
      - Includes a more accurate LS factor.
      - Outputs are now summarized by polygon rather than rasterized polygons.
        Users can view results directly as a table rather than sampling a
        GIS raster.
  - *new* Nutrient 3.0 Beta:
      - This is a standalone model that executes an order of magnitude faster
        than the original ArcGIS model, but may have memory issues with
	larger datasets. This fix is scheduled for the 2.5.1 release of InVEST.
      - Uses a d-infinity flow algorithm (ArcGIS version uses D8).
      - Includes a more accurate LS factor.
      - Outputs are now summarized by polygon rather than rasterized polygons.
        Users can view results directly as a table rather than sampling a
        GIS raster.
  - *new* Wind Energy:
      - A new offshore wind energy model.  This is a standalone-only model
        available under the windows start menu.
  - *new* Recreation Alpha:
      - This is a working demo of our soon to be released future land and near
        shore recreation model.  The model itself is incomplete and should only
        be used as a demo or by NatCap partners that know what they're doing.
  - *new* Habitat Risk Assessment 3.0 Alpha:
      - This is a working demo of our soon to be released 3.0 version of habitat
        risk assessment.  The model itself is incomplete and should only
    	be used as a demo or by NatCap partners that know what they're doing.
    	Users that need to use the habitat risk assessment should use the
        ArcGIS version of this model.

  - Improvements to the InVEST 2.x ArcGIS-based toolset:
      - Bug fixes to the ArcGIS based Coastal Protection toolset.

  - Removed support for the ArcGIS invest_VERSION.mxd map.  We expect to
    transition the InVEST toolset exclusive standalone tools in a few months.  In
    preparation of this we are starting to deprecate parts of our old ArcGIS
    toolset including this ArcMap document.  The InVEST ArcToolbox is still
    available in C:\InVEST_2_5_0\invest_250.tbx.

  - Known issues:

    - The InVEST 3.0 standalones generate open source GeoTiffs as
      outputs rather than the proprietary ESRI Grid format.  ArcGIS 9.3.1
      occasionally displays these rasters incorrectly.  We have found
      that these layers can be visualized in ArcGIS 9.3.1 by following
      convoluted steps: Right Click on the layer and select Properties; click on
      the Symbology tab; select Stretch, agree to calculate a histogram (this will
      create an .aux file that Arc can use for visualization), click "Ok", remove
      the raster from the layer list, then add it back. As an alternative, we
      suggest using an open source GIS Desktop Tool like Quantum GIS or ArcGIS
      version 10.0 or greater.

   - The InVEST 3.0 carbon model will generate inaccurate sequestration results
     if the extents of the current and future maps don't align.  This will be
     fixed in InVEST 2.5.1; in the meanwhile a workaround is to clip both LULCs
     so they have identical overlaps.

   - A user reported an unstable run of InVEST 3.0 water yield.  We are not
     certain what is causing the issue, but we do have a fix that will go out
     in InVEST 2.5.1.

   - At the moment the InVEST standalones do not run on Windows XP.  This appears
     to be related to an incompatibility between Windows XP and GDAL, the an open
     source gis library we use to create and read GIS data.  At the moment we are
     uncertain if we will be able to fix this bug in future releases, but will
     pass along more information in the future.

2.4.5 (2013-02-01)
------------------
This is a minor release of InVEST that does not add any new models, but
does add additional functionality, stability, and increased performance to
many of the InVEST 3.0 standalones:

  - Pollination 3.0 Beta:
      - Greatly improved memory efficiency over previous versions of this model.
      - 3.0 Beta Pollination Biophysical and Valuation have been merged into a
        single tool, run through a unified user interface.
      - Slightly improved runtime through the use of newer core InVEST GIS libraries.
      - Optional ability to weight different species individually.  This feature
        adds a column to the Guilds table that allows the user to specify a
        relative weight for each species, which will be used before combining all
        species supply rasters.
      - Optional ability to aggregate pollinator abundances at specific points
        provided by an optional points shapefile input.
      - Bugfix: non-agricultural pixels are set to a value of 0.0 to indicate no
        value on the farm value output raster.
      - Bugfix: sup_val_<beename>_<scenario>.tif rasters are now saved to the
        intermediate folder inside the user's workspace instead of the output
        folder.
  - Carbon Biophysical 3.0 Beta:
        * Tweaked the user interface to require the user to
          provide a future LULC raster when the 'Calculate Sequestration' checkbox
          is checked.
        * Fixed a bug that restricted naming of harvest layers.  Harvest layers are
          now selected simply by taking the first available layer.
  - Better memory efficiency in hydropower model.
  - Better support for unicode filepaths in all 3.0 Beta user interfaces.
  - Improved state saving and retrieval when loading up previous-run parameters
    in all 3.0 Beta user interfaces.
  - All 3.0 Beta tools now report elapsed time on completion of a model.
  - All 3.0 Beta tools now provide disk space usage reports on completion of a
    model.
  - All 3.0 Beta tools now report arguments at the top of each logfile.
  - Biodiversity 3.0 Beta: The half-saturation constant is now allowed to be a
    positive floating-point number.
  - Timber 3.0 Beta: Validation has been added to the user interface for this
    tool for all tabular and shapefile inputs.
  - Fixed some typos in Equation 1 in the Finfish Aquaculture user's guide.
  - Fixed a bug where start menu items were not getting deleted during an InVEST
    uninstall.
  - Added a feature so that if the user selects to download datasets but the
    datasets don't successfully download the installation alerts the user and
    continues normally.
  - Fixed a typo with tau in aquaculture guide, originally said 0.8, really 0.08.

  - Improvements to the InVEST 2.x ArcGIS-based toolset:
      - Minor bugfix to Coastal Vulnerability, where an internal unit of
        measurements was off by a couple digits in the Fetch Calculator.
      - Minor fixes to various helper tools used in InVEST 2.x models.
      - Outputs for Hargreaves are now saved as geoTIFFs.
      - Thornwaite allows more flexible entering of hours of sunlight.

2.4.4 (2012-10-24)
------------------
- Fixes memory errors experienced by some users in the Carbon Valuation 3.0 Beta model.
- Minor improvements to logging in the InVEST User Interface
- Fixes an issue importing packages for some officially-unreleased InVEST models.

2.4.3 (2012-10-19)
------------------
- Fixed a minor issue with hydropower output vaulation rasters whose statistics were not pre-calculated.  This would cause the range in ArcGIS to show ther rasters at -3e38 to 3e38.
- The InVEST installer now saves a log of the installation process to InVEST_<version>\install_log.txt
- Fixed an issue with Carbon 3.0 where carbon output values were incorrectly calculated.
- Added a feature to Carbon 3.0 were total carbon stored and sequestered is output as part of the running log.
- Fixed an issue in Carbon 3.0 that would occur when users had text representations of floating point numbers in the carbon pool dbf input file.
- Added a feature to all InVEST 3.0 models to list disk usage before and after each run and in most cases report a low free space error if relevant.

2.4.2 (2012-10-15)
------------------
- Fixed an issue with the ArcMap document where the paths to default data were not saved as relative paths.  This caused the default data in the document to not be found by ArcGIS.
- Introduced some more memory-efficient processing for Biodiversity 3.0 Beta.  This fixes an out-of-memory issue encountered by some users when using very large raster datasets as inputs.

2.4.1 (2012-10-08)
------------------
- Fixed a compatibility issue with ArcGIS 9.3 where the ArcMap and ArcToolbox were unable to be opened by Arc 9.3.

2.4.0 (2012-10-05)
------------------
Changes in InVEST 2.4.0

General:

This is a major release which releases two additional beta versions of the
InVEST models in the InVEST 3.0 framework.  Additionally, this release
introduces start menu shortcuts for all available InVEST 3.0 beta models.
Existing InVEST 2.x models can still be found in the included Arc toolbox.

Existing InVEST models migrated to the 3.0 framework in this release
include:

- Biodiversity 3.0 Beta
    - Minor bug fixes and usability enhancements
    - Runtime decreased by a factor of 210
- Overlap Analysis 3.0 Beta
    - In most cases runtime decreased by at least a factor of 15
    - Minor bug fixes and usability enhancements
    - Split into two separate tools:
        * Overlap Analysis outputs rasters with individually-weighted pixels
        * Overlap Analysis: Management Zones produces a shapefile output.
    - Updated table format for input activity CSVs
    - Removed the "grid the seascape" step

Updates to ArcGIS models:

- Coastal vulnerability
    - Removed the "structures" option
    - Minor bug fixes and usability enhancements
- Coastal protection (erosion protection)
    - Incorporated economic valuation option
    - Minor bug fixes and usability enhancements

Additionally there are a handful of minor fixes and feature
enhancements:

- InVEST 3.0 Beta standalones (identified by a new InVEST icon) may be run
  from the Start Menu (on windows navigate to
  Start Menu -> All Programs -> InVEST 2.4.0
- Bug fixes for the calculation of raster statistics.
- InVEST 3.0 wave energy no longer requires an AOI for global runs, but
  encounters memory issues on machines with less than 4GB of RAM.  This
  is a known issue that will be fixed in a minor release.
- Minor fixes to several chapters in the user's guide.
- Minor bug fix to the 3.0 Carbon model: harvest maps are no longer required
  inputs.
- Other minor bug fixes and runtime performance tweaks in the 3.0 framework.
- Improved installer allows users to remove InVEST from the Windows Add/Remove
  programs menu.
- Fixed a visualization bug with wave energy where output rasters did not have the min/max/stdev calculations on them.  This made the default visualization in arc be a gray blob.

2.3.0 (2012-08-02)
------------------
Changes in InVEST 2.3.0

General:

This is a major release which releases several beta versions of the
InVEST models in the InVEST 3.0 framework.  These models run as
standalones, but a GIS platform is needed to edit and view the data
inputs and outputs.  Until InVEST 3.0 is released the original ArcGIS
based versions of these tools will remain the release.

Existing InVEST models migrated to the 3.0 framework in this release
include:

- Reservoir Hydropower Production 3.0 beta
    - Minor bug fixes.
- Finfish Aquaculture
    - Minor bug fixes and usability enhancements.
- Wave Energy 3.0 beta
    - Runtimes for non-global runs decreased by a factor of 7
    - Minor bugs in interpolation that exist in the 2.x model is fixed in
      3.0 beta.
- Crop Pollination 3.0 beta
    - Runtimes decreased by a factor of over 10,000

This release also includes the new models which only exist in the 3.0
framework:

- Marine Water Quality 3.0 alpha with a preliminary  user's guide.

InVEST models in the 3.0 framework from previous releases that now
have a standalone executable include:

- Managed Timber Production Model
- Carbon Storage and Sequestration

Additionally there are a handful of other minor fixes and feature
enhancements since the previous release:

- Minor bug fix to 2.x sedimentation model that now correctly
  calculates slope exponentials.
- Minor fixes to several chapters in the user's guide.
- The 3.0 version of the Carbon model now can value the price of carbon
  in metric tons of C or CO2.
- Other minor bug fixes and runtime performance tweaks in the 3.0 framework.

2.2.2 (2012-03-03)
------------------
Changes in InVEST 2.2.2

General:

This is a minor release which fixes the following defects:

-Fixed an issue with sediment retention model where large watersheds
 allowed loading per cell was incorrectly rounded to integer values.

-Fixed bug where changing the threshold didn't affect the retention output
 because function was incorrectly rounded to integer values.

-Added total water yield in meters cubed to to output table by watershed.

-Fixed bug where smaller than default (2000) resolutions threw an error about
 not being able to find the field in "unitynew".  With non-default resolution,
 "unitynew" was created without an attribute table, so one was created by
 force.

-Removed mention of beta state and ecoinformatics from header of software
 license.

-Modified overlap analysis toolbox so it reports an error directly in the
 toolbox if the workspace name is too long.

2.2.1 (2012-01-26)
------------------
Changes in InVEST 2.2.1

General:

This is a minor release which fixes the following defects:

-A variety of miscellaneous bugs were fixed that were causing crashes of the Coastal Protection model in Arc 9.3.
-Fixed an issue in the Pollination model that was looking for an InVEST1005 directory.
-The InVEST "models only" release had an entry for the InVEST 3.0 Beta tools, but was missing the underlying runtime.  This has been added to the models only 2.2.1 release at the cost of a larger installer.
-The default InVEST ArcMap document wouldn't open in ArcGIS 9.3.  It can now be opened by Arc 9.3 and above.
-Minor updates to the Coastal Protection user's guide.

2.2.0 (2011-12-22)
------------------
In this release we include updates to the habitat risk assessment
model, updates to Coastal Vulnerability Tier 0 (previously named
Coastal Protection), and a new tier 1 Coastal Vulnerability tool.
Additionally, we are releasing a beta version of our 3.0 platform that
includes the terrestrial timber and carbon models.

See the "Marine Models" and "InVEST 3.0 Beta" sections below for more details.

**Marine Models**

1. Marine Python Extension Check

   This tool has been updated to include extension requirements for the new
   Coastal Protection T1 model.  It also reflects changes to the Habitat Risk
   Assessment and Coastal Protection T0 models, as they no longer require the
   PythonWin extension.

2. Habitat Risk Assessment (HRA)

   This model has been updated and is now part of three-step toolset.  The
   first step is a new Ratings Survey Tool which eliminates the need for
   Microsoft Excel when users are providing habitat-stressor ratings.  This
   Survey Tool now allows users to up- and down-weight the importance of
   various criteria.  For step 2, a copy of the Grid the Seascape tool has been
   placed in the HRA toolset.  In the last step, users will run the HRA model
   which includes the following updates:

   - New habitat outputs classifying risk as low, medium, and high
   - Model run status updates (% complete) in the message window
   - Improved habitat risk plots embedded in the output HTML

3. Coastal Protection

   This module is now split into sub-models, each with two parts.  The first
   sub-model is Coastal Vulnerability (Tier 0) and the new addition is Coastal
   Protection (Tier 1).

   Coastal Vulnerability (T0)
   Step 1) Fetch Calculator - there are no updates to this tool.
   Step 2) Vulnerability Index

   - Wave Exposure: In this version of the model, we define wave exposure for
     sites facing the open ocean as the maximum of the weighted average of
     wave's power coming from the ocean or generated by local winds.  We
     weight wave power coming from each of the 16 equiangular sector by the
     percent of time that waves occur in that sector, and based on whether or
     not fetch in that sector exceeds 20km.  For sites that are sheltered, wave
     exposure is the average of wave power generated by the local storm winds
     weighted by the percent occurrence of those winds in each sector.  This
     new method takes into account the seasonality of wind and wave patterns
     (storm waves generally come from a preferential direction), and helps
     identify regions that are not exposed to powerful waves although they are
     open to the ocean (e.g. the leeside of islands).

   - Natural Habitats: The ranking is now computed using the rank of all
     natural habitats present in front of a segment, and we weight the lowest
     ranking habitat 50% more than all other habitats.  Also, rankings and
     protective distance information are to be provided by CSV file instead of
     Excel.  With this new method, shoreline segments that have more habitats
     than others will have a lower risk of inundation and/or erosion during
     storms.

   - Structures: The model has been updated to now incorporate the presence of
     structures by decreasing the ranking of shoreline segments that adjoin
     structures.

   Coastal Protection (T1) - This is a new model which plots the amount of
   sandy beach erosion or consolidated bed scour that backshore regions
   experience in the presence or absence of natural habitats.  It is composed
   of two steps: a Profile Generator and Nearshore Waves and Erosion.  It is
   recommended to run the Profile Generator before the Nearshore Waves and
   Erosion model.

   Step 1) Profile Generator:  This tool helps the user generate a 1-dimensional
   bathymetric and topographic profile perpendicular to the shoreline at the
   user-defined location.  This model provides plenty of guidance for building
   backshore profiles for beaches, marshes and mangroves.  It will help users
   modify bathymetry profiles that they already have, or can generate profiles
   for sandy beaches if the user has not bathymetric data.  Also, the model
   estimates and maps the location of natural habitats present in front of the
   region of interest.  Finally, it provides sample wave and wind data that
   can be later used in the Nearshore Waves and Erosion model, based on
   computed fetch values and default Wave Watch III data.

   Step 2) Nearshore Waves and Erosion: This model estimates profiles of beach
   erosion or values of rates of consolidated bed scour at a site as a function
   of the type of habitats present in the area of interest.  The model takes
   into account the protective effects of vegetation, coral and oyster reefs,
   and sand dunes.  It also shows the difference of protection provided when
   those habitats are present, degraded, or gone.

4. Aesthetic Quality

   This model no longer requires users to provide a projection for Overlap
   Analysis.  Instead, it uses the projection from the user-specified Area of
   Interest (AOI) polygon.  Additionally, the population estimates for this
   model have been fixed.

**InVEST 3.0 Beta**

The 2.2.0 release includes a preliminary version of our InVEST 3.0 beta
platform.  It is included as a toolset named "InVEST 3.0 Beta" in the
InVEST220.tbx.  It is currently only supported with ArcGIS 10.  To launch
an InVEST 3.0 beta tool, double click on the desired tool in the InVEST 3.0
toolset then click "Ok" on the Arc toolbox screen that opens. The InVEST 3.0
tool panel has inputs very similar to the InVEST 2.2.0 versions of the tools
with the following modifications:

InVEST 3.0 Carbon:
  * Fixes a minor bug in the 2.2 version that ignored floating point values
    in carbon pool inputs.
  * Separation of carbon model into a biophysical and valuation model.
  * Calculates carbon storage and sequestration at the minimum resolution of
    the input maps.
  * Runtime efficiency improved by an order of magnitude.
  * User interface streamlined including dynamic activation of inputs based
    on user preference, direct link to documentation, and recall of inputs
    based on user's previous run.

InVEST 3.0 Timber:
  * User interface streamlined including dynamic activation of inputs based
    on user preference, direct link to documentation, and recall of inputs
    based on user's previous run.


2.1.1 (2011-10-17)
------------------
Changes in InVEST 2.1.1

General:

This is a minor release which fixes the following defects:

-A truncation error was fixed on nutrient retention and sedimentation model that involved division by the number of cells in a watershed.  Now correctly calculates floating point division.
-Minor typos were fixed across the user's guide.

2.1 Beta (2011-05-11)
---------------------
Updates to InVEST Beta

InVEST 2.1 . Beta

Changes in InVEST 2.1

General:

1.	InVEST versioning
We have altered our versioning scheme.  Integer changes will reflect major changes (e.g. the addition of marine models warranted moving from 1.x to 2.0).  An increment in the digit after the primary decimal indicates major new features (e.g the addition of a new model) or major revisions.  For example, this release is numbered InVEST 2.1 because two new models are included).  We will add another decimal to reflect minor feature revisions or bug fixes.  For example, InVEST 2.1.1 will likely be out soon as we are continually working to improve our tool.
2.	HTML guide
With this release, we have migrated the entire InVEST users. guide to an HTML format.  The HTML version will output a pdf version for use off-line, printing, etc.


**MARINE MODELS**

1.Marine Python Extension Check

-This tool has been updated to allow users to select the marine models they intend to run.  Based on this selection, it will provide a summary of which Python and ArcGIS extensions are necessary and if the Python extensions have been successfully installed on the user.s machine.

2.Grid the Seascape (GS)

-This tool has been created to allow marine model users to generate an seascape analysis grid within a specified area of interest (AOI).

-It only requires an AOI and cell size (in meters) as inputs, and produces a polygon grid which can be used as inputs for the Habitat Risk Assessment and Overlap Analysis models.

3. Coastal Protection

- This is now a two-part model for assessing Coastal Vulnerability.  The first part is a tool for calculating fetch and the second maps the value of a Vulnerability Index, which differentiates areas with relatively high or low exposure to erosion and inundation during storms.

- The model has been updated to now incorporate coastal relief and the protective influence of up to eight natural habitat input layers.

- A global Wave Watch 3 dataset is also provided to allow users to quickly generate rankings for wind and wave exposure worldwide.

4. Habitat Risk Assessment (HRA)

This new model allows users to assess the risk posed to coastal and marine habitats by human activities and the potential consequences of exposure for the delivery of ecosystem services and biodiversity.  The HRA model is suited to screening the risk of current and future human activities in order to prioritize management strategies that best mitigate risk.

5. Overlap Analysis

This new model maps current human uses in and around the seascape and summarizes the relative importance of various regions for particular activities.  The model was designed to produce maps that can be used to identify marine and coastal areas that are most important for human use, in particular recreation and fisheries, but also other activities.

**FRESHWATER MODELS**

All Freshwater models now support ArcMap 10.


Sample data:

1. Bug fix for error in Water_Tables.mdb Biophysical table where many field values were shifted over one column relative to the correct field name.

2. Bug fix for incorrect units in erosivity layer.


Hydropower:

1.In Water Yield, new output tables have been added containing mean biophysical outputs (precipitation, actual and potential evapotranspiration, water yield)  for each watershed and sub-watershed.


Water Purification:

1. The Water Purification Threshold table now allows users to specify separate thresholds for nitrogen and phosphorus.   Field names thresh_n and thresh_p replace the old ann_load.

2. The Nutrient Retention output tables nutrient_watershed.dbf and nutrient_subwatershed.dbf now include a column for nutrient retention per watershed/sub-watershed.

3. In Nutrient Retention, some output file names have changed.

4. The user's guide has been updated to explain more accurately the inclusion of thresholds in the biophysical service estimates.


Sedimentation:

1. The Soil Loss output tables sediment_watershed.dbf and sediment_subwatershed.dbf now include a column for sediment retention per watershed/sub-watershed.

2. In Soil Loss, some output file names have changed.

3. The default input value for Slope Threshold is now 75.

4. The user's guide has been updated to explain more accurately the inclusion of thresholds in the biophysical service estimates.

5. Valuation: Bug fix where the present value was not being applied correctly.





2.0 Beta (2011-02-14)
---------------------
Changes in InVEST 2.0

InVEST 1.005 is a minor release with the following modification:

1. Aesthetic Quality

    This new model allows users to determine the locations from which new nearshore or offshore features can be seen.  It generates viewshed maps that can be used to identify the visual footprint of new offshore development.


2. Coastal Vulnerability

    This new model produces maps of coastal human populations and a coastal exposure to erosion and inundation index map.  These outputs can be used to understand the relative contributions of different variables to coastal exposure and to highlight the protective services offered by natural habitats.


3. Aquaculture

    This new model is used to evaluate how human activities (e.g., addition or removal of farms, changes in harvest management practices) and climate change (e.g., change in sea surface temperature) may affect the production and economic value of aquacultured Atlantic salmon.


4. Wave Energy

    This new model provides spatially explicit information, showing potential areas for siting Wave Energy conversion (WEC) facilities with the greatest energy production and value.  This site- and device-specific information for the WEC facilities can then be used to identify and quantify potential trade-offs that may arise when siting WEC facilities.


5. Avoided Reservoir Sedimentation

    - The name of this model has been changed to the Sediment Retention model.

    - We have added a water quality valuation model for sediment retention. The user now has the option to select avoided dredge cost analysis, avoided water treatment cost analysis or both.  The water quality valuation approach is the same as that used in the Water Purification: Nutrient Retention model.

    - The threshold information for allowed sediment loads (TMDL, dead volume, etc.) are now input in a stand alone table instead of being included in the valuation table. This adjusts the biophysical service output for any social allowance of pollution. Previously, the adjustment was only done in the valuation model.

    - The watersheds and sub-watershed layers are now input as shapefiles instead of rasters.

    - Final outputs are now aggregated to the sub-basin scale. The user must input a sub-basin shapefile. We provide the Hydro 1K dataset as a starting option. See users guide for changes to many file output names.

    - Users are strongly advised not to interpret pixel-scale outputs for hydrological understanding or decision-making of any kind. Pixel outputs should only be used for calibration/validation or model checking.


6. Hydropower Production

    - The watersheds and sub-watershed layers are now input as shapefiles instead of rasters.

    - Final outputs are now aggregated to the sub-basin scale. The user must input a sub-basin shapefile. We provide the Hydro 1K dataset as a starting option. See users guide for changes to many file output names.

    - Users are strongly advised not to interpret pixel-scale outputs for hydrological understanding or decision-making of any kind. Pixel outputs should only be used for calibration/validation or model checking.

    - The calibration constant for each watershed is now input in a stand-alone table instead of being included in the valuation table. This makes running the water scarcity model simpler.


7. Water Purification: Nutrient Retention

    - The threshold information for allowed pollutant levels (TMDL, etc.) are now input in a stand alone table instead of being included in the valuation table. This adjusts the biophysical service output for any social allowance of pollution. Previously, the adjustment was only done in the valuation model.

    - The watersheds and sub-watershed layers are now input as shapefiles instead of rasters.

    - Final outputs are now aggregated to the sub-basin scale. The user must input a sub-basin shapefile. We provide the Hydro 1K dataset as a starting option. See users guide for changes to many file output names.

    - Users are strongly advised not to interpret pixel-scale outputs for hydrological understanding or decision-making of any kind. Pixel outputs should only be used for calibration/validation or model checking.


8. Carbon Storage and Sequestration

    The model now outputs an aggregate sum of the carbon storage.


9. Habitat Quality and Rarity

    This model had an error while running ReclassByACII if the land cover codes were not sorted alphabetically.  This has now been corrected and it sorts the reclass file before running the reclassification

    The model now outputs an aggregate sum of the habitat quality.

10. Pollination

    In this version, the pollination model accepts an additional parameter which indicated the proportion of a crops yield that is attributed to wild pollinators.<|MERGE_RESOLUTION|>--- conflicted
+++ resolved
@@ -43,7 +43,9 @@
     * Standardized and de-duplicated text in ``ARGS_SPEC`` ``about`` and
       ``name`` strings.
     * Update to FontAwesome 5 icons in the QT interface.
-<<<<<<< HEAD
+    * Updating the ``taskgraph`` requirement to ``0.11.0`` to resolve an issue
+      where modifying a file within a roughly 2-second window would fool
+      ``taskgraph`` into believing that the file had not been modified.
 * Annual Water Yield
     * Renamed the Windows start menu shortcut from "Water Yield" to
       "Annual Water Yield".
@@ -52,7 +54,7 @@
       (i.e. lakes).
     * Added feature to accept raster (in addition to vector) habitat layers.
     * Changed one intermediate output (geomorphology) from SHP to GPKG.
-    * Fixed bug where output vectors had coordinates with an unncessary 
+    * Fixed bug where output vectors had coordinates with an unncessary
       z-dimension. Output vectors now have 2D geometry.
 * Crop Pollination
     * Renamed the Windows start menu shortcut from "Pollination" to
@@ -63,11 +65,6 @@
 * Finfish
     * The Finfish model was deprecated due to lack of use,
       lack of scientific support staff, and maintenance costs.
-=======
-    * Updating the ``taskgraph`` requirement to ``0.11.0`` to resolve an issue
-      where modifying a file within a roughly 2-second window would fool
-      ``taskgraph`` into believing that the file had not been modified.
->>>>>>> 5b22d668
 * Habitat Quality
     * Changed how Habitat Rarity outputs are calculated to be less confusing.
       Values now represent a 0 to 1 index where before there could be
