--- conflicted
+++ resolved
@@ -54,12 +54,10 @@
       has been merged into ``utils.read_csv_to_dataframe``
       (`#1319 <https://github.com/natcap/invest/issues/1319>`_),
       (`#1327 <https://github.com/natcap/invest/issues/1327>`_)
-<<<<<<< HEAD
     * Standardized on keeping the ``execute`` and ``validate`` functions
       orthogonal. Now no models call ``validate`` from ``execute``. This
       affected AWY, CV, UFRM, Wave Energy, and Wind Energy.
       (`#1373 <https://github.com/natcap/invest/issues/1373>`_)
-=======
     * Improved the validation message that is returned when not all spatial
       inputs overlap (`#502 <https://github.com/natcap/invest/issues/502>`_)
     * Standardized the name and location of the taskgraph cache directory for
@@ -67,7 +65,6 @@
       level of the workspace directory.
       (`#1230 <https://github.com/natcap/invest/issues/1230>`_)
     * InVEST is now distributed under the Apache 2.0 License.
->>>>>>> 740d193f
 * Workbench
     * Fixed a bug where sampledata downloads failed silently (and progress bar
       became innacurate) if the Workbench did not have write permission to
