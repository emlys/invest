.. :changelog:

Unreleased Changes
------------------
<<<<<<< HEAD
* Fixed the duplicate ``results_suffix`` input in Wave Energy UI.
=======
* Added a human-friendly message on NDR model ``KeyError``.
* Adding a check to Annual Water Yield to ensure that the ``LULC_veg`` column
  has correct values.
>>>>>>> 8dfee116
* Improved how Seasonal Water Yield handles nodata values when processing
  floating-point precipitation and quickflow rasters.
* Add SDR feature to model sediment deposition across the landscape.
* Fixed an issue that would cause an exception if SDR landcover map was masked
  out if the original landcover map had no-nodata value defined.
* Fixed an issue in the SDR model that could cause reported result vector
  values to not correspond with known input vectors if the input watershed
  vector was not an ESRI Shapefile.
* Fixed issue in Seasonal Water Yield model that would cause an unhandled
  exception when input rasters had areas of a valid DEM but nodata in other
  input layers that overlap that dem.
* Fixed an issue in the NDR model that would cause an exception if the critical
  length of a landcover field was set to 0.
* Implemented PEP518-compatible build system definition in the file
  ``pyproject.toml``.  This should make it easier to install ``natcap.invest``
  from a source distribution.
* Fixed a ``TypeError`` issue in Seasonal Water Yield that would occur when
  the Land-Use/Land-Cover raster did not have a defined nodata value.  This
  case is now handled correctly.
* The binary build process for InVEST on Windows (which includes binaries
  based on PyInstaller and an NSIS Installer package) has been migrated
  to 32-bit Python 3.7.  The build itself is taking place on AppVeyor, and
  the configuration for this is contained within ``appveyor.yml``.
  Various python scripts involved in the distribution and release processes
  have been updated for compatibility with python 3.7 as a part of this
  migration.
* Fixed an ``IndexError`` issue in Wave Energy encountered in runs using
  the global wave energy dataset.  This error was the result of an incorrect
  spatial query of points and resulted in some wave energy points being
  double-counted.
* Fixed taskgraph-related issues with Habitat Risk Assessment where
  1) asynchronous mode was failing due to missing task dependencies and
  2) avoided recomputation was confounded by two tasks modifying the same files.
* Fixed an issue with Habitat Quality where the model was incorrectly
  expecting the sensitivity table to have a landcover code of 0.
* The InVEST CLI has been completely rebuilt to divide
  functionality into various topic-specific subcommands.  The various internal
  consumers of this API have been updated accordingly.  ``invest --help`` will
  contain details of the new interface.
* Updated the InVEST Launcher to list the human-readable model names rather
  than the internal model identifiers.
* Updated Coastal Vulnerability Model with significant speedups including
  ~40x speedup for geomorphology process and ~3x speedup for wind exposure process.
  Also saving an intermediate vector with wave energy values and a geomorphology
  vector with points that were assigned the ``geomorphology_fill_value``.
* Updated trove classifiers to indicate support for python versions 2.7, 3.6
  and 3.7.
* Updated all InVEST models to be compatible with a Python 2.7 or a Python 3.6
  environment. Also tested all models against GDAL versions 2.2.4 and 2.4.1.
* Fixed an issue with Habitat Quality where convolutions over threat rasters
  were not excluding nodata values, leading to incorrect outputs.  Nodata values
  are now handled correctly and excluded from the convolution entirely.
* Updated the subpackage ``natcap.invest.ui`` to work with python 3.6 and later
  and also to support the PySide2 bindings to Qt5.
* InVEST Coastal Blue Carbon model now writes out a net present value
  raster for the year of the current landcover, each transition year,
  and the final analysis year (if provided).
* Correcting an issue with InVEST Coastal Blue Carbon where incorrect
  configuration of a nodata value would result in ``-inf`` values in
  output rasters.  Now, any values without a defined reclassification
  rule that make it past validation will be written out as nodata.
* DelineateIt has been reimplemented using the latest version of
  pygeoprocessing (and the watershed delineation routine it provides) and now
  uses ``taskgraph`` for avoiding unnecessary recomputation.
* Fixed a bug in Recreation Model that was causing server-side code
  to execute twice for every client-side call.
* Fixed a bug in Recreation model that did not apply ``results_suffix`` to
  the monthly_table.csv output.
* Various fixes in Coastal Vulnerability Model. CSV output files now
  have FID column for joining to vector outputs. ``results_suffix`` can be
  used without triggering task re-execution. Raster processing maintains original
  resolution of the input raster so long as it is projected. Otherwise resamples
  to ``model_resolution``.
* Fixed a bug in Coastal Vulnerability model's task graph that sometimes
  caused an early task to re-execute when it should be deemed pre-calculated.
* Fixed a bug in the pollination model that would cause outputs to be all 0
  rasters if all the ``relative_abundance`` fields in the guild table were
  integers.
* Fixed a file cache flushing issue observed on Debian in
  ``utils.exponential_decay_kernel_raster`` that would cause an exponential
  kernel raster to contain random values rather than expected value.
* Added a new InVEST model: Urban Flood Risk Mitigation.
* Fixed an issue in the SDR model that would cause an unhandled exception
  if either the erosivity or erodibility raster had an undefined nodata value.

3.7.0 (2019-05-09)
------------------
* Refactoring Coastal Vulnerability (CV) model. CV now uses TaskGraph and
  Pygeoprocessing >=1.6.1. The model is now largely vector-based instead of
  raster-based. Fewer input datasets are required for the same functionality.
  Runtime in sycnhronous mode is similar to previous versions, but runtime can
  be reduced with multiprocessing. CV also supports avoided recomputation for
  successive runs in the same workspace, even if a different file suffix is
  used. Output vector files are in CSV and geopackage formats.
* Model User Interface 'Report an Issue' link points to our new
  community.naturalcapitalproject.org
* Correcting an issue with the Coastal Blue Carbon preprocessor where
  using misaligned landcover rasters would cause an exception to be raised.
* Correcting an issue with RouteDEM where runs of the tool with Flow Direction
  enabled would cause the tool to crash if ``n_workers > 0``.
* Correcting an issue with Habitat Quality's error checking where nodata values
  in landcover rasters were not being taken into account.
* Valuation is now an optional component of the InVEST Scenic Quality model.
* Fixing a bug in the percentiles algorithm used by Scenic Quality that
  would result in incorrect visual quality outputs.
* Carbon Model and Crop Production models no longer crash if user-input
  rasters do not have a nodata value defined. In this case these models
  treat all pixel values as valid data.
* Adding bitbucket pipelines and AppVeyor build configurations.
* Refactoring Recreation Model client to use taskgraph and the latest
  pygeoprocessing. Avoided re-computation from taskgraph means that
  successive model runs with the same AOI and gridding option can re-use PUD
  results and avoid server communication entirely. Successive runs with the
  same predictor data will re-use intermediate geoprocessing results.
  Multiprocessing offered by taskgraph means server-side PUD calculations
  and client-side predictor data processing can happen in parallel. Some
  output filenames have changed.
* Upgrading to SDR to use new PyGeoprocessing multiflow routing, DEM pit
  filling, contiguous stream extraction, and TaskGraph integration. This
  also includes a new TaskGraph feature that avoids recomputation by copying
  results from previous runs so long as the expected result would be
  identical. To use this feature, users must execute successive runs of SDR
  in the same workspace but use a different file suffix. This is useful when
  users need to do a parameter study or run scenarios with otherwise minor
  changes to inputs.
* Refactoring Habitat Risk Assessment (HRA) Model to use TaskGraph >= 0.8.2 and
  Pygeoprocessing >= 1.6.1. The HRA Proprocessor is removed and its previous
  functionality was simplified and merged into the HRA model itself.
  The model will no longer generate HTML plots and tables.
* Adding a software update notification button, dialog, and a link to the
  download page on the User Interface when a new InVEST version is available.
* Migrating the subversion sample and test data repositories to Git LFS
  repositories on BitBucket. Update the repository URL and fetch commands on
  Makefile accordingly.
* Fixing a bug in Habitat Quality UI where the absence of the required
  half_saturation_constant variable did not raise an exception.
* Adding encoding='utf-8-sig' to pandas.read_csv() to support
  utils.build_lookup_from_csv() to read CSV files encoded with UTF-8 BOM
  (byte-order mark) properly.

3.6.0 (2019-01-30)
------------------
* Correcting an issue with the InVEST Carbon Storage and Sequestration model
  where filepaths containing non-ASCII characters would cause the model's
  report generation to crash.  The output report is now a UTF-8 document.
* Refactoring RouteDEM to use taskgraph and the latest pygeoprocessing
  (``>=1.5.0``).  RouteDEM now fills hydrological sinks and users have the
  option to use either of the D8 or Multiple Flow Direction (MFD) routing
  algorithms.
* Adding a new input to the InVEST Settings window to allow users to customize
  the value that should be used for the ``n_workers`` parameter in
  taskgraph-enabled models.  This change involves removing the "Number of
  Parallel Workers" input from the model inputs pane for some models in
  favor of this new location.  The default value for this setting is ``-1``,
  indicating synchronous (non-threaded, non-multiprocessing) execution of
  tasks.
* Removing Scenario Generator: Rule-based model.
* Fixing a bug in Hydropower model where watershed aggregations would be incorrect
  if a watershed is partially covering nodata raster values. Nodata values are now
  ignored in zonal statistics. Numerical results change very slightly in the
  case where a watershed only includes a few nodata pixels.
* Adding TaskGraph functionality to GLOBIO model.
* Adding some TaskGraph functionality to Scenario Generator: Proximity.
* Fixing an issue with the InVEST Fisheries model that would prevent the model
  from batch-processing a directory of population tables.  The model will now
  process these files as expected.
* Reimplementing Crop Production models using taskgraph.
* Fixing an issue with Crop Production Regression's result_table.csv where the
  'production_modeled' and '<nutrient>_modeled' values calculated for each crop
  were done so using the same crop raster (e.g. wheat, soybean, and barley values
  were all based on soybean data).
* Hydropower subwatershed results now include all the same metrics as the
  watershed results, with the exception of economic valuation metrics.
* Reimplementing the Hydropower model using taskgraph.
* Reimplementing the Carbon model using taskgraph.
* Fixing an issue with Coastal Blue Carbon validation to allow column names to
  ignore case.
* Updating core carbon forest edge regression data coefficient to drop
  impossible negative coefficients.
* Fixing an issue with the Scenario Generator: Proximity model that would
  raise an exception if no AOI were passed in even though the AOI is optional.
* Removing Overlap Analysis and Overlap Analysis: Management Zones.
* Removing Habitat Suitability.
* Added comprehensive error checking to hydropower model to test for the VERY
  common errors of missing biophysical, demand, and valuation coefficients in
  their respective tables.
* Fixing an issue with Hydropower Water Yield ("Annual Water Yield") where
  valuation would never be triggered when running the model through the User
  Interface. And a related issue where the model would crash if a valuation table
  was provided but a demand table was not. The UI no longer validates that config.
* Fixing an issue with how logging is captured when a model is run through the
  InVEST User Interface.  Now, logging from any thread started by the executor
  thread will be written to the log file, which we expect to aid in debugging.
* Fixing an issue with Scenic Quality where viewpoints outside of the AOI
  were not being properly excluded.  Viewpoints are now excluded correctly.
* The crop production model has been refactored to drop the "aggregate ID"
  concept when summarizing results across an aggregate polygon. The model now
  uses the polygon FIDs internally and externally when producing the result
  summary table.
* Correcting the rating instructions in the criteria rating instructions on how
  the data quality (DQ) and weight should be rated in the HRA Preprocessor.
  A DQ score of 1 should represent better data quality whereas the score of 3 is
  worse data quality. A weight score of 1 is more important, whereas that of 3
  is less important.
* Fixing a case where a zero discount rate and rate of change in the carbon
  model would cause a divide by zero error.

3.5.0 (2018-08-14)
------------------
* Bumped pygeoprocessing requirement to ``pygeoprocessing>=1.2.3``.
* Bumped taskgraph requirement to ``taskgraph>=0.6.1``.
* Reimplemented the InVEST Scenic Quality model.  This new version removes the
  'population' and 'overlap' postprocessing steps, updates the available
  valuation functions and greatly improves the runtime and memory-efficiency of
  the model.  See the InVEST User's Guide chapter for more information.
* Updated Recreation server's database to include metadata from photos taken
  from 2005-2017 (previous range was 2005-2014). The new range is reflected
  in the UI.
* Fixed an issue with the InVEST binary build where binaries on Windows would
  crash with an error saying Python27.dll could not be loaded.
* Fixed an issue in the Rule-Based Scenario Generator UI where vector column
  names from override and constraint layers were not being loaded.  This bug
  caused the field 'UNKNOWN' to be passed to the model, causing an error.
* Fixed an issue with the InVEST UI (all models), where attempting to
  drag-and-drop a directory onto a model input would cause the application to
  crash.
* Coastal Vulnerability UI now specifies a number of reasonable defaults for
  some numeric inputs.
* Fixed an issue with the Fisheries UI where alpha and beta parameter inputs
  were incorrectly disabled for the Ricker recruitment function.
* InVEST now uses a Makefile to automate the build processes.  GNU Make is
  required to use the Makefile.  See ``README.rst`` for instructions on
  building InVEST.  This replaces the old ``pavement.py`` build entrypoint,
  which has been removed.
* Fixed an issue with the InVEST UI (all models), where attempting to
  drag-and-drop a directory onto a model input would cause the application to
  crash.
* Fixed an issue with Forest Carbon Edge Effect where the UI layer was always
  causing the model to run with only the aboveground carbon pool
* Added functionality to the InVEST UI so that ``Dropdown`` inputs can now map
  dropdown values to different output values.
* Fixed an issue in the Crop Production Percentile model that would treat the
  optional AOI vector field as a filename and crash on a run if it were empty.
* Fixing an issue in the Pollination Model that would cause occasional crashes
  due to a missing dependent task; it had previously been patched by setting
  taskgraph to operate in single thread mode. This restores multithreading
  in the pollination model.
* Fixed an issue in the water yield / hydropower model that would skip
  calculation of water demand tables when "water scarcity" was enabled.
* Fixed an issue in the model data of the crop production model where some
  crops were using incorrect climate bin rasters. Since the error was in the
  data and not the code, users will need to download the most recent version
  of InVEST's crop model data during the installation step to get the fix.

3.4.4 (2018-03-26)
------------------
* InVEST now requires GDAL 2.0.0 and has been tested up to GDAL 2.2.3. Any API users of InVEST will need to use GDAL version >= 2.0. When upgrading GDAL we noticed slight numerical differences in our test suite in both numerical raster differences, geometry transforms, and occasionally a single pixel difference when using `gdal.RasterizeLayer`. Each of these differences in the InVEST test suite is within a reasonable numerical tolerance and we have updated our regression test suite appropriately. Users comparing runs between previous versions of InVEST may also notice reasonable numerical differences between runs.
* Added a UI keyboard shortcut for showing documentation. On Mac OSX, this will be Command-?. On Windows, GNOME and KDE, this will be F1.
* Patching an issue in NDR that was using the nitrogen subsurface retention efficiency for both nitrogen and phosphorous.
* Fixed an issue with the Seasonal Water Yield model that incorrectly required a rain events table when the climate zone mode was in use.
* Fixed a broken link to local and online user documentation from the Seasonal Water Yield model from the model's user interface.

3.4.3 (2018-03-26)
------------------
* Fixed a critical issue in the carbon model UI that would incorrectly state the user needed a "REDD Priority Raster" when none was required.
* Fixed an issue in annual water yield model that required subwatersheds even though it is an optional field.
* Fixed an issue in wind energy UI that was incorrectly validating most of the inputs.

3.4.2 (2017-12-15)
------------------
* Fixed a cross-platform issue with the UI where logfiles could not be dropped onto UI windows.
* Model arguments loaded from logfiles are now cast to their correct literal value.  This addresses an issue where some models containing boolean inputs could not have their parameters loaded from logfiles.
* Fixed an issue where the Pollination Model's UI required a farm polygon. It should have been optional and now it is.
* Fixing an issue with the documentation and forums links on the InVEST model windows.  The links now correctly link to the documentation page or forums as needed.
* Fixing an issue with the ``FileSystemRunDialog`` where pressing the 'X' button in the corner of the window would close the window, but not reset its state.  The window's state is now reset whenever the window is closed (and the window cannot be closed when the model is running)

3.4.1 (2017-12-11)
------------------
* In the Coastal Blue Carbon model, the ``interest_rate`` parameter has been renamed to ``inflation_rate``.
* Fixed issues with sample parameter sets for InVEST Habitat Quality, Habitat Risk Assessment, Coastal Blue Carbon, and Coastal Blue Carbon Preprocessors.  All sample parameter sets now have the correct paths to the model's input files, and correctly note the name of the model that they apply to.
* Added better error checking to the SDR model for missing `ws_id` and invalid `ws_id` values such as `None` or some non-integer value. Also added tests for the `SDR` validation module.

3.4.0 (2017-12-03)
------------------
* Fixed an issue with most InVEST models where the suffix was not being reflected in the output filenames.  This was due to a bug in the InVEST UI, where the suffix args key was assumed to be ``'suffix'``.  Instances of ``InVESTModel`` now accept a keyword argument to defined the suffix args key.
* Fixed an issue/bug in Seasonal Water Yield that would occur when a user provided a datastack that had nodata values overlapping with valid DEM locations. Previously this would generate an NaN for various biophysical values at that pixel and cascade it downslope. Now any question of nodata on a valid DEM pixel is treated as "0". This will make serious visual artifacts on the output, but should help users pinpoint the source of bad data rather than crash.
* Refactored all but routing components of SDR to use PyGeoprocessing 0.5.0 and laid a consistent raster floating point type of 'float32'. This will cause numerically insignificant differences between older versions of SDR and this one. But differences are well within the tolerance of the overall error of the model and expected error rate of data. Advantages are smaller disk footprint per run, cleaner and more maintainable design, and a slight performance increase.
* Bug fixed in SDR that would align the output raster stack to match with the landcover pixel stack even though the rest of the rasters are scaled and clipped to the DEM.
* When loading parameters from a datastack, parameter set or logfile, the UI will check that the model that created the file being loaded matches the name of the model that is currently running.  If there is a mismatch, a dialog is presented for the user to confirm or cancel the loading of parameters. Logfiles from IUI (which do not have clearly-recorded modelname or InVEST version information) can still have their arguments parsed, but the resulting model name and InVEST version will be set to ``"UNKNOWN"``.
* Data Stack files (``*.invest.json``, ``*.invest.tar.gz``) can now be dragged and dropped on an InVEST model window, which will prompt the UI to load that parameter set.
* Spatial inputs to Coastal Blue Carbon are now aligned as part of the model. This resolves a longstanding issue with the model where inputs would need to perfectly overlap (even down to pixel indices), or else the model would yield strange results.
* The InVEST UI now contains a submenu for opening a recently-opened datastack.  This submenu is automatically populated with the 10 most recently-opened datastacks for the current model.
* Removed vendored ``natcap.invest.dbfpy`` subpackage.
* Removed deprecated ``natcap.invest.fileio`` module.
* Removed ``natcap.invest.iui`` UI subpackage in favor of a new UI framework found at ``natcap.invest.ui``. This new UI features a greatly improved API, good test coverage, support for Qt4 and Qt5, and includes updates to all InVEST models to support validation of model arguments from a python script, independent of the UI.
* Updated core model of seasonal water yield to allow for negative `L_avail`.
* Updated RouteDEM to allow for file suffixes, finer control over what DEM routing algorithms to run, and removal of the multiple stepped stream threshold classification.
* Redesign/refactor of pollination model. Long term bugs in the model are resolved, managed pollinators added, and many simplifications to the end user's experience.  The updated user's guide chapter is available here: http://data.naturalcapitalproject.org/nightly-build/invest-users-guide/html/croppollination.html
* Scenario Generator - Rule Based now has an optional input to define a seed.
  This input is used to seed the random shuffling of parcels that have equal
  priorities.
* InVEST on mac is now distributed as a single application bundle, allowing InVEST to run as expected on mac OSX Sierra.  Individual models are selected and launched from a new launcher window.
* The InVEST CLI now has a GUI model launcher:  ``$ invest launcher``
* Updated the Coastal Blue Carbon model to improve handling of blank lines in input CSV tables and improve memory efficiency of the current implementation.
* Improved the readability of a cryptic error message in Coastal Vulnerability that is normally raised when the depth threshold is too high or the exposure proportion is too low to detect any shoreline segments.
* Adding InVEST HTML documentation to the Mac disk image distribution.
* Upgrading dependency of PyGeoprocessing to 0.3.3.  This fixes a memory leak associated with any model that aggregates rasters over complicated overlapping polygons.
* Adding sample data to Blue Carbon model that were missing.
* Deprecating the InVEST Marine Water Quality model.  This also removes InVEST's dependancy on the pyamg package which has been removed from REQUIREMENTS.TXT.
* Deprecating the ArcGIS-based Coastal Protection model and ArcGIS-based data-preprocessing scripts.  The toolbox and scripts may still be found at https://bitbucket.org/natcap/invest.arcgis.
* Fixing an issue in the carbon edge effect model that caused output values in the shapefile to be rounded to the nearest integer.
* Fixing issue in SDR model that would occasionally cause users to see errors about field widths in the output shapefile generation.
* Updated the erodibility sample raster that ships with InVEST for the SDR model.  The old version was in US units, in this version we convert to SI units as the model requires, and clipped the raster to the extents of the other stack to save disk space.

3.3.3 (2017-02-06)
------------------
* Fixed an issue in the UI where the carbon model wouldn't accept negative numbers in the price increase of carbon.
* RouteDEM no longer produces a "tiled_dem.tif" file since that functionality is being deprecated in PyGeoprocessing.
* Fixing an issue in SDR where the optional drainage layer would not be used in most of the SDR biophysical calculations.
* Refactoring so water yield pixels with Kc and et0 equal to be 0 now yields a 0.0 value of water yield on that pixel rather than nodata.
* Light optimization refactor of wind energy model that improves runtimes in some cases by a factor of 2-3.
* Performance optimizations to HRA that improve runtimes by approximately 30%.
* Fixed a broken UI link to Seasonal Water Yield's user's guide.
* Fixed an issue with DelineateIT that caused ArcGIS users to see both the watershed and inverse watershed polygons when viewing the output of the tool.
* Upgrading dependency to PyGeoprocessing 0.3.2.
* Fixed an issue with SDR that caused the LS factor to be an order of magnitue too high in areas where the slope was greater than 9%.  In our sample case this caused sediment export estimates to be about 6% too high, but in cases where analyses are run over steep slopes the error would have been greater.
* ``paver check`` now warns if the ``PYTHONHOME`` environment variable is set.
* API docs now correctly reflect installation steps needed for python development headers on linux.
* Fixed a side effect in the InVEST user interface that would cause ``tempfile.tempdir`` to be set and then not be reset after a model run is finished.
* The InVEST user interface will now record GDAL/OGR log messages in the log messages window and in the logfile written to the workspace.
* Updated branding and usability of the InVEST installer for Windows, and the Mac Disk Image (.dmg).


3.3.2 (2016-10-17)
------------------
* Partial test coverage for HRA model.
* Full test coverage for Overlap Analysis model.
* Full test coverage for Finfish Aquaculture.
* Full test coverage for DelineateIT.
* Full test coverage for RouteDEM.
* Fixed an issue in Habitat Quality where an error in the sample table or malformed threat raster names would display a confusing message to the user.
* Full test coverage for scenario generator proximity model.
* Patching an issue in seasonal water yield that causes an int overflow error if the user provides a floating point landcover map and the nodata value is outside of the range of an int64.
* Full test coverage for the fisheries model.
* Patched an issue that would cause the Seasonal Water Edge model to crash when the curve number was 100.
* Patching a critical issue with forest carbon edge that would give incorrect results for edge distance effects.
* Patching a minor issue with forest carbon edge that would cause the model to crash if only one  interpolation point were selected.
* Full test coverage for pollination model.
* Removed "farms aggregation" functionality from the InVEST pollination model.
* Full test coverage for the marine water quality model.
* Full test coverage for GLOBIO model.
* Full test coverage for carbon forest edge model.
* Upgraded SciPy dependancy to 0.16.1.
* Patched bug in NDR that would cause a phosphorus density to be reported per pixel rather than total amount of phosporous in a pixel.
* Corrected an issue with the uses of buffers in the euclidean risk function of Habitat Risk Assessment.  (issue #3564)
* Complete code coverage tests for Habitat Quality model.
* Corrected an issue with the ``Fisheries_Inputs.csv`` sample table used by Overlap Analysis.  (issue #3548)
* Major modifications to Terrestrial Carbon model to include removing the harvested wood product pool, uncertainty analysis, and updated efficient raster calculations for performance.
* Fixed an issue in GLOBIO that would cause model runs to crash if the AOI marked as optional was not present.
* Removed the deprecated and incomplete Nearshore Wave and Erosion model (``natcap.invest.nearshore_wave_and_erosion``).
* Removed the deprecated Timber model (``natcap.invest.timber``).
* Fixed an issue where seasonal water yield would raise a divide by zero error if a watershed polygon didn't cover a valid data region.  Now sets aggregation quantity to zero and reports a warning in the log.
* ``natcap.invest.utils.build_file_registry`` now raises a ``ValueError`` if a path is not a string or list of strings.
* Fixed issues in NDR that would indicate invalid values were being processed during runtimes by skipping the invalid calculations in the first place rather than calculating them and discarding after the fact.
* Complete code coverage tests for NDR model.
* Minor (~10% speedup) performance improvements to NDR.
* Added functionality to recreation model so that the `monthly_table.csv` file now receives a file suffix if one is provided by the user.
* Fixed an issue in SDR where the m exponent was calculated incorrectly in many situations resulting in an error of about 1% in total export.
* Fixed an issue in SDR that reported runtime overflow errors during normal processing even though the model completed without other errors.

3.3.1 (2016-06-13)
------------------
* Refactored API documentation for readability, organization by relevant topics, and to allow docs to build on `invest.readthedocs.io <http://invest.readthedocs.io>`_,
* Installation of ``natcap.invest`` now requires ``natcap.versioner``.  If this is not available on the system at runtime, setuptools will make it available at runtime.
* InVEST Windows installer now includes HISTORY.rst as the changelog instead of the old ``InVEST_Updates_<version>`` files.
* Habitat suitability model is generalized and released as an API only accessible model.  It can be found at ``natcap.invest.habitat_suitability.execute``.  This model replaces the oyster habitat suitability model.
    * The refactor of this model requires an upgrade to ``numpy >= 1.11.0``.
* Fixed a crash in the InVEST CLI where calling ``invest`` without a parameter would raise an exception on linux-based systems.  (Issue `#3528 <https://bitbucket.org/natcap/invest/issues/3515>`_)
* Patched an issue in Seasonal Water Yield model where a nodata value in the landcover map that was equal to ``MAX_INT`` would cause an overflow error/crash.
* InVEST NSIS installer will now optionally install the Microsoft Visual C++ 2008 redistributable on Windows 7 or earlier.  This addresses a known issue on Windows 7 systems when importing GDAL binaries (Issue `#3515 <https://bitbucket.org/natcap/invest/issues/3515>`_).  Users opting to install this redistributable agree to abide by the terms and conditions therein.
* Removed the deprecated subpackage ``natcap.invest.optimization``.
* Updated the InVEST license to legally define the Natural Capital Project.
* Corrected an issue in Coastal Vulnerability where an output shapefile was being recreated for each row, and where field values were not being stored correctly.
* Updated Scenario Generator model to add basic testing, file registry support, PEP8 and PEP257 compliance, and to fix several bugs.
* Updated Crop Production model to add a simplified UI, faster runtime, and more testing.

3.3.0 (2016-03-14)
------------------
* Refactored Wind Energy model to use a CSV input for wind data instead of a Binary file.
* Redesigned InVEST recreation model for a single input streamlined interface, advanced analytics, and refactored outputs.  While the model is still based on "photo user days" old model runs are not backward compatable with the new model or interface. See the Recreation Model user's guide chapter for details.
    * The refactor of this model requires an upgrade to ``GDAL >=1.11.0 <2.0`` and ``numpy >= 1.10.2``.
* Removed nutrient retention (water purification) model from InVEST suite and replaced it with the nutrient delivery ratio (NDR) model.  NDR has been available in development relseases, but has now officially been added to the set of Windows Start Menu models and the "under development" tag in its users guide has been removed.  See the InVEST user's guide for details between the differences and advantages of NDR over the old nutrient model.
* Modified NDR by adding a required "Runoff Proxy" raster to the inputs.  This allows the model to vary the relative intensity of nutrient runoff based on varying precipitation variability.
* Fixed a bug in the Area Change rule of the Rule-Based Scenario Generator, where units were being converted incorrectly. (Issue `#3472 <https://bitbucket.org/natcap/invest/issues/3472>`_) Thanks to Fosco Vesely for this fix.
* InVEST Seasonal Water Yield model released.
* InVEST Forest Carbon Edge Effect model released.
* InVEST Scenario Generator: Proximity Based model released and renamed the previous "Scenario Generator" to "Scenario Generator: Rule Based".
* Implemented a blockwise exponential decay kernel generation function, which is now used in the Pollination and Habitat Quality models.
* GLOBIO now uses an intensification parameter and not a map to average all agriculture across the GLOBIO 8 and 9 classes.
* GLOBIO outputs modified so core outputs are in workspace and intermediate outputs are in a subdirectory called 'intermediate_outputs'.
* Fixed a crash with the NDR model that could occur if the DEM and landcover maps were different resolutions.
* Refactored all the InVEST model user interfaces so that Workspace defaults to the user's home "Documents" directory.
* Fixed an HRA bug where stessors with a buffer of zero were being buffered by 1 pixel
* HRA enhancement which creates a common raster to burn all input shapefiles onto, ensuring consistent alignment.
* Fixed an issue in SDR model where a landcover map that was smaller than the DEM would create extraneous "0" valued cells.
* New HRA feature which allows for "NA" values to be entered into the "Ratings" column for a habitat / stressor pair in the Criteria Ratings CSV. If ALL ratings are set to NA, the habitat / stressor will be treated as having no interaction. This means in the model, that there will be no overlap between the two sources. All rows parameters with an NA rating will not be used in calculating results.
* Refactored Coastal Blue Carbon model for greater speed, maintainability and clearer documentation.
* Habitat Quality bug fix when given land cover rasters with different pixel sizes than threat rasters. Model would use the wrong pixel distance for the convolution kernel.
* Light refactor of Timber model. Now using CSV input attribute file instead of DBF file.
* Fixed clipping bug in Wave Energy model that was not properly clipping polygons correctly. Found when using global data.
* Made the following changes / updates to the coastal vulnerability model:
    * Fixed a bug in the model where the geomorphology ranks were not always being used correctly.
    * Removed the HTML summary results output and replaced with a link to a dashboard that helps visualize and interpret CV results.
    * Added a point shapefile output: 'outputs/coastal_exposure.shp' that is a shapefile representation of the corresponding CSV table.
    * The model UI now requires the 'Relief' input. No longer optional.
    * CSV outputs and Shapefile outputs based on rasters now have x, y coorinates of the center of the pixel instead of top left of the pixel.
* Turning setuptools' zip_safe to False for consistency across the Natcap Namespace.
* GLOBIO no longer requires user to specify a keyfield in the AOI.
* New feature to GLOBIO to summarize MSA by AOI.
* New feature to GLOBIO to use a user defined MSA parameter table to do the MSA thresholds for infrastructure, connectivity, and landuse type
* Documentation to the GLOBIO code base including the large docstring for 'execute'.

3.2.0 (2015-05-31)
------------------
InVEST 3.2.0 is a major release with the addition of several experimental models and tools as well as an upgrade to the PyGeoprocessing core:

* Upgrade to PyGeoprocessing v0.3.0a1 for miscelaneous performance improvements to InVEST's core geoprocessing routines.
* An alpha unstable build of the InVEST crop production model is released with partial documentation and sample data.
* A beta build of the InVEST fisheries model is released with documentation and sample data.
* An alpha unstable build of the nutrient delivery ratio (NDR) model is available directly under InVEST's instalation directory at  ``invest-x86/invest_ndr.exe``; eventually this model will replace InVEST's current "Nutrient" model.  It is currently undocumented and unsupported but inputs are similar to that of InVEST's SDR model.
* An alpha unstable build of InVEST's implementation of GLOBIO is available directly under InVEST's instalation directory at ``invest-x86/invest_globio.exe``.  It is currently undocumented but sample data are provided.
* DelinateIT, a watershed delination tool based on PyGeoprocessing's d-infinity flow algorithm is released as a standalone tool in the InVEST repository with documentation and sample data.
* Miscelaneous performance patches and bug fixes.

3.1.3 (2015-04-23)
------------------
InVEST 3.1.3 is a hotfix release patching a memory blocking issue resolved in PyGeoprocessing version 0.2.1.  Users might have experienced slow runtimes on SDR or other routed models.

3.1.2 (2015-04-15)
------------------
InVEST 3.1.2 is a minor release patching issues mostly related to the freshwater routing models and signed GDAL Byte datasets.

* Patching an issue where some projections were not regognized and InVEST reported an UnprojectedError.
* Updates to logging that make it easier to capture logging messages when scripting InVEST.
* Shortened water yield user interface height so it doesn't waste whitespace.
* Update PyGeoprocessing dependency to version 0.2.0.
* Fixed an InVEST wide issue related to bugs stemming from the use of signed byte raster inputs that resulted in nonsensical outputs or KeyErrors.
* Minor performance updates to carbon model.
* Fixed an issue where DEMS with 32 bit ints and INT_MAX as the nodata value nodata value incorrectly treated the nodata value in the raster as a very large DEM value ultimately resulting in rasters that did not drain correctly and empty flow accumulation rasters.
* Fixed an issue where some reservoirs whose edges were clipped to the edge of the watershed created large plateaus with no drain except off the edge of the defined raster.  Added a second pass in the plateau drainage algorithm to test for these cases and drains them to an adjacent nodata area if they occur.
* Fixed an issue in the Fisheries model where the Results Suffix input was invariably initializing to an empty string.
* Fixed an issue in the Blue Carbon model that prevented the report from being generated in the outputs file.

3.1.1 (2015-03-13)
------------------
InVEST 3.1.1 is a major performance and memory bug patch to the InVEST toolsuite.  We recommend all users upgrade to this version.

* Fixed an issue surrounding reports of SDR or Nutrient model outputs of zero values, nodata holes, excessive runtimes, or out of memory errors.  Some of those problems happened to be related to interesting DEMs that would break the flat drainage algorithm we have inside RouteDEM that adjusted the heights of those regions to drain away from higher edges and toward lower edges, and then pass the height adjusted dem to the InVEST model to do all its model specific calculations.  Unfortunately this solution was not amenable to some degenerate DEM cases and we have now adjusted the algorithm to treat each plateau in the DEM as its own separate region that is processed independently from the other regions. This decreases memory use so we never effectively run out of memory at a minor hit to overall runtime.  We also now adjust the flow direction directly instead of adjust the dem itself.  This saves us from having to modify the DEM and potentially get it into a state where a drained plateau would be higher than its original pixel neighbors that used to drain into it.

There are side effects that result in sometimes large changes to un calibrated runs of SDR or nutrient.  These are related to slightly different flow directions across the landscape and a bug fix on the distance to stream calculation.

* InVEST geoprocessing now uses the PyGeoprocessing package (v0.1.4) rather than the built in functionality that used to be in InVEST.  This will not affect end users of InVEST but may be of interest to users who script InVEST calls who want a standalone Python processing package for raster stack math and hydrological routing.  The project is hosted at https://bitbucket.org/richpsharp/pygeoprocessing.

* Fixed an marine water quality issue where users could input AOIs that were unprojected, but output pixel sizes were specified in meters.  Really the output pixel size should be in the units of the polygon and are now specified as such.  Additionally an exception is raised if the pixel size is too small to generate a numerical solution that is no longer a deep scipy error.

* Added a suffix parameter to the timber and marine water quality models that append a user defined string to the output files; consistent with most of the other InVEST models.

* Fixed a user interface issue where sometimes the InVEST model run would not open a windows explorer to the user's workspace.  Instead it would open to C:\User[..]\My Documents.  This would often happen if there were spaces in the the workspace name or "/" characters in the path.

* Fixed an error across all InVEST models where a specific combination of rasters of different cell sizes and alignments and unsigned data types could create errors in internal interpolation of the raster stacks.  Often these would appear as 'KeyError: 0' across a variety of contexts.  Usually the '0' was an erroneous value introduced by a faulty interpolation scheme.

* Fixed a MemoryError that could occur in the pollination and habitat quality models when the the base landcover map was large and the biophysical properties table allowed the effect to be on the order of that map.  Now can use any raster or range values with only a minor hit to runtime performance.

* Fixed a serious bug in the plateau resolution algorithm that occurred on DEMs with large plateau areas greater than 10x10 in size.  The underlying 32 bit floating point value used to record small height offsets did not have a large enough precision to differentiate between some offsets thus creating an undefined flow direction and holes in the flow accumulation algorithm.

* Minor performance improvements in the routing core, in some cases decreasing runtimes by 30%.

* Fixed a minor issue in DEM resolution that occurred when a perfect plateau was encountered.  Rather that offset the height so the plateau would drain, it kept the plateau at the original height.  This occurred because the uphill offset was nonexistent so the algorithm assumed no plateau resolution was needed.  Perfect plateaus now drain correctly.  In practice this kind of DEM was encountered in areas with large bodies of water where the remote sensing algorithm would classify the center of a lake 1 meter higher than the rest of the lake.

* Fixed a serious routing issue where divergent flow directions were not getting accumulated 50% of the time. Related to a division speed optimization that fell back on C-style modulus which differs from Python.

* InVEST SDR model thresholded slopes in terms of radians, not percent thus clipping the slope tightly between 0.001 and 1%.  The model now only has a lower threshold of 0.00005% for the IC_0 factor, and no other thresholds.  We believe this was an artifact left over from an earlier design of the model.


* Fixed a potential memory inefficiency in Wave Energy Model when computing the percentile rasters. Implemented a new memory efficient percentile algorithm and updated the outputs to reflect the new open source framework of the model. Now outputting csv files that describe the ranges and meaning of the percentile raster outputs.

* Fixed a bug in Habitat Quality where the future output "quality_out_f.tif" was not reflecting the habitat value given in the sensitivity table for the specified landcover types.


3.1.0 (2014-11-19)
------------------
InVEST 3.1.0 (http://www.naturalcapitalproject.org/download.html) is a major software and science milestone that includes an overhauled sedimentation model, long awaited fixes to exponential decay routines in habitat quality and pollination, and a massive update to the underlying hydrological routing routines.  The updated sediment model, called SDR (sediment delivery ratio), is part of our continuing effort to improve the science and capabilities of the InVEST tool suite.  The SDR model inputs are backwards comparable with the InVEST 3.0.1 sediment model with two additional global calibration parameters and removed the need for the retention efficiency parameter in the biophysical table; most users can run SDR directly with the data they have prepared for previous versions.  The biophysical differences between the models are described in a section within the SDR user's guide and represent a superior representation of the hydrological connectivity of the watershed, biophysical parameters that are independent of cell size, and a more accurate representation of sediment retention on the landscape.  Other InVEST improvements to include standard bug fixes, performance improvements, and usability features which in part are described below:

* InVEST Sediment Model has been replaced with the InVEST Sediment Delivery Ratio model.  See the SDR user's guide chapter for the difference between the two.
* Fixed an issue in the pollination model where the exponential decay function decreased too quickly.
* Fixed an issue in the habitat quality model where the exponential decay function decreased too quickly and added back linear decay as an option.
* Fixed an InVEST wide issue where some input rasters that were signed bytes did not correctly map to their negative nodata values.
* Hydropower input rasters have been normalized to the LULC size so sampling error is the same for all the input watersheds.
* Adding a check to make sure that input biophysical parameters to the water yield model do not exceed invalid scientific ranges.
* Added a check on nutrient retention in case the upstream water yield was less than 1 so that the log value did not go negative.  In that case we clamp upstream water yield to 0.
* A KeyError issue in hydropower was resolved that occurred when the input rasters were at such a coarse resolution that at least one pixel was completely contained in each watershed.  Now a value of -9999 will be reported for watersheds that don't contain any valid data.
* An early version of the monthly water yield model that was erroneously included in was in the installer; it was removed in this version.
* Python scripts necessary for running the ArcGIS version of Coastal Protection were missing.  They've since been added back to the distribution.
* Raster calculations are now processed by raster block sizes.  Improvements in raster reads and writes.
* Fixed an issue in the routing core where some wide DEMs would cause out of memory errors.
* Scenario generator marked as stable.
* Fixed bug in HRA where raster extents of shapefiles were not properly encapsulating the whole AOI.
* Fixed bug in HRA where any number of habitats over 4 would compress the output plots. Now extends the figure so that all plots are correctly scaled.
* Fixed a bug in HRA where the AOI attribute 'name' could not be an int. Should now accept any type.
* Fixed bug in HRA which re-wrote the labels if it was run immediately without closing the UI.
* Fixed nodata masking bug in Water Yield when raster extents were less than that covered by the watershed.
* Removed hydropower calibration parameter form water yield model.
* Models that had suffixes used to only allow alphanumeric characters.  Now all suffix types are allowed.
* A bug in the core platform that would occasionally cause routing errors on irregularly pixel sized rasters was fixed.  This often had the effect that the user would see broken streams and/or nodata values scattered through sediment or nutrient results.
* Wind Energy:
        * Added new framework for valuation component. Can now input a yearly price table that spans the lifetime of the wind farm. Also if no price table is made, can specify a price for energy and an annual rate of change.
        * Added new memory efficient distance transform functionality
        * Added ability to leave out 'landing points' in 'grid connection points' input. If not landing points are found, it will calculate wind farm directly to grid point distances
* Error message added in Wave Energy if clip shape has no intersection
* Fixed an issue where the data type of the nodata value in a raster might be different than the values in the raster.  This was common in the case of 64 bit floating point values as nodata when the underlying raster was 32 bit.  Now nodata values are cast to the underlying types which improves the reliability of many of the InVEST models.


3.0.1 (2014-05-19)
------------------
* Blue Carbon model released.

* HRA UI now properly reflects that the Resolution of Analysis is in meters, not meters squared, and thus will be applied as a side length for a raster pixel.

* HRA now accepts CSVs for ratings scoring that are semicolon separated as well as comma separated.

* Fixed a minor bug in InVEST's geoprocessing aggregate core that now consistently outputs correct zonal stats from the underlying pixel level hydro outputs which affects the water yield, sediment, and nutrient models.

* Added compression to InVEST output geotiff files.  In most cases this reduces output disk usage by a factor of 5.

* Fixed an issue where CSVs in the sediment model weren't open in universal line read mode.

* Fixed an issue where approximating whether pixel edges were the same size was not doing an approximately equal function.

* Fixed an issue that made the CV model crash when the coastline computed from the landmass didn't align perfectly with that defined in the geomorphology layer.

* Fixed an issue in the CV model where the intensity of local wave exposure was very low, and yielded zero local wave power for the majority of coastal segments.

* Fixed an issue where the CV model crashes if a coastal segment is at the edge of the shore exposure raster.

* Fixed the exposure of segments surrounded by land that appeared as exposed when their depth was zero.

* Fixed an issue in the CV model where the natural habitat values less than 5 were one unit too low, leading to negative habitat values in some cases.

* Fixed an exponent issue in the CV model where the coastal vulnerability index was raised to a power that was too high.

* Fixed a bug in the Scenic Quality model that prevented it from starting, as well as a number of other issues.

* Updated the pollination model to conform with the latest InVEST geoprocessing standards, resulting in an approximately 33% speedup.

* Improved the UI's ability to remember the last folder visited, and to have all file and folder selection dialogs have access to this information.

* Fixed an issue in Marine Water Quality where the UV points were supposed to be optional, but instead raised an exception when not passed in.

3.0.0 (2014-03-23)
------------------
The 3.0.0 release of InVEST represents a shift away from the ArcGIS to the InVEST standalone computational platform.  The only exception to this shift is the marine coastal protection tier 1 model which is still supported in an ArcGIS toolbox and has no InVEST 3.0 standalone at the moment.  Specific changes are detailed below

* A standalone version of the aesthetic quality model has been developed and packaged along with this release.  The standalone outperforms the ArcGIS equivalent and includes a valuation component.  See the user's guide for details.

* The core water routing algorithms for the sediment and nutrient models have been overhauled.  The routing algorithms now correctly adjust flow in plateau regions, address a bug that would sometimes not route large sections of a DEM, and has been optimized for both run time and memory performance.  In most cases the core d-infinity flow accumulation algorithm out performs TauDEM.  We have also packaged a simple interface to these algorithms in a standalone tool called RouteDEM; the functions can also be referenced from the scripting API in the invest_natcap.routing package.

* The sediment and nutrient models are now at a production level release.  We no longer support the ArcGIS equivalent of these models.

* The sediment model has had its outputs simplified with major changes including the removal of the 'pixel mean' outputs, a direct output of the pixel level export and retention maps, and a single output shapefile whose attribute table contains aggregations of sediment output values.  Additionally all inputs to the sediment biophysical table including p, c, and retention coefficients are now expressed as a proportion between 0 and 1; the ArcGIS model had previously required those inputs were integer values between 0 and 1000.  See the "Interpreting Results" section of sediment model for full details on the outputs.

* The nutrient model has had a similar overhaul to the sediment model including a simplified output structure with many key outputs contained in the attribute table of the shapefile.  Retention coefficients are also expressed in proportions between 0 and 1.  See the "Interpreting Results" section of nutrient model for full details on the outputs.

* Fixed a bug in Habitat Risk Assessment where the HRA module would incorrectly error if a criteria with a 0 score (meant to be removed from the assessment) had a 0 data quality or weight.

* Fixed a bug in Habitat Risk Assessment where the average E/C/Risk values across the given subregion were evaluating to negative numbers.

* Fixed a bug in Overlap Analysis where Human Use Hubs would error if run without inter-activity weighting, and Intra-Activity weighting would error if run without Human Use Hubs.

* The runtime performance of the hydropower water yield model has been improved.

* Released InVEST's implementation of the D-infinity flow algorithm in a tool called RouteDEM available from the start menu.

* Unstable version of blue carbon available.

* Unstable version of scenario generator available.

* Numerous other minor bug fixes and performance enhacnements.



2.6.0 (2013-12-16)
------------------
The 2.6.0 release of InVEST removes most of the old InVEST models from the Arc toolbox in favor of the new InVEST standalone models.  While we have been developing standalone equivalents for the InVEST Arc models since version 2.3.0, this is the first release in which we removed support for the deprecated ArcGIS versions after an internal review of correctness, performance, and stability on the standalones.  Additionally, this is one of the last milestones before the InVEST 3.0.0 release later next year which will transition InVEST models away from strict ArcGIS dependence to a standalone form.

Specifically, support for the following models have been moved from the ArcGIS toolbox to their Windows based standalones: (1) hydropower/water yield, (2) finfish aquaculture, (3) coastal protection tier 0/coastal vulnerability, (4) wave energy, (5) carbon, (6) habitat quality/biodiversity, (7) pollination, (8) timber, and (9) overlap analysis.  Additionally, documentation references to ArcGIS for those models have been replaced with instructions for launching standalone InVEST models from the Windows start menu.

This release also addresses minor bugs, documentation updates, performance tweaks, and new functionality to the toolset, including:

*  A Google doc to provide guidance for scripting the InVEST standalone models: https://docs.google.com/document/d/158WKiSHQ3dBX9C3Kc99HUBic0nzZ3MqW3CmwQgvAqGo/edit?usp=sharing

* Fixed a bug in the sample data that defined Kc as a number between 0 and 1000 instead of a number between 0 and 1.

* Link to report an issue now takes user to the online forums rather than an email address.

* Changed InVEST Sediment model standalone so that retention values are now between 0 and 1 instead of 0 and 100.

* Fixed a bug in Biodiversity where if no suffix were entered output filenames would have a trailing underscore (_) behind them.

* Added documentation to the water purification/nutrient retention model documentation about the standalone outputs since they differ from the ArcGIS version of the model.

* Fixed an issue where the model would try to move the logfile to the workspace after the model run was complete and Windows would erroneously report that the move failed.

* Removed the separation between marine and freshwater terrestrial models in the user's guide.  Now just a list of models.

* Changed the name of InVEST "Biodiversity" model to "Habitat Quality" in the module names, start menu, user's guide, and sample data folders.

* Minor bug fixes, performance enhancements, and better error reporting in the internal infrastructure.

* HRA risk in the unstable standalone is calculated differently from the last release. If there is no spatial overlap within a cell, there is automatically a risk of 0. This also applies to the E and C intermediate files for a given pairing. If there is no spatial overlap, E and C will be 0 where there is only habitat. However, we still create a recovery potential raster which has habitat- specific risk values, even without spatial overlap of a stressor. HRA shapefile outputs for high, medium, low risk areas are now calculated using a user-defined maximum number of overlapping stressors, rather than all potential stressors. In the HTML subregion averaged output, we now attribute what portion of risk to a habitat comes from each habitat-stressor pairing. Any pairings which don't overlap will have an automatic risk of 0.

* Major changes to Water Yield : Reservoir Hydropower Production. Changes include an alternative equation for calculating Actual Evapotranspiration (AET) for non-vegetated land cover types including wetlands. This allows for a more accurate representation of processes on land covers such as urban, water, wetlands, where root depth values aren't applicable. To differentiate between the two equations a column 'LULC_veg' has been added to the Biophysical table in Hydropower/input/biophysical_table.csv. In this column a 1 indicates vegetated and 0 indicates non-vegetated.

* The output structure and outputs have also change in Water Yield : Reservoir Hydropower Production. There is now a folder 'output' that contains all output files including a sub directory 'per_pixel' which has three pixel raster outputs. The subwatershed results are only calculated for the water yield portion and those results can be found as a shapefile, 'subwatershed_results.shp', and CSV file, 'subwatershed_results.csv'. The watershed results can be found in similar files: watershed_results.shp and watershed_results.csv. These two files for the watershed outputs will aggregate the Scarcity and Valuation results as well.

* The evapotranspiration coefficients for crops, Kc, has been changed to a decimal input value in the biophysical table. These values used to be multiplied by 1000 so that they were in integer format, that pre processing step is no longer necessary.

* Changing support from richsharp@stanford.edu to the user support forums at http://ncp-yamato.stanford.edu/natcapforums.

2.5.6 (2013-09-06)
------------------
The 2.5.6 release of InVEST that addresses minor bugs, performance
tweaks, and new functionality of the InVEST standalone models.
Including:

* Change the changed the Carbon biophysical table to use code field
  name from LULC to lucode so it is consistent with the InVEST water
  yield biophysical table.

* Added Monte Carlo uncertainty analysis and documentation to finfish
  aquaculture model.

* Replaced sample data in overlap analysis that was causing the model
  to crash.

* Updates to the overlap analysis user's guide.

* Added preprocessing toolkit available under
  C:\{InVEST install directory}\utils

* Biodiversity Model now exits gracefully if a threat raster is not
  found in the input folder.

* Wind Energy now uses linear (bilinear because its over 2D space?)
  interpolation.

* Wind Energy has been refactored to current API.

* Potential Evapotranspiration input has been properly named to
  Reference Evapotranspiration.

* PET_mn for Water Yield is now Ref Evapotranspiration times Kc
  (evapotranspiration coefficient).

* The soil depth field has been renamed 'depth to root restricting
  layer' in both the hydropower and nutrient retention models.

* ETK column in biophysical table for Water Yield is now Kc.

* Added help text to Timber model.

* Changed the behavior of nutrient retention to return nodata values
  when the mean runoff index is zero.

* Fixed an issue where the hydropower model didn't use the suffix
  inputs.

* Fixed a bug in Biodiversity that did not allow for numerals in the
  threat names and rasters.

* Updated routing algorithm to use a modern algorithm for plateau
  direction resolution.

* Fixed an issue in HRA where individual risk pixels weren't being
  calculated correctly.

* HRA will now properly detect in the preprocessed CSVs when criteria
  or entire habitat-stressor pairs are not desired within an
  assessment.

* Added an infrastructure feature so that temporary files are created
  in the user's workspace rather than at the system level
  folder.  This lets users work in a secondary workspace on a USB
  attached hard drive and use the space of that drive, rather than the
  primary operating system drive.

2.5.5 (2013-08-06)
------------------
The 2.5.5 release of InVEST that addresses minor bugs, performance
tweaks, and new functionality of the InVEST standalone models.  Including:

 * Production level release of the 3.0 Coastal Vulnerability model.
    - This upgrades the InVEST 2.5.4 version of the beta standalone CV
      to a full release with full users guide.  This version of the
      CV model should be used in all cases over its ArcGIS equivalent.

 * Production level release of the Habitat Risk Assessment model.
    - This release upgrades the InVEST 2.5.4 beta version of the
      standalone habitat risk assessment model. It should be used in
      all cases over its ArcGIS equivalent.

 * Uncertainty analysis in Carbon model (beta)
    - Added functionality to assess uncertainty in sequestration and
      emissions given known uncertainty in carbon pool stocks.  Users
      can now specify standard  deviations of carbon pools with
      normal distributions as well as desired uncertainty levels.
      New outputs include masks for regions which both sequester and
      emit carbon with a high probability of confidence.  Please see
      the "Uncertainty Analysis" section of the carbon user's guide
      chapter for more information.

 * REDD+ Scenario Analysis in Carbon model (beta)
    - Additional functionality to assist users evaluating REDD
      and REDD+ scenarios in the carbon model.  The uncertainty analysis
      functionality can also be used with these scenarios.
      Please see the "REDD Scenario Analysis" section of the
      carbon user's guide chapter for more information.

 * Uncertainty analysis in Finfish Aquaculture model (beta)
    - Additionally functionality to account for uncertainty in
      alpha and beta growth parameters as well as histogram
      plots showing the distribution of harvest weights and
      net present value.   Uncertainty analysis is performed
      through Monte Carlo runs that normally sample the
      growth parameters.

 * Streamlined Nutrient Retention model functionality
    - The nutrient retention module no longer requires users to explicitly
      run the water yield model.  The model now seamlessly runs water yield
      during execution.

 * Beta release of the recreation model
    - The recreation is available for beta use with limited documentation.

 * Full release of the wind energy model
    - Removing the 'beta' designation on the wind energy model.


Known Issues:

 * Flow routing in the standalone sediment and nutrient models has a
   bug that prevents routing in some (not all) landscapes.  This bug is
   related to resolving d-infinity flow directions across flat areas.
   We are implementing the solution in Garbrecht and Martx (1997).
   In the meanwhile the sediment and nutrient models are still marked
   as beta until this issue is resolved.

2.5.4 (2013-06-07)
------------------
This is a minor release of InVEST that addresses numerous minor bugs and performance tweaks in the InVEST 3.0 models.  Including:

 * Refactor of Wave Energy Model:
    - Combining the Biophysical and Valuation modules into one.
    - Adding new data for the North Sea and Australia
    - Fixed a bug where elevation values that were equal to or greater than zero
      were being used in calculations.
    - Fixed memory issues when dealing with large datasets.
    - Updated core functions to remove any use of depracated functions

 * Performance updates to the carbon model.

 * Nodata masking fix for rarity raster in Biodiversity Model.
    - When computing rarity from a base landuse raster and current or future
      landuse raster, the intersection of the two was not being properly taken.

 * Fixes to the flow routing algorithms in the sediment and nutrient
   retention models in cases where stream layers were burned in by ArcGIS
   hydro tools.  In those cases streams were at the same elevation and caused
   routing issues.

 * Fixed an issue that affected several InVEST models that occured
   when watershed polygons were too small to cover a pixel.  Excessively
   small watersheds are now handled correctly

 * Arc model deprecation.  We are deprecating the following ArcGIS versions
   of our InVEST models in the sense we recommend ALL users use the InVEST
   standalones over the ArcGIS versions, and the existing ArcGIS versions
   of these models will be removed entirely in the next release.

        * Timber
        * Carbon
        * Pollination
        * Biodiversity
        * Finfish Aquaculture

Known Issues:

 * Flow routing in the standalone sediment and nutrient models has a
   bug that prevents routing in several landscapes.  We're not
   certain of the nature of the bug at the moment, but we will fix by
   the next release.  Thus, sediment and nutrient models are marked
   as (beta) since in some cases the DEM routes correctly.

2.5.3 (2013-03-21)
------------------
This is a minor release of InVEST that fixes an issue with the HRA model that caused ArcGIS versions of the model to fail when calculating habitat maps for risk hotspots. This upgrade is strongly recommended for users of InVEST 2.5.1 or 2.5.2.

2.5.2 (2013-03-17)
------------------
This is a minor release of InVEST that fixes an issue with the HRA sample data that caused ArcGIS versions of the model to fail on the training data.  There is no need to upgrade for most users unless you are doing InVEST training.

2.5.1 (2013-03-12)
------------------
This is a minor release of InVEST that does not add any new models, but
does add additional functionality, stability, and increased performance to
one of the InVEST 3.0 standalones:

  - Pollination 3.0 Beta:
        - Fixed a bug where Windows users of InVEST could run the model, but
          most raster outputs were filled with nodata values.

Additionally, this minor release fixes a bug in the InVEST user interface where
collapsible containers became entirely non-interactive.

2.5.0 (2013-03-08)
------------------
This a major release of InVEST that includes new standalone versions (ArcGIS
is not required) our models as well as additional functionality, stability,
and increased performance to many of the existing models.  This release is
timed to support our group's annual training event at Stanford University.
We expect to release InVEST 2.5.1 a couple of weeks after to address any
software issues that arise during the training.  See the release notes
below for details of the release, and please contact richsharp@stanford.edu
for any issues relating to software:

  - *new* Sediment 3.0 Beta:
      - This is a standalone model that executes an order of magnitude faster
        than the original ArcGIS model, but may have memory issues with
	larger datasets. This fix is scheduled for the 2.5.1 release of InVEST.
      - Uses a d-infinity flow algorithm (ArcGIS version uses D8).
      - Includes a more accurate LS factor.
      - Outputs are now summarized by polygon rather than rasterized polygons.
        Users can view results directly as a table rather than sampling a
        GIS raster.
  - *new* Nutrient 3.0 Beta:
      - This is a standalone model that executes an order of magnitude faster
        than the original ArcGIS model, but may have memory issues with
	larger datasets. This fix is scheduled for the 2.5.1 release of InVEST.
      - Uses a d-infinity flow algorithm (ArcGIS version uses D8).
      - Includes a more accurate LS factor.
      - Outputs are now summarized by polygon rather than rasterized polygons.
        Users can view results directly as a table rather than sampling a
        GIS raster.
  - *new* Wind Energy:
      - A new offshore wind energy model.  This is a standalone-only model
        available under the windows start menu.
  - *new* Recreation Alpha:
      - This is a working demo of our soon to be released future land and near
        shore recreation model.  The model itself is incomplete and should only
        be used as a demo or by NatCap partners that know what they're doing.
  - *new* Habitat Risk Assessment 3.0 Alpha:
      - This is a working demo of our soon to be released 3.0 version of habitat
        risk assessment.  The model itself is incomplete and should only
    	be used as a demo or by NatCap partners that know what they're doing.
    	Users that need to use the habitat risk assessment should use the
        ArcGIS version of this model.

  - Improvements to the InVEST 2.x ArcGIS-based toolset:
      - Bug fixes to the ArcGIS based Coastal Protection toolset.

  - Removed support for the ArcGIS invest_VERSION.mxd map.  We expect to
    transition the InVEST toolset exclusive standalone tools in a few months.  In
    preparation of this we are starting to deprecate parts of our old ArcGIS
    toolset including this ArcMap document.  The InVEST ArcToolbox is still
    available in C:\InVEST_2_5_0\invest_250.tbx.

  - Known issues:

    - The InVEST 3.0 standalones generate open source GeoTiffs as
      outputs rather than the proprietary ESRI Grid format.  ArcGIS 9.3.1
      occasionally displays these rasters incorrectly.  We have found
      that these layers can be visualized in ArcGIS 9.3.1 by following
      convoluted steps: Right Click on the layer and select Properties; click on
      the Symbology tab; select Stretch, agree to calculate a histogram (this will
      create an .aux file that Arc can use for visualization), click "Ok", remove
      the raster from the layer list, then add it back. As an alternative, we
      suggest using an open source GIS Desktop Tool like Quantum GIS or ArcGIS
      version 10.0 or greater.

   - The InVEST 3.0 carbon model will generate inaccurate sequestration results
     if the extents of the current and future maps don't align.  This will be
     fixed in InVEST 2.5.1; in the meanwhile a workaround is to clip both LULCs
     so they have identical overlaps.

   - A user reported an unstable run of InVEST 3.0 water yield.  We are not
     certain what is causing the issue, but we do have a fix that will go out
     in InVEST 2.5.1.

   - At the moment the InVEST standalones do not run on Windows XP.  This appears
     to be related to an incompatibility between Windows XP and GDAL, the an open
     source gis library we use to create and read GIS data.  At the moment we are
     uncertain if we will be able to fix this bug in future releases, but will
     pass along more information in the future.

2.4.5 (2013-02-01)
------------------
This is a minor release of InVEST that does not add any new models, but
does add additional functionality, stability, and increased performance to
many of the InVEST 3.0 standalones:

  - Pollination 3.0 Beta:
      - Greatly improved memory efficiency over previous versions of this model.
      - 3.0 Beta Pollination Biophysical and Valuation have been merged into a
        single tool, run through a unified user interface.
      - Slightly improved runtime through the use of newer core InVEST GIS libraries.
      - Optional ability to weight different species individually.  This feature
        adds a column to the Guilds table that allows the user to specify a
        relative weight for each species, which will be used before combining all
        species supply rasters.
      - Optional ability to aggregate pollinator abundances at specific points
        provided by an optional points shapefile input.
      - Bugfix: non-agricultural pixels are set to a value of 0.0 to indicate no
        value on the farm value output raster.
      - Bugfix: sup_val_<beename>_<scenario>.tif rasters are now saved to the
        intermediate folder inside the user's workspace instead of the output
        folder.
  - Carbon Biophysical 3.0 Beta:
        * Tweaked the user interface to require the user to
          provide a future LULC raster when the 'Calculate Sequestration' checkbox
          is checked.
        * Fixed a bug that restricted naming of harvest layers.  Harvest layers are
          now selected simply by taking the first available layer.
  - Better memory efficiency in hydropower model.
  - Better support for unicode filepaths in all 3.0 Beta user interfaces.
  - Improved state saving and retrieval when loading up previous-run parameters
    in all 3.0 Beta user interfaces.
  - All 3.0 Beta tools now report elapsed time on completion of a model.
  - All 3.0 Beta tools now provide disk space usage reports on completion of a
    model.
  - All 3.0 Beta tools now report arguments at the top of each logfile.
  - Biodiversity 3.0 Beta: The half-saturation constant is now allowed to be a
    positive floating-point number.
  - Timber 3.0 Beta: Validation has been added to the user interface for this
    tool for all tabular and shapefile inputs.
  - Fixed some typos in Equation 1 in the Finfish Aquaculture user's guide.
  - Fixed a bug where start menu items were not getting deleted during an InVEST
    uninstall.
  - Added a feature so that if the user selects to download datasets but the
    datasets don't successfully download the installation alerts the user and
    continues normally.
  - Fixed a typo with tau in aquaculture guide, originally said 0.8, really 0.08.

  - Improvements to the InVEST 2.x ArcGIS-based toolset:
      - Minor bugfix to Coastal Vulnerability, where an internal unit of
        measurements was off by a couple digits in the Fetch Calculator.
      - Minor fixes to various helper tools used in InVEST 2.x models.
      - Outputs for Hargreaves are now saved as geoTIFFs.
      - Thornwaite allows more flexible entering of hours of sunlight.

2.4.4 (2012-10-24)
------------------
- Fixes memory errors experienced by some users in the Carbon Valuation 3.0 Beta model.
- Minor improvements to logging in the InVEST User Interface
- Fixes an issue importing packages for some officially-unreleased InVEST models.

2.4.3 (2012-10-19)
------------------
- Fixed a minor issue with hydropower output vaulation rasters whose statistics were not pre-calculated.  This would cause the range in ArcGIS to show ther rasters at -3e38 to 3e38.
- The InVEST installer now saves a log of the installation process to InVEST_<version>\install_log.txt
- Fixed an issue with Carbon 3.0 where carbon output values were incorrectly calculated.
- Added a feature to Carbon 3.0 were total carbon stored and sequestered is output as part of the running log.
- Fixed an issue in Carbon 3.0 that would occur when users had text representations of floating point numbers in the carbon pool dbf input file.
- Added a feature to all InVEST 3.0 models to list disk usage before and after each run and in most cases report a low free space error if relevant.

2.4.2 (2012-10-15)
------------------
- Fixed an issue with the ArcMap document where the paths to default data were not saved as relative paths.  This caused the default data in the document to not be found by ArcGIS.
- Introduced some more memory-efficient processing for Biodiversity 3.0 Beta.  This fixes an out-of-memory issue encountered by some users when using very large raster datasets as inputs.

2.4.1 (2012-10-08)
------------------
- Fixed a compatibility issue with ArcGIS 9.3 where the ArcMap and ArcToolbox were unable to be opened by Arc 9.3.

2.4.0 (2012-10-05)
------------------
Changes in InVEST 2.4.0

General:

This is a major release which releases two additional beta versions of the
InVEST models in the InVEST 3.0 framework.  Additionally, this release
introduces start menu shortcuts for all available InVEST 3.0 beta models.
Existing InVEST 2.x models can still be found in the included Arc toolbox.

Existing InVEST models migrated to the 3.0 framework in this release
include:

- Biodiversity 3.0 Beta
    - Minor bug fixes and usability enhancements
    - Runtime decreased by a factor of 210
- Overlap Analysis 3.0 Beta
    - In most cases runtime decreased by at least a factor of 15
    - Minor bug fixes and usability enhancements
    - Split into two separate tools:
        * Overlap Analysis outputs rasters with individually-weighted pixels
        * Overlap Analysis: Management Zones produces a shapefile output.
    - Updated table format for input activity CSVs
    - Removed the "grid the seascape" step

Updates to ArcGIS models:

- Coastal vulnerability
    - Removed the "structures" option
    - Minor bug fixes and usability enhancements
- Coastal protection (erosion protection)
    - Incorporated economic valuation option
    - Minor bug fixes and usability enhancements

Additionally there are a handful of minor fixes and feature
enhancements:

- InVEST 3.0 Beta standalones (identified by a new InVEST icon) may be run
  from the Start Menu (on windows navigate to
  Start Menu -> All Programs -> InVEST 2.4.0
- Bug fixes for the calculation of raster statistics.
- InVEST 3.0 wave energy no longer requires an AOI for global runs, but
  encounters memory issues on machines with less than 4GB of RAM.  This
  is a known issue that will be fixed in a minor release.
- Minor fixes to several chapters in the user's guide.
- Minor bug fix to the 3.0 Carbon model: harvest maps are no longer required
  inputs.
- Other minor bug fixes and runtime performance tweaks in the 3.0 framework.
- Improved installer allows users to remove InVEST from the Windows Add/Remove
  programs menu.
- Fixed a visualization bug with wave energy where output rasters did not have the min/max/stdev calculations on them.  This made the default visualization in arc be a gray blob.

2.3.0 (2012-08-02)
------------------
Changes in InVEST 2.3.0

General:

This is a major release which releases several beta versions of the
InVEST models in the InVEST 3.0 framework.  These models run as
standalones, but a GIS platform is needed to edit and view the data
inputs and outputs.  Until InVEST 3.0 is released the original ArcGIS
based versions of these tools will remain the release.

Existing InVEST models migrated to the 3.0 framework in this release
include:

- Reservoir Hydropower Production 3.0 beta
    - Minor bug fixes.
- Finfish Aquaculture
    - Minor bug fixes and usability enhancements.
- Wave Energy 3.0 beta
    - Runtimes for non-global runs decreased by a factor of 7
    - Minor bugs in interpolation that exist in the 2.x model is fixed in
      3.0 beta.
- Crop Pollination 3.0 beta
    - Runtimes decreased by a factor of over 10,000

This release also includes the new models which only exist in the 3.0
framework:

- Marine Water Quality 3.0 alpha with a preliminary  user's guide.

InVEST models in the 3.0 framework from previous releases that now
have a standalone executable include:

- Managed Timber Production Model
- Carbon Storage and Sequestration

Additionally there are a handful of other minor fixes and feature
enhancements since the previous release:

- Minor bug fix to 2.x sedimentation model that now correctly
  calculates slope exponentials.
- Minor fixes to several chapters in the user's guide.
- The 3.0 version of the Carbon model now can value the price of carbon
  in metric tons of C or CO2.
- Other minor bug fixes and runtime performance tweaks in the 3.0 framework.

2.2.2 (2012-03-03)
------------------
Changes in InVEST 2.2.2

General:

This is a minor release which fixes the following defects:

-Fixed an issue with sediment retention model where large watersheds
 allowed loading per cell was incorrectly rounded to integer values.

-Fixed bug where changing the threshold didn't affect the retention output
 because function was incorrectly rounded to integer values.

-Added total water yield in meters cubed to to output table by watershed.

-Fixed bug where smaller than default (2000) resolutions threw an error about
 not being able to find the field in "unitynew".  With non-default resolution,
 "unitynew" was created without an attribute table, so one was created by
 force.

-Removed mention of beta state and ecoinformatics from header of software
 license.

-Modified overlap analysis toolbox so it reports an error directly in the
 toolbox if the workspace name is too long.

2.2.1 (2012-01-26)
------------------
Changes in InVEST 2.2.1

General:

This is a minor release which fixes the following defects:

-A variety of miscellaneous bugs were fixed that were causing crashes of the Coastal Protection model in Arc 9.3.
-Fixed an issue in the Pollination model that was looking for an InVEST1005 directory.
-The InVEST "models only" release had an entry for the InVEST 3.0 Beta tools, but was missing the underlying runtime.  This has been added to the models only 2.2.1 release at the cost of a larger installer.
-The default InVEST ArcMap document wouldn't open in ArcGIS 9.3.  It can now be opened by Arc 9.3 and above.
-Minor updates to the Coastal Protection user's guide.

2.2.0 (2011-12-22)
------------------
In this release we include updates to the habitat risk assessment
model, updates to Coastal Vulnerability Tier 0 (previously named
Coastal Protection), and a new tier 1 Coastal Vulnerability tool.
Additionally, we are releasing a beta version of our 3.0 platform that
includes the terrestrial timber and carbon models.

See the "Marine Models" and "InVEST 3.0 Beta" sections below for more details.

**Marine Models**

1. Marine Python Extension Check

   This tool has been updated to include extension requirements for the new
   Coastal Protection T1 model.  It also reflects changes to the Habitat Risk
   Assessment and Coastal Protection T0 models, as they no longer require the
   PythonWin extension.

2. Habitat Risk Assessment (HRA)

   This model has been updated and is now part of three-step toolset.  The
   first step is a new Ratings Survey Tool which eliminates the need for
   Microsoft Excel when users are providing habitat-stressor ratings.  This
   Survey Tool now allows users to up- and down-weight the importance of
   various criteria.  For step 2, a copy of the Grid the Seascape tool has been
   placed in the HRA toolset.  In the last step, users will run the HRA model
   which includes the following updates:

   - New habitat outputs classifying risk as low, medium, and high
   - Model run status updates (% complete) in the message window
   - Improved habitat risk plots embedded in the output HTML

3. Coastal Protection

   This module is now split into sub-models, each with two parts.  The first
   sub-model is Coastal Vulnerability (Tier 0) and the new addition is Coastal
   Protection (Tier 1).

   Coastal Vulnerability (T0)
   Step 1) Fetch Calculator - there are no updates to this tool.
   Step 2) Vulnerability Index

   - Wave Exposure: In this version of the model, we define wave exposure for
     sites facing the open ocean as the maximum of the weighted average of
     wave's power coming from the ocean or generated by local winds.  We
     weight wave power coming from each of the 16 equiangular sector by the
     percent of time that waves occur in that sector, and based on whether or
     not fetch in that sector exceeds 20km.  For sites that are sheltered, wave
     exposure is the average of wave power generated by the local storm winds
     weighted by the percent occurrence of those winds in each sector.  This
     new method takes into account the seasonality of wind and wave patterns
     (storm waves generally come from a preferential direction), and helps
     identify regions that are not exposed to powerful waves although they are
     open to the ocean (e.g. the leeside of islands).

   - Natural Habitats: The ranking is now computed using the rank of all
     natural habitats present in front of a segment, and we weight the lowest
     ranking habitat 50% more than all other habitats.  Also, rankings and
     protective distance information are to be provided by CSV file instead of
     Excel.  With this new method, shoreline segments that have more habitats
     than others will have a lower risk of inundation and/or erosion during
     storms.

   - Structures: The model has been updated to now incorporate the presence of
     structures by decreasing the ranking of shoreline segments that adjoin
     structures.

   Coastal Protection (T1) - This is a new model which plots the amount of
   sandy beach erosion or consolidated bed scour that backshore regions
   experience in the presence or absence of natural habitats.  It is composed
   of two steps: a Profile Generator and Nearshore Waves and Erosion.  It is
   recommended to run the Profile Generator before the Nearshore Waves and
   Erosion model.

   Step 1) Profile Generator:  This tool helps the user generate a 1-dimensional
   bathymetric and topographic profile perpendicular to the shoreline at the
   user-defined location.  This model provides plenty of guidance for building
   backshore profiles for beaches, marshes and mangroves.  It will help users
   modify bathymetry profiles that they already have, or can generate profiles
   for sandy beaches if the user has not bathymetric data.  Also, the model
   estimates and maps the location of natural habitats present in front of the
   region of interest.  Finally, it provides sample wave and wind data that
   can be later used in the Nearshore Waves and Erosion model, based on
   computed fetch values and default Wave Watch III data.

   Step 2) Nearshore Waves and Erosion: This model estimates profiles of beach
   erosion or values of rates of consolidated bed scour at a site as a function
   of the type of habitats present in the area of interest.  The model takes
   into account the protective effects of vegetation, coral and oyster reefs,
   and sand dunes.  It also shows the difference of protection provided when
   those habitats are present, degraded, or gone.

4. Aesthetic Quality

   This model no longer requires users to provide a projection for Overlap
   Analysis.  Instead, it uses the projection from the user-specified Area of
   Interest (AOI) polygon.  Additionally, the population estimates for this
   model have been fixed.

**InVEST 3.0 Beta**

The 2.2.0 release includes a preliminary version of our InVEST 3.0 beta
platform.  It is included as a toolset named "InVEST 3.0 Beta" in the
InVEST220.tbx.  It is currently only supported with ArcGIS 10.  To launch
an InVEST 3.0 beta tool, double click on the desired tool in the InVEST 3.0
toolset then click "Ok" on the Arc toolbox screen that opens. The InVEST 3.0
tool panel has inputs very similar to the InVEST 2.2.0 versions of the tools
with the following modifications:

InVEST 3.0 Carbon:
  * Fixes a minor bug in the 2.2 version that ignored floating point values
    in carbon pool inputs.
  * Separation of carbon model into a biophysical and valuation model.
  * Calculates carbon storage and sequestration at the minimum resolution of
    the input maps.
  * Runtime efficiency improved by an order of magnitude.
  * User interface streamlined including dynamic activation of inputs based
    on user preference, direct link to documentation, and recall of inputs
    based on user's previous run.

InVEST 3.0 Timber:
  * User interface streamlined including dynamic activation of inputs based
    on user preference, direct link to documentation, and recall of inputs
    based on user's previous run.


2.1.1 (2011-10-17)
------------------
Changes in InVEST 2.1.1

General:

This is a minor release which fixes the following defects:

-A truncation error was fixed on nutrient retention and sedimentation model that involved division by the number of cells in a watershed.  Now correctly calculates floating point division.
-Minor typos were fixed across the user's guide.

2.1 Beta (2011-05-11)
---------------------
Updates to InVEST Beta

InVEST 2.1 . Beta

Changes in InVEST 2.1

General:

1.	InVEST versioning
We have altered our versioning scheme.  Integer changes will reflect major changes (e.g. the addition of marine models warranted moving from 1.x to 2.0).  An increment in the digit after the primary decimal indicates major new features (e.g the addition of a new model) or major revisions.  For example, this release is numbered InVEST 2.1 because two new models are included).  We will add another decimal to reflect minor feature revisions or bug fixes.  For example, InVEST 2.1.1 will likely be out soon as we are continually working to improve our tool.
2.	HTML guide
With this release, we have migrated the entire InVEST users. guide to an HTML format.  The HTML version will output a pdf version for use off-line, printing, etc.


**MARINE MODELS**

1.Marine Python Extension Check

-This tool has been updated to allow users to select the marine models they intend to run.  Based on this selection, it will provide a summary of which Python and ArcGIS extensions are necessary and if the Python extensions have been successfully installed on the user.s machine.

2.Grid the Seascape (GS)

-This tool has been created to allow marine model users to generate an seascape analysis grid within a specified area of interest (AOI).

-It only requires an AOI and cell size (in meters) as inputs, and produces a polygon grid which can be used as inputs for the Habitat Risk Assessment and Overlap Analysis models.

3. Coastal Protection

- This is now a two-part model for assessing Coastal Vulnerability.  The first part is a tool for calculating fetch and the second maps the value of a Vulnerability Index, which differentiates areas with relatively high or low exposure to erosion and inundation during storms.

- The model has been updated to now incorporate coastal relief and the protective influence of up to eight natural habitat input layers.

- A global Wave Watch 3 dataset is also provided to allow users to quickly generate rankings for wind and wave exposure worldwide.

4. Habitat Risk Assessment (HRA)

This new model allows users to assess the risk posed to coastal and marine habitats by human activities and the potential consequences of exposure for the delivery of ecosystem services and biodiversity.  The HRA model is suited to screening the risk of current and future human activities in order to prioritize management strategies that best mitigate risk.

5. Overlap Analysis

This new model maps current human uses in and around the seascape and summarizes the relative importance of various regions for particular activities.  The model was designed to produce maps that can be used to identify marine and coastal areas that are most important for human use, in particular recreation and fisheries, but also other activities.

**FRESHWATER MODELS**

All Freshwater models now support ArcMap 10.


Sample data:

1. Bug fix for error in Water_Tables.mdb Biophysical table where many field values were shifted over one column relative to the correct field name.

2. Bug fix for incorrect units in erosivity layer.


Hydropower:

1.In Water Yield, new output tables have been added containing mean biophysical outputs (precipitation, actual and potential evapotranspiration, water yield)  for each watershed and sub-watershed.


Water Purification:

1. The Water Purification Threshold table now allows users to specify separate thresholds for nitrogen and phosphorus.   Field names thresh_n and thresh_p replace the old ann_load.

2. The Nutrient Retention output tables nutrient_watershed.dbf and nutrient_subwatershed.dbf now include a column for nutrient retention per watershed/sub-watershed.

3. In Nutrient Retention, some output file names have changed.

4. The user's guide has been updated to explain more accurately the inclusion of thresholds in the biophysical service estimates.


Sedimentation:

1. The Soil Loss output tables sediment_watershed.dbf and sediment_subwatershed.dbf now include a column for sediment retention per watershed/sub-watershed.

2. In Soil Loss, some output file names have changed.

3. The default input value for Slope Threshold is now 75.

4. The user's guide has been updated to explain more accurately the inclusion of thresholds in the biophysical service estimates.

5. Valuation: Bug fix where the present value was not being applied correctly.





2.0 Beta (2011-02-14)
---------------------
Changes in InVEST 2.0

InVEST 1.005 is a minor release with the following modification:

1. Aesthetic Quality

    This new model allows users to determine the locations from which new nearshore or offshore features can be seen.  It generates viewshed maps that can be used to identify the visual footprint of new offshore development.


2. Coastal Vulnerability

    This new model produces maps of coastal human populations and a coastal exposure to erosion and inundation index map.  These outputs can be used to understand the relative contributions of different variables to coastal exposure and to highlight the protective services offered by natural habitats.


3. Aquaculture

    This new model is used to evaluate how human activities (e.g., addition or removal of farms, changes in harvest management practices) and climate change (e.g., change in sea surface temperature) may affect the production and economic value of aquacultured Atlantic salmon.


4. Wave Energy

    This new model provides spatially explicit information, showing potential areas for siting Wave Energy conversion (WEC) facilities with the greatest energy production and value.  This site- and device-specific information for the WEC facilities can then be used to identify and quantify potential trade-offs that may arise when siting WEC facilities.


5. Avoided Reservoir Sedimentation

    - The name of this model has been changed to the Sediment Retention model.

    - We have added a water quality valuation model for sediment retention. The user now has the option to select avoided dredge cost analysis, avoided water treatment cost analysis or both.  The water quality valuation approach is the same as that used in the Water Purification: Nutrient Retention model.

    - The threshold information for allowed sediment loads (TMDL, dead volume, etc.) are now input in a stand alone table instead of being included in the valuation table. This adjusts the biophysical service output for any social allowance of pollution. Previously, the adjustment was only done in the valuation model.

    - The watersheds and sub-watershed layers are now input as shapefiles instead of rasters.

    - Final outputs are now aggregated to the sub-basin scale. The user must input a sub-basin shapefile. We provide the Hydro 1K dataset as a starting option. See users guide for changes to many file output names.

    - Users are strongly advised not to interpret pixel-scale outputs for hydrological understanding or decision-making of any kind. Pixel outputs should only be used for calibration/validation or model checking.


6. Hydropower Production

    - The watersheds and sub-watershed layers are now input as shapefiles instead of rasters.

    - Final outputs are now aggregated to the sub-basin scale. The user must input a sub-basin shapefile. We provide the Hydro 1K dataset as a starting option. See users guide for changes to many file output names.

    - Users are strongly advised not to interpret pixel-scale outputs for hydrological understanding or decision-making of any kind. Pixel outputs should only be used for calibration/validation or model checking.

    - The calibration constant for each watershed is now input in a stand-alone table instead of being included in the valuation table. This makes running the water scarcity model simpler.


7. Water Purification: Nutrient Retention

    - The threshold information for allowed pollutant levels (TMDL, etc.) are now input in a stand alone table instead of being included in the valuation table. This adjusts the biophysical service output for any social allowance of pollution. Previously, the adjustment was only done in the valuation model.

    - The watersheds and sub-watershed layers are now input as shapefiles instead of rasters.

    - Final outputs are now aggregated to the sub-basin scale. The user must input a sub-basin shapefile. We provide the Hydro 1K dataset as a starting option. See users guide for changes to many file output names.

    - Users are strongly advised not to interpret pixel-scale outputs for hydrological understanding or decision-making of any kind. Pixel outputs should only be used for calibration/validation or model checking.


8. Carbon Storage and Sequestration

    The model now outputs an aggregate sum of the carbon storage.


9. Habitat Quality and Rarity

    This model had an error while running ReclassByACII if the land cover codes were not sorted alphabetically.  This has now been corrected and it sorts the reclass file before running the reclassification

    The model now outputs an aggregate sum of the habitat quality.

10. Pollination

    In this version, the pollination model accepts an additional parameter which indicated the proportion of a crops yield that is attributed to wild pollinators.

<|MERGE_RESOLUTION|>--- conflicted
+++ resolved
@@ -2,13 +2,10 @@
 
 Unreleased Changes
 ------------------
-<<<<<<< HEAD
 * Fixed the duplicate ``results_suffix`` input in Wave Energy UI.
-=======
 * Added a human-friendly message on NDR model ``KeyError``.
 * Adding a check to Annual Water Yield to ensure that the ``LULC_veg`` column
   has correct values.
->>>>>>> 8dfee116
 * Improved how Seasonal Water Yield handles nodata values when processing
   floating-point precipitation and quickflow rasters.
 * Add SDR feature to model sediment deposition across the landscape.
