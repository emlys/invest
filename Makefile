# Repositories managed by the makefile task tree
DATA_DIR := data
GIT_SAMPLE_DATA_REPO        := https://bitbucket.org/natcap/invest-sample-data.git
GIT_SAMPLE_DATA_REPO_PATH   := $(DATA_DIR)/invest-sample-data
GIT_SAMPLE_DATA_REPO_REV    := 8d9c739506b3554639f4a53b8c52b23d2986b833

GIT_TEST_DATA_REPO          := https://bitbucket.org/natcap/invest-test-data.git
GIT_TEST_DATA_REPO_PATH     := $(DATA_DIR)/invest-test-data
GIT_TEST_DATA_REPO_REV      := 29d8da596ff197d3cc6e355e7cd4313945b89b71

GIT_UG_REPO                 := https://github.com/natcap/invest.users-guide
GIT_UG_REPO_PATH            := doc/users-guide
<<<<<<< HEAD
GIT_UG_REPO_REV             := 8c01c036257dfaa5dd82e10e186f27a2ea48f5bd
=======
GIT_UG_REPO_REV             := 7c49102031db630a40cd89c507b9585cde0de8a5
>>>>>>> 457469ae

ENV = "./env"
ifeq ($(OS),Windows_NT)
	# Double $$ indicates windows environment variable
	NULL := $$null
	PROGRAM_CHECK_SCRIPT := .\scripts\check_required_programs.bat
	ENV_SCRIPTS = $(ENV)\Scripts
	ENV_ACTIVATE = $(ENV_SCRIPTS)\activate
	CP := cp
	COPYDIR := $(CP) -r
	MKDIR := mkdir -p
	RM := rm
	RMDIR := $(RM) -r
	# Windows doesn't install a python3 binary, just python.
	PYTHON = python
	# Just use what's on the PATH for make.  Avoids issues with escaping spaces in path.
	MAKE := make
	# Powershell has been inconsistent for allowing make commands to be
	# ignored on failure. Many times if a command writes to std error
	# powershell interprets that as a failure and exits. Bash shells are
	# widely available on Windows now, especially through git-bash
	SHELL := /usr/bin/bash
	CONDA := conda.bat
	BASHLIKE_SHELL_COMMAND := '$(SHELL)' -c
	.DEFAULT_GOAL := windows_installer
	RM_DATA_DIR := $(RMDIR) $(DATA_DIR)
	/ := '\'
	OSNAME = 'windows'
else
	NULL := /dev/null
	PROGRAM_CHECK_SCRIPT := ./scripts/check_required_programs.sh
	SHELL := /bin/bash
	CONDA := conda
	BASHLIKE_SHELL_COMMAND := $(SHELL) -c
	CP := cp
	COPYDIR := $(CP) -r
	MKDIR := mkdir -p
	RM := rm
	RMDIR := $(RM) -r
	/ := /
	# linux, mac distinguish between python2 and python3
	PYTHON = python3
	RM_DATA_DIR := yes | $(RMDIR) $(DATA_DIR)

	ifeq ($(shell sh -c 'uname -s 2>/dev/null || echo not'),Darwin)  # mac OSX
		.DEFAULT_GOAL := mac_dmg
		OSNAME = 'mac'
	else
		.DEFAULT_GOAL := binaries
	endif
endif

REQUIRED_PROGRAMS := make zip pandoc $(PYTHON) git git-lfs conda yarn
ifeq ($(OS),Windows_NT)
	REQUIRED_PROGRAMS += makensis
endif

ZIP := zip
PIP = $(PYTHON) -m pip
VERSION := $(shell $(PYTHON) -m setuptools_scm)
PYTHON_ARCH := $(shell $(PYTHON) -c "import sys; print('x86' if sys.maxsize <= 2**32 else 'x64')")

GSUTIL := gsutil
SIGNTOOL := SignTool

# local directory names
DIST_DIR := dist
DIST_DATA_DIR := $(DIST_DIR)/data
BUILD_DIR := build
WORKBENCH := workbench
WORKBENCH_DIST_DIR := $(WORKBENCH)/dist

# The fork name and user here are derived from the git path on github.
# The fork name will need to be set manually (e.g. make FORKNAME=natcap/invest)
# if someone wants to build from source outside of git (like if they grabbed
# a zipfile of the source code).
FORKNAME := $(word 2, $(subst :,,$(subst github.com, ,$(shell git remote get-url origin))))
FORKUSER := $(word 1, $(subst /, ,$(FORKNAME)))

# We use these release buckets here in Makefile and also in our release scripts.
# See scripts/release-3-publish.sh.
RELEASES_BUCKET := gs://releases.naturalcapitalproject.org
DEV_BUILD_BUCKET := gs://natcap-dev-build-artifacts

ifeq ($(FORKUSER),natcap)
	BUCKET := $(RELEASES_BUCKET)
	DIST_URL_BASE := $(BUCKET)/invest/$(VERSION)
	INSTALLER_NAME_FORKUSER :=
else
	BUCKET := $(DEV_BUILD_BUCKET)
	DIST_URL_BASE := $(BUCKET)/invest/$(FORKUSER)/$(VERSION)
	INSTALLER_NAME_FORKUSER := $(FORKUSER)
endif
DOWNLOAD_DIR_URL := $(subst gs://,https://storage.googleapis.com/,$(DIST_URL_BASE))
DATA_BASE_URL := $(DOWNLOAD_DIR_URL)/data

TESTRUNNER := pytest -vs --import-mode=importlib --durations=0

DATAVALIDATOR := $(PYTHON) scripts/invest-autovalidate.py $(GIT_SAMPLE_DATA_REPO_PATH)
TEST_DATAVALIDATOR := $(PYTHON) -m pytest -vs scripts/invest-autovalidate.py

UG_FILE_VALIDATOR := $(PYTHON) scripts/userguide-filevalidator.py $(GIT_UG_REPO_PATH)

# Target names.
INVEST_BINARIES_DIR := $(DIST_DIR)/invest
# INVEST_BINARIES_DIR_ZIP := $(OSNAME)_invest_binaries.zip

APIDOCS_BUILD_DIR := $(BUILD_DIR)/sphinx/apidocs
APIDOCS_TARGET_DIR := $(DIST_DIR)/apidocs
APIDOCS_ZIP_FILE := $(DIST_DIR)/InVEST_$(VERSION)_apidocs.zip

USERGUIDE_BUILD_DIR := $(BUILD_DIR)/sphinx/userguide
USERGUIDE_TARGET_DIR := $(DIST_DIR)/userguide
USERGUIDE_ZIP_FILE := $(DIST_DIR)/InVEST_$(VERSION)_userguide.zip

MAC_DISK_IMAGE_FILE := $(DIST_DIR)/InVEST_$(VERSION).dmg
MAC_BINARIES_ZIP_FILE := $(DIST_DIR)/InVEST-$(VERSION)-mac.zip
MAC_APPLICATION_BUNDLE_NAME := InVEST.app
MAC_APPLICATION_BUNDLE_DIR := $(BUILD_DIR)/mac_app_$(VERSION)
MAC_APPLICATION_BUNDLE := $(MAC_APPLICATION_BUNDLE_DIR)/$(MAC_APPLICATION_BUNDLE_NAME)

INVEST_AUTOTESTER := $(PYTHON) scripts/invest-autotest.py --cwd $(GIT_SAMPLE_DATA_REPO_PATH) --binary $(INVEST_BINARIES_DIR)/invest


.PHONY: fetch install binaries apidocs userguide windows_installer mac_dmg sampledata sampledata_single test test_ui clean help check python_packages jenkins purge mac_zipfile deploy codesign_mac codesign_windows $(GIT_SAMPLE_DATA_REPO_PATH) $(GIT_TEST_DATA_REPO_PATH) $(GIT_UG_REPO_REV)

# Very useful for debugging variables!
# $ make print-FORKNAME, for example, would print the value of the variable $(FORKNAME)
print-%:
	@echo "$* = $($*)"

# Very useful for printing variables within scripts!
# Like `make print-<variable>, only without also printing the variable name.
# the 'j' prefix stands for just.  We're just printing the variable name.
jprint-%:
	@echo "$($*)"

help:
	@echo "Please use make <target> where <target> is one of"
	@echo "  check             to verify all needed programs and packages are installed"
	@echo "  env               to create a virtualenv with packages from requirements.txt, requirements-dev.txt"
	@echo "  fetch             to clone all managed repositories"
	@echo "  install           to build and install a wheel of natcap.invest into the active python installation"
	@echo "  binaries          to build pyinstaller binaries"
	@echo "  apidocs           to build HTML API documentation"
	@echo "  userguide         to build HTML version of the users guide"
	@echo "  python_packages   to build natcap.invest wheel and source distributions"
	@echo "  windows_installer to build an NSIS installer for distribution"
	@echo "  mac_dmg           to build a disk image for distribution"
	@echo "  codesign_mac      to sign the mac disk image using the codesign utility"
	@echo "  codesign_windows  to sign the windows installer using the SignTool utility"
	@echo "  sampledata        to build sample data zipfiles"
	@echo "  sampledata_single to build a single self-contained data zipfile.  Used for advanced NSIS install."
	@echo "  test              to run pytest on the tests directory"
	@echo "  test_ui           to run pytest on the ui_tests directory"
	@echo "  clean             to remove temporary directories and files (but not dist/)"
	@echo "  purge             to remove temporary directories, cloned repositories and the built environment."
	@echo "  help              to print this help and exit"

$(BUILD_DIR) $(DATA_DIR) $(DIST_DIR) $(DIST_DATA_DIR):
	$(MKDIR) $@

test: $(GIT_TEST_DATA_REPO_PATH)
	$(TESTRUNNER) tests

test_ui: $(GIT_TEST_DATA_REPO_PATH)
	$(TESTRUNNER) ui_tests

validate_sampledata: $(GIT_SAMPLE_DATA_REPO_PATH)
	$(TEST_DATAVALIDATOR)
	$(DATAVALIDATOR)

validate_userguide_filenames: $(GIT_UG_REPO_PATH)
	$(UG_FILE_VALIDATOR)

invest_autotest: $(GIT_SAMPLE_DATA_REPO_PATH) $(INVEST_BINARIES_DIR)
	$(INVEST_AUTOTESTER)

clean:
	-$(RMDIR) $(BUILD_DIR)
	-$(RMDIR) natcap.invest.egg-info
	-$(RMDIR) cover
	-$(RMDIR) doc/api-docs/api
	-$(RM) coverage.xml

purge: clean
	-$(RM_DATA_DIR)
	-$(RMDIR) $(GIT_UG_REPO_PATH)
	-$(RMDIR) $(ENV)

check:
	@echo "Checking required applications"
	@$(PROGRAM_CHECK_SCRIPT) $(REQUIRED_PROGRAMS)
	@echo "----------------------------"
	@echo "Checking python packages"
	@$(PIP) freeze --all -r requirements.txt -r requirements-dev.txt > $(NULL)


# Subrepository management.
$(GIT_UG_REPO_PATH):
	-git clone $(GIT_UG_REPO) $(GIT_UG_REPO_PATH)
	git -C $(GIT_UG_REPO_PATH) fetch
	git -C $(GIT_UG_REPO_PATH) checkout $(GIT_UG_REPO_REV)

$(GIT_SAMPLE_DATA_REPO_PATH): | $(DATA_DIR)
	-git clone $(GIT_SAMPLE_DATA_REPO) $(GIT_SAMPLE_DATA_REPO_PATH)
	git -C $(GIT_SAMPLE_DATA_REPO_PATH) fetch
	git -C $(GIT_SAMPLE_DATA_REPO_PATH) lfs install
	git -C $(GIT_SAMPLE_DATA_REPO_PATH) checkout $(GIT_SAMPLE_DATA_REPO_REV)
	git -C $(GIT_SAMPLE_DATA_REPO_PATH) lfs fetch
	git -C $(GIT_SAMPLE_DATA_REPO_PATH) lfs checkout

$(GIT_TEST_DATA_REPO_PATH): | $(DATA_DIR)
	-git clone $(GIT_TEST_DATA_REPO) $(GIT_TEST_DATA_REPO_PATH)
	git -C $(GIT_TEST_DATA_REPO_PATH) fetch
	git -C $(GIT_TEST_DATA_REPO_PATH) lfs install
	git -C $(GIT_TEST_DATA_REPO_PATH) checkout $(GIT_TEST_DATA_REPO_REV)
	git -C $(GIT_TEST_DATA_REPO_PATH) lfs fetch
	git -C $(GIT_TEST_DATA_REPO_PATH) lfs checkout

fetch: $(GIT_UG_REPO_PATH) $(GIT_SAMPLE_DATA_REPO_PATH) $(GIT_TEST_DATA_REPO_PATH)


# Python conda environment management
env:
	@echo "NOTE: requires 'requests' be installed in base Python"
	$(PYTHON) ./scripts/convert-requirements-to-conda-yml.py requirements.txt requirements-dev.txt requirements-docs.txt requirements-gui.txt > requirements-all.yml
	$(CONDA) create -p $(ENV) -y -c conda-forge python=3.8 nomkl
	$(CONDA) env update -p $(ENV) --file requirements-all.yml
	@echo "----------------------------"
	@echo "To activate the new conda environment and install natcap.invest:"
	@echo ">> conda activate $(ENV)"
	@echo ">> make install"


# compatible with pip>=7.0.0
# REQUIRED: Need to remove natcap.invest.egg-info directory so recent versions
# of pip don't think CWD is a valid package.
install: $(DIST_DIR)/natcap.invest%.whl
	-$(RMDIR) natcap.invest.egg-info
	$(PIP) install --no-deps --isolated --upgrade --no-index --only-binary natcap.invest --find-links=dist "natcap.invest==$(VERSION)"


# Build python packages and put them in dist/
python_packages: $(DIST_DIR)/natcap.invest%.whl $(DIST_DIR)/natcap.invest%.tar.gz
$(DIST_DIR)/natcap.invest%.whl: | $(DIST_DIR)
	$(PYTHON) -m build --wheel

$(DIST_DIR)/natcap.invest%.tar.gz: | $(DIST_DIR)
	$(PYTHON) -m build --sdist


# Build binaries and put them in dist/invest
# The `invest list` is to test the binaries.  If something doesn't
# import, we want to know right away.  No need to provide the `.exe` extension
# on Windows as the .exe extension is assumed.
binaries: $(INVEST_BINARIES_DIR)
$(INVEST_BINARIES_DIR): | $(DIST_DIR) $(BUILD_DIR)
	-$(RMDIR) $(BUILD_DIR)/pyi-build
	-$(RMDIR) $(INVEST_BINARIES_DIR)
	$(PYTHON) -m PyInstaller --workpath $(BUILD_DIR)/pyi-build --clean --distpath $(DIST_DIR) exe/invest.spec
	$(CONDA) list > $(INVEST_BINARIES_DIR)/package_versions.txt
	$(INVEST_BINARIES_DIR)/invest list

# Documentation.
# API docs are built in build/sphinx and copied to dist/apidocs
apidocs: $(APIDOCS_TARGET_DIR) $(APIDOCS_ZIP_FILE)

$(APIDOCS_BUILD_DIR): install  # need contents of build/lib to build apidocs
	# -a: always build all files
	$(PYTHON) -m sphinx -a -b html -d $(APIDOCS_BUILD_DIR)/doctrees doc/api-docs $(APIDOCS_BUILD_DIR)/html

$(APIDOCS_TARGET_DIR): $(APIDOCS_BUILD_DIR) | $(DIST_DIR)
	# only copy over the built html files, not the doctrees
	$(COPYDIR) $(APIDOCS_BUILD_DIR)/html $(APIDOCS_TARGET_DIR)

$(APIDOCS_ZIP_FILE): $(APIDOCS_TARGET_DIR)
	$(BASHLIKE_SHELL_COMMAND) "cd $(DIST_DIR) && $(ZIP) -r $(notdir $(APIDOCS_ZIP_FILE)) $(notdir $(APIDOCS_TARGET_DIR))"

# need to get the working directory path because ln doesn't work with relative paths
WORKING_DIR := $(shell pwd)
ifeq ($(OS),Windows_NT)
	# this setting is necessary for ln to work on git bash for windows
	export MSYS = winsymlinks:nativestrict
endif
# Userguide HTML docs are copied to dist/userguide
userguide: $(USERGUIDE_TARGET_DIR) $(USERGUIDE_ZIP_FILE)
$(USERGUIDE_TARGET_DIR): $(GIT_UG_REPO_PATH) $(GIT_SAMPLE_DATA_REPO_PATH) | $(DIST_DIR)
	ln -s $(WORKING_DIR)/$(GIT_SAMPLE_DATA_REPO_PATH) $(WORKING_DIR)/$(GIT_UG_REPO_PATH)
	$(MAKE) -C $(GIT_UG_REPO_PATH) SPHINXBUILD="$(PYTHON) -m sphinx" BUILDDIR=../../$(USERGUIDE_BUILD_DIR) html
	$(COPYDIR) $(USERGUIDE_BUILD_DIR)/html $(USERGUIDE_TARGET_DIR)

$(USERGUIDE_ZIP_FILE): $(USERGUIDE_TARGET_DIR)
	cd $(DIST_DIR) && $(ZIP) -r $(notdir $(USERGUIDE_ZIP_FILE)) $(notdir $(USERGUIDE_TARGET_DIR))

# Tracking the expected zipfiles here avoids a race condition where we can't
# know which data zipfiles to create until the data repo is cloned.
# All data zipfiles are written to dist/data/*.zip
ZIPDIRS = Annual_Water_Yield \
		  Base_Data \
		  Carbon \
		  CoastalBlueCarbon \
		  CoastalVulnerability \
		  CropProduction \
		  DelineateIt \
		  forest_carbon_edge_effect \
		  GridSeascape \
		  HabitatQuality \
		  HabitatRiskAssess \
		  NDR \
		  pollination \
		  recreation \
		  RouteDEM \
		  scenario_proximity \
		  ScenicQuality \
		  SDR \
		  Seasonal_Water_Yield \
		  UrbanCoolingModel \
		  UrbanFloodMitigation \
		  UrbanNatureAccess \
		  UrbanStormwater \
		  WaveEnergy \
		  WindEnergy

ZIPTARGETS = $(foreach dirname,$(ZIPDIRS),$(addprefix $(DIST_DATA_DIR)/,$(dirname).zip))

sampledata: $(ZIPTARGETS)
	$(PYTHON) scripts/build_sampledata_filesize_registry.py $(CURDIR)/$(DIST_DATA_DIR)
$(DIST_DATA_DIR)/%.zip: $(DIST_DATA_DIR) $(GIT_SAMPLE_DATA_REPO_PATH)
	cd $(GIT_SAMPLE_DATA_REPO_PATH); $(BASHLIKE_SHELL_COMMAND) "$(ZIP) -r $(addprefix ../../,$@) $(subst $(DIST_DATA_DIR)/,$(DATADIR),$(subst .zip,,$@))"

SAMPLEDATA_SINGLE_ARCHIVE := dist/InVEST_$(VERSION)_sample_data.zip
sampledata_single: $(SAMPLEDATA_SINGLE_ARCHIVE)

$(SAMPLEDATA_SINGLE_ARCHIVE): $(GIT_SAMPLE_DATA_REPO_PATH) dist
	$(BASHLIKE_SHELL_COMMAND) "cd $(GIT_SAMPLE_DATA_REPO_PATH) && $(ZIP) -r ../../$(SAMPLEDATA_SINGLE_ARCHIVE) ./* -x .svn -x .git"


# Installers for each platform.
# Windows (NSIS) installer is written to dist/InVEST_<version>_x86_Setup.exe
# Mac (DMG) disk image is written to dist/InVEST <version>.dmg
WINDOWS_INSTALLER_FILE := $(DIST_DIR)/InVEST_$(INSTALLER_NAME_FORKUSER)$(VERSION)_$(PYTHON_ARCH)_Setup.exe
windows_installer: $(WINDOWS_INSTALLER_FILE)
$(WINDOWS_INSTALLER_FILE): $(INVEST_BINARIES_DIR) $(USERGUIDE_ZIP_FILE) build/vcredist_x86.exe | $(GIT_SAMPLE_DATA_REPO_PATH)
	-$(RM) $(WINDOWS_INSTALLER_FILE)
	makensis /DVERSION=$(VERSION) /DBINDIR=$(INVEST_BINARIES_DIR) /DARCHITECTURE=$(PYTHON_ARCH) /DFORKNAME=$(INSTALLER_NAME_FORKUSER) /DDATA_LOCATION=$(DATA_BASE_URL) installer\windows\invest_installer.nsi

mac_dmg: $(MAC_DISK_IMAGE_FILE)
$(MAC_DISK_IMAGE_FILE): $(DIST_DIR) $(MAC_APPLICATION_BUNDLE) $(USERGUIDE_TARGET_DIR)
	# everything in the source directory $(MAC_APPLICATION_BUNDLE_DIR) will be copied into the DMG.
	# so that directory should only contain the app bundle.
	installer/darwin/create_dmg.sh "InVEST $(VERSION)" $(MAC_APPLICATION_BUNDLE_DIR) $(MAC_DISK_IMAGE_FILE)

mac_app: $(MAC_APPLICATION_BUNDLE)
$(MAC_APPLICATION_BUNDLE): $(BUILD_DIR) $(INVEST_BINARIES_DIR) $(USERGUIDE_TARGET_DIR)
	./installer/darwin/build_app_bundle.sh $(VERSION) $(INVEST_BINARIES_DIR) $(USERGUIDE_TARGET_DIR) $(MAC_APPLICATION_BUNDLE)

mac_zipfile: $(MAC_BINARIES_ZIP_FILE)
$(MAC_BINARIES_ZIP_FILE): $(DIST_DIR) $(MAC_APPLICATION_BUNDLE) $(USERGUIDE_TARGET_DIR)
	./installer/darwin/build_zip.sh $(VERSION) $(MAC_APPLICATION_BUNDLE) $(USERGUIDE_TARGET_DIR)

build/vcredist_x86.exe: | build
	powershell.exe -Command "Start-BitsTransfer -Source https://download.microsoft.com/download/5/D/8/5D8C65CB-C849-4025-8E95-C3966CAFD8AE/vcredist_x86.exe -Destination build\vcredist_x86.exe"

KEYCHAIN_NAME := codesign_keychain
# only need password to be able to create the keychain, not for security
KEYCHAIN_PASS := password
codesign_mac:
	# download the p12 certificate file from google cloud
	$(GSUTIL) cp gs://stanford_cert/$(CERT_FILE) $(BUILD_DIR)/$(CERT_FILE)
	# create a new keychain (so that we can know what the password is)
	security create-keychain -p $(KEYCHAIN_PASS) $(KEYCHAIN_NAME)
	# add the keychain to the search list so it can be found
	security list-keychains -s $(KEYCHAIN_NAME)
	# unlock the keychain so we can import to it (stays unlocked 5 minutes by default)
	security unlock-keychain -p $(KEYCHAIN_PASS) $(KEYCHAIN_NAME)
	# add the certificate to the keychain
	# -T option says that the codesign executable can access the keychain
	# for some reason this alone is not enough, also need the following step
	security import $(BUILD_DIR)/$(CERT_FILE) -k $(KEYCHAIN_NAME) -P "$(CERT_PASS)" -T /usr/bin/codesign
	# this is essential to avoid the UI password prompt
	security set-key-partition-list -S apple-tool:,apple: -s -k $(KEYCHAIN_PASS) $(KEYCHAIN_NAME)
	# sign the dmg using certificate that's looked up by unique identifier 'Stanford'
	codesign --timestamp --verbose --sign Stanford $(BIN_TO_SIGN) $(WORKBENCH_BIN_TO_SIGN)

codesign_windows:
	$(GSUTIL) cp gs://stanford_cert/$(CERT_FILE) $(BUILD_DIR)/$(CERT_FILE)
	"$(SIGNTOOL)" sign -fd SHA256 -f $(BUILD_DIR)/$(CERT_FILE) -p $(CERT_PASS) $(BIN_TO_SIGN) $(WORKBENCH_BIN_TO_SIGN)
	"$(SIGNTOOL)" timestamp -tr http://timestamp.sectigo.com -td SHA256 $(BIN_TO_SIGN) $(WORKBENCH_BIN_TO_SIGN)
	$(RM) $(BUILD_DIR)/$(CERT_FILE)
	@echo "Installer was signed with signtool"

deploy:
	-$(GSUTIL) -m rsync $(DIST_DIR) $(DIST_URL_BASE)
	-$(GSUTIL) -m rsync -r $(DIST_DIR)/data $(DIST_URL_BASE)/data
	-$(GSUTIL) -m rsync -r $(DIST_DIR)/userguide $(DIST_URL_BASE)/userguide
	-$(GSUTIL) -m rsync -r $(WORKBENCH_DIST_DIR) $(DIST_URL_BASE)/workbench
	@echo "Application binaries (if they were created) can be downloaded from:"
	@echo "  * $(DOWNLOAD_DIR_URL)"

# Notes on Makefile development
#
# * Use the -drR to show the decision tree (and none of the implicit rules)
#   if a task is (or is not) executing when expected.
# * Use -n to print the actions to be executed instead of actually executing them.<|MERGE_RESOLUTION|>--- conflicted
+++ resolved
@@ -10,11 +10,8 @@
 
 GIT_UG_REPO                 := https://github.com/natcap/invest.users-guide
 GIT_UG_REPO_PATH            := doc/users-guide
-<<<<<<< HEAD
 GIT_UG_REPO_REV             := 8c01c036257dfaa5dd82e10e186f27a2ea48f5bd
-=======
-GIT_UG_REPO_REV             := 7c49102031db630a40cd89c507b9585cde0de8a5
->>>>>>> 457469ae
+
 
 ENV = "./env"
 ifeq ($(OS),Windows_NT)
