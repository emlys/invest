# Repositories managed by the makefile task tree
DATA_DIR := data
GIT_SAMPLE_DATA_REPO        := https://bitbucket.org/natcap/invest-sample-data.git
GIT_SAMPLE_DATA_REPO_PATH   := $(DATA_DIR)/invest-sample-data
GIT_SAMPLE_DATA_REPO_REV    := ae3a596ca875687415095635977e6363c564c26a

GIT_TEST_DATA_REPO          := https://bitbucket.org/natcap/invest-test-data.git
GIT_TEST_DATA_REPO_PATH     := $(DATA_DIR)/invest-test-data
<<<<<<< HEAD
GIT_TEST_DATA_REPO_REV      := 817adf2ffb68a5b5c636e5d8a08c20acd4c8ea81
=======
GIT_TEST_DATA_REPO_REV      := 49d21d840086bda8be8bf65b1a24fdd83376ee68
>>>>>>> 02ffd56e

GIT_UG_REPO                  := https://github.com/natcap/invest.users-guide
GIT_UG_REPO_PATH             := doc/users-guide
GIT_UG_REPO_REV              := 682503a4f6373b81363924387bc74f3d17fb9979

ENV = env
ifeq ($(OS),Windows_NT)
	# Double $$ indicates windows environment variable
	NULL := $$null
	PROGRAM_CHECK_SCRIPT := .\scripts\check_required_programs.bat
	ENV_SCRIPTS = $(ENV)\Scripts
	ENV_ACTIVATE = $(ENV_SCRIPTS)\activate
	CP := cp
	COPYDIR := $(CP) -r
	MKDIR := mkdir -p
	RM := rm
	RMDIR := $(RM) -r
	# Windows doesn't install a python3 binary, just python.
	PYTHON = python
	# Just use what's on the PATH for make.  Avoids issues with escaping spaces in path.
	MAKE := make
	# Powershell has been inconsistent for allowing make commands to be
	# ignored on failure. Many times if a command writes to std error
	# powershell interprets that as a failure and exits. Bash shells are
	# widely available on Windows now, especially through git-bash
	SHELL := /usr/bin/bash
	CONDA := conda.bat
	BASHLIKE_SHELL_COMMAND := $(SHELL) -c
	.DEFAULT_GOAL := windows_installer
	RM_DATA_DIR := $(RMDIR) $(DATA_DIR)
	/ := '\'
else
	NULL := /dev/null
	PROGRAM_CHECK_SCRIPT := ./scripts/check_required_programs.sh
	SHELL := /bin/bash
	CONDA := conda
	BASHLIKE_SHELL_COMMAND := $(SHELL) -c
	CP := cp
	COPYDIR := $(CP) -r
	MKDIR := mkdir -p
	RM := rm
	RMDIR := $(RM) -r
	/ := /
	# linux, mac distinguish between python2 and python3
	PYTHON = python3
	RM_DATA_DIR := yes | $(RMDIR) $(DATA_DIR)

	ifeq ($(shell sh -c 'uname -s 2>/dev/null || echo not'),Darwin)  # mac OSX
		.DEFAULT_GOAL := mac_installer
	else
		.DEFAULT_GOAL := binaries
	endif
endif

REQUIRED_PROGRAMS := make zip pandoc $(PYTHON) git git-lfs conda
ifeq ($(OS),Windows_NT)
	REQUIRED_PROGRAMS += makensis
endif

ZIP := zip
PIP = $(PYTHON) -m pip
VERSION := $(shell $(PYTHON) setup.py --version)
PYTHON_ARCH := $(shell $(PYTHON) -c "import sys; print('x86' if sys.maxsize <= 2**32 else 'x64')")

GSUTIL := gsutil
SIGNTOOL := SignTool

# Output directory names
DIST_DIR := dist
DIST_DATA_DIR := $(DIST_DIR)/data
BUILD_DIR := build

# The fork name and user here are derived from the git path on github.
# The fork name will need to be set manually (e.g. make FORKNAME=natcap/invest)
# if someone wants to build from source outside of git (like if they grabbed
# a zipfile of the source code).
FORKNAME := $(word 2, $(subst :,,$(subst github.com, ,$(shell git remote get-url origin))))
FORKUSER := $(word 1, $(subst /, ,$(FORKNAME)))

# We use these release buckets here in Makefile and also in our release scripts.
# See scripts/release-3-publish.sh.
RELEASES_BUCKET := gs://releases.naturalcapitalproject.org
DEV_BUILD_BUCKET := gs://natcap-dev-build-artifacts

ifeq ($(FORKUSER),natcap)
	BUCKET := $(RELEASES_BUCKET)
	DIST_URL_BASE := $(BUCKET)/invest/$(VERSION)
	INSTALLER_NAME_FORKUSER :=
else
	BUCKET := $(DEV_BUILD_BUCKET)
	DIST_URL_BASE := $(BUCKET)/invest/$(FORKUSER)/$(VERSION)
	INSTALLER_NAME_FORKUSER := $(FORKUSER)
endif
DOWNLOAD_DIR_URL := $(subst gs://,https://storage.googleapis.com/,$(DIST_URL_BASE))
DATA_BASE_URL := $(DOWNLOAD_DIR_URL)/data

TESTRUNNER := pytest -vs --import-mode=importlib --durations=0

DATAVALIDATOR := $(PYTHON) scripts/invest-autovalidate.py $(GIT_SAMPLE_DATA_REPO_PATH)
TEST_DATAVALIDATOR := $(PYTHON) -m pytest -vs scripts/invest-autovalidate.py

# Target names.
INVEST_BINARIES_DIR := $(DIST_DIR)/invest
APIDOCS_HTML_DIR := $(DIST_DIR)/apidocs
APIDOCS_ZIP_FILE := $(DIST_DIR)/InVEST_$(VERSION)_apidocs.zip
USERGUIDE_HTML_DIR := $(DIST_DIR)/userguide
USERGUIDE_ZIP_FILE := $(DIST_DIR)/InVEST_$(VERSION)_userguide.zip
MAC_DISK_IMAGE_FILE := "$(DIST_DIR)/InVEST_$(VERSION).dmg"
MAC_BINARIES_ZIP_FILE := "$(DIST_DIR)/InVEST-$(VERSION)-mac.zip"
MAC_APPLICATION_BUNDLE := "$(BUILD_DIR)/mac_app_$(VERSION)/InVEST.app"


.PHONY: fetch install binaries apidocs userguide windows_installer mac_installer sampledata sampledata_single test test_ui clean help check python_packages jenkins purge mac_zipfile deploy signcode $(GIT_SAMPLE_DATA_REPO_PATH) $(GIT_TEST_DATA_REPO_PATH) $(GIT_UG_REPO_REV)

# Very useful for debugging variables!
# $ make print-FORKNAME, for example, would print the value of the variable $(FORKNAME)
print-%:
	@echo "$* = $($*)"

# Very useful for printing variables within scripts!
# Like `make print-<variable>, only without also printing the variable name.
# the 'j' prefix stands for just.  We're just printing the variable name.
jprint-%:
	@echo "$($*)"

help:
	@echo "Please use make <target> where <target> is one of"
	@echo "  check             to verify all needed programs and packages are installed"
	@echo "  env               to create a virtualenv with packages from requirements.txt, requirements-dev.txt"
	@echo "  fetch             to clone all managed repositories"
	@echo "  install           to build and install a wheel of natcap.invest into the active python installation"
	@echo "  binaries          to build pyinstaller binaries"
	@echo "  apidocs           to build HTML API documentation"
	@echo "  userguide         to build HTML version of the users guide"
	@echo "  python_packages   to build natcap.invest wheel and source distributions"
	@echo "  windows_installer to build an NSIS installer for distribution"
	@echo "  mac_installer     to build a disk image for distribution"
	@echo "  sampledata        to build sample data zipfiles"
	@echo "  sampledata_single to build a single self-contained data zipfile.  Used for advanced NSIS install."
	@echo "  test              to run pytest on the tests directory"
	@echo "  test_ui           to run pytest on the ui_tests directory"
	@echo "  clean             to remove temporary directories and files (but not dist/)"
	@echo "  purge             to remove temporary directories, cloned repositories and the built environment."
	@echo "  help              to print this help and exit"

$(BUILD_DIR) $(DATA_DIR) $(DIST_DIR) $(DIST_DATA_DIR):
	$(MKDIR) $@

test: $(GIT_TEST_DATA_REPO_PATH)
	coverage run -m --omit='*/invest/ui/*' $(TESTRUNNER) tests
	coverage report
	coverage html
	coverage xml

test_ui: $(GIT_TEST_DATA_REPO_PATH)
	coverage run -m --include='*/invest/ui/*' $(TESTRUNNER) ui_tests
	coverage report
	coverage html
	coverage xml

validate_sampledata: $(GIT_SAMPLE_DATA_REPO_PATH)
	$(TEST_DATAVALIDATOR)
	$(DATAVALIDATOR)

clean:
	$(PYTHON) setup.py clean
	-$(RMDIR) $(BUILD_DIR)
	-$(RMDIR) natcap.invest.egg-info
	-$(RMDIR) cover
	-$(RM) coverage.xml

purge: clean
	-$(RM_DATA_DIR)
	-$(RMDIR) $(GIT_UG_REPO_PATH)
	-$(RMDIR) $(ENV)

check:
	@echo "Checking required applications"
	@$(PROGRAM_CHECK_SCRIPT) $(REQUIRED_PROGRAMS)
	@echo "----------------------------"
	@echo "Checking python packages"
	@$(PIP) freeze --all -r requirements.txt -r requirements-dev.txt > $(NULL)


# Subrepository management.
$(GIT_UG_REPO_PATH):
	-git clone $(GIT_UG_REPO) $(GIT_UG_REPO_PATH)
	git -C $(GIT_UG_REPO_PATH) fetch
	git -C $(GIT_UG_REPO_PATH) checkout $(GIT_UG_REPO_REV)

$(GIT_SAMPLE_DATA_REPO_PATH): | $(DATA_DIR)
	-git clone $(GIT_SAMPLE_DATA_REPO) $(GIT_SAMPLE_DATA_REPO_PATH)
	git -C $(GIT_SAMPLE_DATA_REPO_PATH) fetch
	git -C $(GIT_SAMPLE_DATA_REPO_PATH) lfs install
	git -C $(GIT_SAMPLE_DATA_REPO_PATH) lfs fetch
	git -C $(GIT_SAMPLE_DATA_REPO_PATH) checkout $(GIT_SAMPLE_DATA_REPO_REV)

$(GIT_TEST_DATA_REPO_PATH): | $(DATA_DIR)
	-git clone $(GIT_TEST_DATA_REPO) $(GIT_TEST_DATA_REPO_PATH)
	git -C $(GIT_TEST_DATA_REPO_PATH) fetch
	git -C $(GIT_TEST_DATA_REPO_PATH) lfs install
	git -C $(GIT_TEST_DATA_REPO_PATH) lfs fetch
	git -C $(GIT_TEST_DATA_REPO_PATH) checkout $(GIT_TEST_DATA_REPO_REV)

fetch: $(GIT_UG_REPO_PATH) $(GIT_SAMPLE_DATA_REPO_PATH) $(GIT_TEST_DATA_REPO_PATH)


# Python environment management
env:
    ifeq ($(OS),Windows_NT)
		$(PYTHON) -m virtualenv --system-site-packages $(ENV)
		$(BASHLIKE_SHELL_COMMAND) "$(ENV_ACTIVATE) && $(PIP) install -r requirements.txt -r requirements-gui.txt"
		$(BASHLIKE_SHELL_COMMAND) "$(ENV_ACTIVATE) && $(PIP) install -I -r requirements-dev.txt"
		$(BASHLIKE_SHELL_COMMAND) "$(ENV_ACTIVATE) && $(MAKE) install"
    else
		$(PYTHON) ./scripts/convert-requirements-to-conda-yml.py requirements.txt requirements-dev.txt requirements-gui.txt > requirements-all.yml
		$(CONDA) create -p $(ENV) -y -c conda-forge
		$(CONDA) env update -p $(ENV) --file requirements-all.yml
		$(BASHLIKE_SHELL_COMMAND) "source activate ./$(ENV) && $(MAKE) install"
    endif

# compatible with pip>=7.0.0
# REQUIRED: Need to remove natcap.invest.egg-info directory so recent versions
# of pip don't think CWD is a valid package.
install: $(DIST_DIR)/natcap.invest%.whl
	-$(RMDIR) natcap.invest.egg-info
	$(PIP) install --isolated --upgrade --no-index --only-binary natcap.invest --find-links=dist natcap.invest


# Bulid python packages and put them in dist/
python_packages: $(DIST_DIR)/natcap.invest%.whl $(DIST_DIR)/natcap.invest%.zip
$(DIST_DIR)/natcap.invest%.whl: | $(DIST_DIR)
	$(PYTHON) setup.py bdist_wheel

$(DIST_DIR)/natcap.invest%.zip: | $(DIST_DIR)
	$(PYTHON) setup.py sdist --formats=zip


# Build binaries and put them in dist/invest
# The `invest list` is to test the binaries.  If something doesn't
# import, we want to know right away.  No need to provide the `.exe` extension
# on Windows as the .exe extension is assumed.
binaries: $(INVEST_BINARIES_DIR)
$(INVEST_BINARIES_DIR): | $(DIST_DIR) $(BUILD_DIR)
	-$(RMDIR) $(BUILD_DIR)/pyi-build
	-$(RMDIR) $(INVEST_BINARIES_DIR)
	$(PYTHON) -m PyInstaller --workpath $(BUILD_DIR)/pyi-build --clean --distpath $(DIST_DIR) exe/invest.spec
	$(CONDA) list --export > $(INVEST_BINARIES_DIR)/package_versions.txt
	$(INVEST_BINARIES_DIR)/invest list

# Documentation.
# API docs are copied to dist/apidocs
# Userguide HTML docs are copied to dist/userguide
# Userguide PDF file is copied to dist/InVEST_<version>_.pdf
apidocs: $(APIDOCS_HTML_DIR) $(APIDOCS_ZIP_FILE)
$(APIDOCS_HTML_DIR): | $(DIST_DIR)
	$(PYTHON) setup.py build_sphinx -a --source-dir doc/api-docs
	$(COPYDIR) build/sphinx/html $(APIDOCS_HTML_DIR)

$(APIDOCS_ZIP_FILE): $(APIDOCS_HTML_DIR)
	$(BASHLIKE_SHELL_COMMAND) "cd $(DIST_DIR) && $(ZIP) -r $(notdir $(APIDOCS_ZIP_FILE)) $(notdir $(APIDOCS_HTML_DIR))"

userguide: $(USERGUIDE_HTML_DIR) $(USERGUIDE_ZIP_FILE)
$(USERGUIDE_HTML_DIR): $(GIT_UG_REPO_PATH) | $(DIST_DIR)
	$(MAKE) -C doc/users-guide SPHINXBUILD="$(PYTHON) -m sphinx" BUILDDIR=../../build/userguide html
	-$(RMDIR) $(USERGUIDE_HTML_DIR)
	$(COPYDIR) build/userguide/html dist/userguide

$(USERGUIDE_ZIP_FILE): $(USERGUIDE_HTML_DIR)
	cd $(DIST_DIR) && $(ZIP) -r $(notdir $(USERGUIDE_ZIP_FILE)) $(notdir $(USERGUIDE_HTML_DIR))

# Tracking the expected zipfiles here avoids a race condition where we can't
# know which data zipfiles to create until the data repo is cloned.
# All data zipfiles are written to dist/data/*.zip
ZIPDIRS = Annual_Water_Yield \
		  Aquaculture \
		  Base_Data \
		  Carbon \
		  CoastalBlueCarbon \
		  CoastalVulnerability \
		  CropProduction \
		  DelineateIt \
		  Fisheries \
		  forest_carbon_edge_effect \
		  globio \
		  GridSeascape \
		  HabitatQuality \
		  HabitatRiskAssess \
		  Malaria \
		  NDR \
		  pollination \
		  recreation \
		  RouteDEM \
		  scenario_proximity \
		  ScenicQuality \
		  SDR \
		  Seasonal_Water_Yield \
		  storm_impact \
		  UrbanFloodMitigation \
		  UrbanCoolingModel \
		  WaveEnergy \
		  WindEnergy

ZIPTARGETS = $(foreach dirname,$(ZIPDIRS),$(addprefix $(DIST_DATA_DIR)/,$(dirname).zip))

sampledata: $(ZIPTARGETS)
$(DIST_DATA_DIR)/%.zip: $(DIST_DATA_DIR) $(GIT_SAMPLE_DATA_REPO_PATH)
	cd $(GIT_SAMPLE_DATA_REPO_PATH); $(BASHLIKE_SHELL_COMMAND) "$(ZIP) -r $(addprefix ../../,$@) $(subst $(DIST_DATA_DIR)/,$(DATADIR),$(subst .zip,,$@))"

SAMPLEDATA_SINGLE_ARCHIVE := dist/InVEST_$(VERSION)_sample_data.zip
sampledata_single: $(SAMPLEDATA_SINGLE_ARCHIVE)

$(SAMPLEDATA_SINGLE_ARCHIVE): $(GIT_SAMPLE_DATA_REPO_PATH) dist
	$(BASHLIKE_SHELL_COMMAND) "cd $(GIT_SAMPLE_DATA_REPO_PATH) && $(ZIP) -r ../../$(SAMPLEDATA_SINGLE_ARCHIVE) ./* -x .svn -x .git -x *.json"


# Installers for each platform.
# Windows (NSIS) installer is written to dist/InVEST_<version>_x86_Setup.exe
# Mac (DMG) disk image is written to dist/InVEST <version>.dmg
WINDOWS_INSTALLER_FILE := $(DIST_DIR)/InVEST_$(INSTALLER_NAME_FORKUSER)$(VERSION)_$(PYTHON_ARCH)_Setup.exe
windows_installer: $(WINDOWS_INSTALLER_FILE)
$(WINDOWS_INSTALLER_FILE): $(INVEST_BINARIES_DIR) $(USERGUIDE_ZIP_FILE) build/vcredist_x86.exe | $(GIT_SAMPLE_DATA_REPO_PATH)
	-$(RM) $(WINDOWS_INSTALLER_FILE)
	makensis /DVERSION=$(VERSION) /DBINDIR=$(INVEST_BINARIES_DIR) /DARCHITECTURE=$(PYTHON_ARCH) /DFORKNAME=$(INSTALLER_NAME_FORKUSER) /DDATA_LOCATION=$(DATA_BASE_URL) installer\windows\invest_installer.nsi

mac_app: $(MAC_APPLICATION_BUNDLE)
$(MAC_APPLICATION_BUNDLE): $(BUILD_DIR) $(INVEST_BINARIES_DIR)
	./installer/darwin/build_app_bundle.sh "$(VERSION)" "$(INVEST_BINARIES_DIR)" "$(MAC_APPLICATION_BUNDLE)"

mac_installer: $(MAC_DISK_IMAGE_FILE)
$(MAC_DISK_IMAGE_FILE): $(DIST_DIR) $(MAC_APPLICATION_BUNDLE) $(USERGUIDE_HTML_DIR)
	./installer/darwin/build_dmg.sh "$(VERSION)" "$(MAC_APPLICATION_BUNDLE)" "$(USERGUIDE_HTML_DIR)"

mac_zipfile: $(MAC_BINARIES_ZIP_FILE)
$(MAC_BINARIES_ZIP_FILE): $(DIST_DIR) $(MAC_APPLICATION_BUNDLE) $(USERGUIDE_HTML_DIR)
	./installer/darwin/build_zip.sh "$(VERSION)" "$(MAC_APPLICATION_BUNDLE)" "$(USERGUIDE_HTML_DIR)"

build/vcredist_x86.exe: | build
	powershell.exe -Command "Start-BitsTransfer -Source https://download.microsoft.com/download/5/D/8/5D8C65CB-C849-4025-8E95-C3966CAFD8AE/vcredist_x86.exe -Destination build\vcredist_x86.exe"

CERT_FILE := StanfordUniversity.crt
KEY_FILE := Stanford-natcap-code-signing-2019-03-07.key.pem
signcode:
	$(GSUTIL) cp gs://stanford_cert/$(CERT_FILE) $(BUILD_DIR)/$(CERT_FILE)
	$(GSUTIL) cp gs://stanford_cert/$(KEY_FILE) $(BUILD_DIR)/$(KEY_FILE)
	# On some OS (including our build container), osslsigncode fails with Bus error if we overwrite the binary when signing.
	osslsigncode -certs $(BUILD_DIR)/$(CERT_FILE) -key $(BUILD_DIR)/$(KEY_FILE) -pass $(CERT_KEY_PASS) -in $(BIN_TO_SIGN) -out "signed.exe"
	mv "signed.exe" $(BIN_TO_SIGN)
	$(RM) $(BUILD_DIR)/$(CERT_FILE)
	$(RM) $(BUILD_DIR)/$(KEY_FILE)
	@echo "Installer was signed with osslsigncode"

P12_FILE := Stanford-natcap-code-signing-2019-03-07.p12
signcode_windows:
	$(GSUTIL) cp 'gs://stanford_cert/$(P12_FILE)' '$(BUILD_DIR)/$(P12_FILE)'
	powershell.exe "& '$(SIGNTOOL)' sign /f '$(BUILD_DIR)\$(P12_FILE)' /p '$(CERT_KEY_PASS)' '$(BIN_TO_SIGN)'"
	-$(RM) $(BUILD_DIR)/$(P12_FILE)
	@echo "Installer was signed with signtool"

deploy:
	-$(GSUTIL) -m rsync $(DIST_DIR) $(DIST_URL_BASE)
	-$(GSUTIL) -m rsync -r $(DIST_DIR)/data $(DIST_URL_BASE)/data
	-$(GSUTIL) -m rsync -r $(DIST_DIR)/userguide $(DIST_URL_BASE)/userguide
	@echo "Application binaries (if they were created) can be downloaded from:"
	@echo "  * $(DOWNLOAD_DIR_URL)/$(subst $(DIST_DIR)/,,$(WINDOWS_INSTALLER_FILE))"

# Notes on Makefile development
#
# * Use the -drR to show the decision tree (and none of the implicit rules)
#   if a task is (or is not) executing when expected.
# * Use -n to print the actions to be executed instead of actually executing them.<|MERGE_RESOLUTION|>--- conflicted
+++ resolved
@@ -6,11 +6,7 @@
 
 GIT_TEST_DATA_REPO          := https://bitbucket.org/natcap/invest-test-data.git
 GIT_TEST_DATA_REPO_PATH     := $(DATA_DIR)/invest-test-data
-<<<<<<< HEAD
 GIT_TEST_DATA_REPO_REV      := 817adf2ffb68a5b5c636e5d8a08c20acd4c8ea81
-=======
-GIT_TEST_DATA_REPO_REV      := 49d21d840086bda8be8bf65b1a24fdd83376ee68
->>>>>>> 02ffd56e
 
 GIT_UG_REPO                  := https://github.com/natcap/invest.users-guide
 GIT_UG_REPO_PATH             := doc/users-guide
