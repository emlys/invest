# Repositories managed by the makefile task tree
DATA_DIR := data
SVN_DATA_REPO           := svn://scm.naturalcapitalproject.org/svn/invest-sample-data
SVN_DATA_REPO_PATH      := $(DATA_DIR)/invest-data
<<<<<<< HEAD
SVN_DATA_REPO_REV       := 179

SVN_TEST_DATA_REPO      := svn://scm.naturalcapitalproject.org/svn/invest-test-data
SVN_TEST_DATA_REPO_PATH := $(DATA_DIR)/invest-test-data
SVN_TEST_DATA_REPO_REV  := 192
=======
SVN_DATA_REPO_REV       := 180

SVN_TEST_DATA_REPO      := svn://scm.naturalcapitalproject.org/svn/invest-test-data
SVN_TEST_DATA_REPO_PATH := $(DATA_DIR)/invest-test-data
SVN_TEST_DATA_REPO_REV  := 191
>>>>>>> 85713590

HG_UG_REPO              := https://bitbucket.org/natcap/invest.users-guide
HG_UG_REPO_PATH         := doc/users-guide
HG_UG_REPO_REV          := 10cd532ac720


ENV = env
ifeq ($(OS),Windows_NT)
	NULL := $$null
	PROGRAM_CHECK_SCRIPT := .\scripts\check_required_programs.bat
	ENV_SCRIPTS = $(ENV)\Scripts
	ENV_ACTIVATE = $(ENV_SCRIPTS)\activate
	CP := powershell.exe Copy-Item
	COPYDIR := $(CP) -Recurse
	MKDIR := powershell.exe mkdir -Force -Path
	RM := powershell.exe Remove-Item -Force -Recurse -Path
	# Windows doesn't install a python2 binary, just python.
	PYTHON = python
	# Just use what's on the PATH for make.  Avoids issues with escaping spaces in path.
	MAKE := make
	SHELL := powershell.exe
	BASHLIKE_SHELL_COMMAND := cmd.exe /C
	.DEFAULT_GOAL := windows_installer
	JENKINS_BUILD_SCRIPT := .\scripts\jenkins-build.bat
	RM_DATA_DIR := $(RM) $(DATA_DIR)
	/ := '\'
else
	NULL := /dev/null
	PROGRAM_CHECK_SCRIPT := ./scripts/check_required_programs.sh
	ENV_SCRIPTS = $(ENV)/bin
	ENV_ACTIVATE = source $(ENV_SCRIPTS)/activate
	SHELL := /bin/bash
	BASHLIKE_SHELL_COMMAND := $(SHELL) -c
	CP := cp
	COPYDIR := $(CP) -r
	MKDIR := mkdir -p
	RM := rm -r
	/ := /
	# linux, mac distinguish between python2 and python3
	PYTHON = python2
	RM_DATA_DIR := yes | rm -r $(DATA_DIR)

	ifeq ($(shell sh -c 'uname -s 2>/dev/null || echo not'),Darwin)  # mac OSX
		.DEFAULT_GOAL := mac_installer
		JENKINS_BUILD_SCRIPT := ./scripts/jenkins-build.sh
	else
		.DEFAULT_GOAL := binaries
		JENKINS_BUILD_SCRIPT := @echo "NOTE: There is not currently a linux jenkins build."; exit 1
	endif
endif

REQUIRED_PROGRAMS := make zip pandoc $(PYTHON) svn hg pdflatex latexmk
ifeq ($(OS),Windows_NT)
	REQUIRED_PROGRAMS += makensis
endif

PIP = $(PYTHON) -m pip
VERSION := $(shell $(PYTHON) setup.py --version)
PYTHON_ARCH := $(shell $(PYTHON) -c "import sys; print('x86' if sys.maxsize <= 2**32 else 'x64')")
DEST_VERSION := $(shell hg log -r. --template="{ifeq(latesttagdistance,'0',latesttag,'develop')}")


# Output directory names
DIST_DIR := dist
DIST_DATA_DIR := $(DIST_DIR)/data
BUILD_DIR := build

# These are intended to be overridden by a jenkins build.
# When building a fork, we might set FORKNAME to <username> and DATA_BASE_URL
# to wherever the datasets will be available based on the forkname and where
# we're storing the datasets.
# These defaults assume that we're storing datasets for an InVEST release.
# DEST_VERSION is 'develop' unless we're at a tag, in which case it's the tag.
FORKNAME :=
DATA_BASE_URL := http://data.naturalcapitalproject.org/invest-data/$(DEST_VERSION)
TESTRUNNER := $(PYTHON) -m nose -vsP --with-coverage --cover-package=natcap.invest --cover-erase --with-xunit --cover-tests --cover-html --cover-xml --logging-level=DEBUG --with-timer


# Target names.
INVEST_BINARIES_DIR := $(DIST_DIR)/invest
APIDOCS_HTML_DIR := $(DIST_DIR)/apidocs
APIDOCS_ZIP_FILE := $(DIST_DIR)/InVEST_$(VERSION)_apidocs.zip
USERGUIDE_HTML_DIR := $(DIST_DIR)/userguide
USERGUIDE_PDF_FILE := $(DIST_DIR)/InVEST_$(VERSION)_Documentation.pdf
USERGUIDE_ZIP_FILE := $(DIST_DIR)/InVEST_$(VERSION)_userguide.zip
WINDOWS_INSTALLER_FILE := $(DIST_DIR)/InVEST_$(FORKNAME)$(VERSION)_$(PYTHON_ARCH)_Setup.exe
MAC_DISK_IMAGE_FILE := "$(DIST_DIR)/InVEST_$(VERSION).dmg"
MAC_BINARIES_ZIP_FILE := "$(DIST_DIR)/InVEST-$(VERSION)-mac.zip"
MAC_APPLICATION_BUNDLE := "$(BUILD_DIR)/mac_app_$(VERSION)/InVEST.app"


.PHONY: fetch install binaries apidocs userguide windows_installer mac_installer sampledata sampledata_single test test_ui clean help check python_packages $(HG_UG_REPO_PATH) $(SVN_DATA_REPO_PATH) $(SVN_TEST_DATA_REPO_PATH) jenkins purge mac_zipfile

# Very useful for debugging variables!
# $ make print-FORKNAME, for example, would print the value of the variable $(FORKNAME)
print-%:
	@echo "$* = $($*)"

help:
	@echo "Please use \`make <target>' where <target> is one of"
	@echo "  check             to verify all needed programs and packages are installed"
	@echo "  env               to create a virtualenv with packages from requirements.txt, requirements-dev.txt"
	@echo "  fetch             to clone all managed repositories"
	@echo "  install           to build and install a wheel of natcap.invest into the active python installation"
	@echo "  binaries          to build pyinstaller binaries"
	@echo "  apidocs           to build HTML API documentation"
	@echo "  userguide         to build HTML and PDF versions of the user's guide"
	@echo "  python_packages   to build natcap.invest wheel and source distributions"
	@echo "  windows_installer to build an NSIS installer for distribution"
	@echo "  mac_installer     to build a disk image for distribution"
	@echo "  sampledata        to build sample data zipfiles"
	@echo "  sampledata_single to build a single self-contained data zipfile.  Used for 'advanced' NSIS install."
	@echo "  test              to run nosetests on the tests directory"
	@echo "  test_ui           to run nosetests on the ui_tests directory"
	@echo "  clean             to remove temporary directories and files (but not dist/)"
	@echo "  purge             to remove temporary directories, cloned repositories and the built environment."
	@echo "  help              to print this help and exit"

$(BUILD_DIR) $(DATA_DIR) $(DIST_DIR) $(DIST_DATA_DIR):
	$(MKDIR) $@

test: $(SVN_TEST_DATA_REPO_PATH)
	$(TESTRUNNER) tests

test_ui:
	$(TESTRUNNER) ui_tests

clean:
	$(PYTHON) setup.py clean
	-$(RM) $(BUILD_DIR)
	-$(RM) natcap.invest.egg-info
	-$(RM) cover
	-$(RM) coverage.xml

purge: clean
	-$(RM_DATA_DIR)
	-$(RM) $(HG_UG_REPO_PATH)
	-$(RM) $(ENV)

check:
	@echo "Checking required applications"
	@$(PROGRAM_CHECK_SCRIPT) $(REQUIRED_PROGRAMS)
	@echo "----------------------------"
	@echo "Checking python packages"
	@$(PIP) freeze --all -r requirements.txt -r requirements-dev.txt > $(NULL)


# Subrepository management.
$(HG_UG_REPO_PATH):
	-hg clone --noupdate $(HG_UG_REPO) $(HG_UG_REPO_PATH)
	-hg pull $(HG_UG_REPO) -R $(HG_UG_REPO_PATH)
	hg update -r $(HG_UG_REPO_REV) -R $(HG_UG_REPO_PATH)

$(SVN_DATA_REPO_PATH): | $(DATA_DIR)
	svn checkout $(SVN_DATA_REPO) -r $(SVN_DATA_REPO_REV) $(SVN_DATA_REPO_PATH)

$(SVN_TEST_DATA_REPO_PATH): | $(DATA_DIR)
	svn checkout $(SVN_TEST_DATA_REPO) -r $(SVN_TEST_DATA_REPO_REV) $(SVN_TEST_DATA_REPO_PATH)

fetch: $(HG_UG_REPO_PATH) $(SVN_DATA_REPO_PATH) $(SVN_TEST_DATA_REPO_PATH)


# Python environment management
env:
	$(PYTHON) -m virtualenv --system-site-packages $(ENV)
	$(BASHLIKE_SHELL_COMMAND) "$(ENV_ACTIVATE) && $(PIP) install -r requirements.txt -r requirements-gui.txt"
	$(BASHLIKE_SHELL_COMMAND) "$(ENV_ACTIVATE) && $(PIP) install -I -r requirements-dev.txt"
	$(BASHLIKE_SHELL_COMMAND) "$(ENV_ACTIVATE) && $(MAKE) install"

# compatible with pip>=7.0.0
# REQUIRED: Need to remove natcap.invest.egg-info directory so recent versions
# of pip don't think CWD is a valid package.
install: $(DIST_DIR)/natcap.invest%.whl
	-$(RM) natcap.invest.egg-info
	$(PIP) install --isolated --upgrade --only-binary natcap.invest --find-links=dist natcap.invest


# Bulid python packages and put them in dist/
python_packages: $(DIST_DIR)/natcap.invest%.whl $(DIST_DIR)/natcap.invest%.zip
$(DIST_DIR)/natcap.invest%.whl: | $(DIST_DIR)
	$(PYTHON) setup.py bdist_wheel

$(DIST_DIR)/natcap.invest%.zip: | $(DIST_DIR)
	$(PYTHON) setup.py sdist --formats=zip


# Build binaries and put them in dist/invest
binaries: $(INVEST_BINARIES_DIR)
$(INVEST_BINARIES_DIR): | $(DIST_DIR) $(BUILD_DIR)
	-$(RM) $(BUILD_DIR)/pyi-build
	-$(RM) $(INVEST_BINARIES_DIR)
	$(PYTHON) -m PyInstaller \
		--workpath $(BUILD_DIR)/pyi-build \
		--clean \
		--distpath $(DIST_DIR) \
		exe/invest.spec
	$(BASHLIKE_SHELL_COMMAND) "pip freeze --all > $(INVEST_BINARIES_DIR)/package_versions.txt"

# Documentation.
# API docs are copied to dist/apidocs
# Userguide HTML docs are copied to dist/userguide
# Userguide PDF file is copied to dist/InVEST_<version>_.pdf
apidocs: $(APIDOCS_HTML_DIR) $(APIDOCS_ZIP_FILE)
$(APIDOCS_HTML_DIR): | $(DIST_DIR)
	$(PYTHON) setup.py build_sphinx -a --source-dir doc/api-docs
	$(COPYDIR) build/sphinx/html $(APIDOCS_HTML_DIR)

$(APIDOCS_ZIP_FILE): $(APIDOCS_HTML_DIR)
	$(BASHLIKE_SHELL_COMMAND) "cd $(DIST_DIR) && zip -r $(notdir $(APIDOCS_ZIP_FILE)) $(notdir $(APIDOCS_HTML_DIR))"

userguide: $(USERGUIDE_HTML_DIR) $(USERGUIDE_PDF_FILE) $(USERGUIDE_ZIP_FILE)
$(USERGUIDE_PDF_FILE): $(HG_UG_REPO_PATH) | $(DIST_DIR)
	-$(RM) build/userguide/latex
	$(MAKE) -C doc/users-guide SPHINXBUILD=sphinx-build BUILDDIR=../../build/userguide latex
	$(MAKE) -C build/userguide/latex all-pdf
	$(CP) build/userguide/latex/InVEST*.pdf dist

$(USERGUIDE_HTML_DIR): $(HG_UG_REPO_PATH) | $(DIST_DIR)
	$(MAKE) -C doc/users-guide SPHINXBUILD=sphinx-build BUILDDIR=../../build/userguide html
	-$(RM) $(USERGUIDE_HTML_DIR)
	$(COPYDIR) build/userguide/html dist/userguide

$(USERGUIDE_ZIP_FILE): $(USERGUIDE_HTML_DIR)
	$(BASHLIKE_SHELL_COMMAND) "cd $(DIST_DIR) && zip -r $(notdir $(USERGUIDE_ZIP_FILE)) $(notdir $(USERGUIDE_HTML_DIR))"


# Zipping up the sample data zipfiles is a little odd because of the presence
# of the Base_Data folder, where its subdirectories are zipped up separately.
# Tracking the expected zipfiles here avoids a race condition where we can't
# know which data zipfiles to create until the data repo is cloned.
# All data zipfiles are written to dist/data/*.zip
ZIPDIRS = Aquaculture \
		  Freshwater \
		  Marine \
		  Terrestrial \
		  carbon \
		  CoastalBlueCarbon \
		  CoastalProtection \
		  CropProduction \
		  Fisheries \
		  forest_carbon_edge_effect \
		  globio \
		  GridSeascape \
		  HabitatQuality \
		  HabitatRiskAssess \
		  Hydropower \
		  Malaria \
		  pollination \
		  recreation \
		  ScenarioGenerator \
		  scenario_proximity \
		  ScenicQuality \
		  seasonal_water_yield \
		  storm_impact \
		  WaveEnergy \
		  WindEnergy
ZIPTARGETS = $(foreach dirname,$(ZIPDIRS),$(addprefix $(DIST_DATA_DIR)/,$(dirname).zip))

sampledata: $(ZIPTARGETS)
$(DIST_DATA_DIR)/Freshwater.zip: DATADIR=Base_Data/
$(DIST_DATA_DIR)/Marine.zip: DATADIR=Base_Data/
$(DIST_DATA_DIR)/Terrestrial.zip: DATADIR=Base_Data/
$(DIST_DATA_DIR)/%.zip: $(DIST_DATA_DIR) $(SVN_DATA_REPO_PATH)
	cd $(SVN_DATA_REPO_PATH); $(BASHLIKE_SHELL_COMMAND) "zip -r $(addprefix ../../,$@) $(subst $(DIST_DATA_DIR)/,$(DATADIR),$(subst .zip,,$@))"

SAMPLEDATA_SINGLE_ARCHIVE := dist/InVEST_$(VERSION)_sample_data.zip
sampledata_single: $(SAMPLEDATA_SINGLE_ARCHIVE)

$(SAMPLEDATA_SINGLE_ARCHIVE): $(SVN_DATA_REPO_PATH) dist
	$(BASHLIKE_SHELL_COMMAND) "cd $(SVN_DATA_REPO_PATH) && zip -r ../../$(SAMPLEDATA_SINGLE_ARCHIVE) ./* -x .svn -x *.json"


# Installers for each platform.
# Windows (NSIS) installer is written to dist/InVEST_<version>_x86_Setup.exe
# Mac (DMG) disk image is written to dist/InVEST <version>.dmg
windows_installer: $(WINDOWS_INSTALLER_FILE)
$(WINDOWS_INSTALLER_FILE): $(INVEST_BINARIES_DIR) \
							$(USERGUIDE_HTML_DIR) \
							$(USERGUIDE_PDF_FILE) \
							build/vcredist_x86.exe \
							$(SVN_DATA_REPO_PATH)
	-$(RM) $(WINDOWS_INSTALLER_FILE)
	makensis \
		/DVERSION=$(VERSION) \
		/DBINDIR=$(INVEST_BINARIES_DIR) \
		/DARCHITECTURE=$(PYTHON_ARCH) \
		/DFORKNAME=$(FORKNAME) \
		/DDATA_LOCATION=$(DATA_BASE_URL) \
		installer\windows\invest_installer.nsi

mac_app: $(MAC_APPLICATION_BUNDLE)
$(MAC_APPLICATION_BUNDLE): $(BUILD_DIR) $(INVEST_BINARIES_DIR)
	./installer/darwin/build_app_bundle.sh "$(VERSION)" "$(INVEST_BINARIES_DIR)" "$(MAC_APPLICATION_BUNDLE)"

mac_installer: $(MAC_DISK_IMAGE_FILE)
$(MAC_DISK_IMAGE_FILE): $(DIST_DIR) $(MAC_APPLICATION_BUNDLE) $(USERGUIDE_HTML_DIR)
	./installer/darwin/build_dmg.sh "$(VERSION)" "$(MAC_APPLICATION_BUNDLE)" "$(USERGUIDE_HTML_DIR)"

mac_zipfile: $(MAC_BINARIES_ZIP_FILE)
$(MAC_BINARIES_ZIP_FILE): $(DIST_DIR) $(MAC_APPLICATION_BUNDLE) $(USERGUIDE_HTML_DIR)
	./installer/darwin/build_zip.sh "$(VERSION)" "$(MAC_APPLICATION_BUNDLE)" "$(USERGUIDE_HTML_DIR)"

build/vcredist_x86.exe: | build
	powershell.exe -Command "Start-BitsTransfer -Source https://download.microsoft.com/download/5/D/8/5D8C65CB-C849-4025-8E95-C3966CAFD8AE/vcredist_x86.exe -Destination build\vcredist_x86.exe"

jenkins:
	$(JENKINS_BUILD_SCRIPT)

jenkins_test_ui: env
	$(MAKE) PYTHON=$(ENV_SCRIPTS)/python test_ui

jenkins_test: env $(SVN_TEST_DATA_REPO_PATH)
	$(MAKE) PYTHON=$(ENV_SCRIPTS)/python test<|MERGE_RESOLUTION|>--- conflicted
+++ resolved
@@ -2,19 +2,11 @@
 DATA_DIR := data
 SVN_DATA_REPO           := svn://scm.naturalcapitalproject.org/svn/invest-sample-data
 SVN_DATA_REPO_PATH      := $(DATA_DIR)/invest-data
-<<<<<<< HEAD
-SVN_DATA_REPO_REV       := 179
+SVN_DATA_REPO_REV       := 180
 
 SVN_TEST_DATA_REPO      := svn://scm.naturalcapitalproject.org/svn/invest-test-data
 SVN_TEST_DATA_REPO_PATH := $(DATA_DIR)/invest-test-data
 SVN_TEST_DATA_REPO_REV  := 192
-=======
-SVN_DATA_REPO_REV       := 180
-
-SVN_TEST_DATA_REPO      := svn://scm.naturalcapitalproject.org/svn/invest-test-data
-SVN_TEST_DATA_REPO_PATH := $(DATA_DIR)/invest-test-data
-SVN_TEST_DATA_REPO_REV  := 191
->>>>>>> 85713590
 
 HG_UG_REPO              := https://bitbucket.org/natcap/invest.users-guide
 HG_UG_REPO_PATH         := doc/users-guide
