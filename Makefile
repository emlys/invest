# Repositories managed by the makefile task tree
DATA_DIR := data
GIT_SAMPLE_DATA_REPO        := https://bitbucket.org/natcap/invest-sample-data.git
GIT_SAMPLE_DATA_REPO_PATH   := $(DATA_DIR)/invest-sample-data
GIT_SAMPLE_DATA_REPO_REV    := bca86363ef3b478d314f2e8828d9c9007734bce8

GIT_TEST_DATA_REPO          := https://bitbucket.org/natcap/invest-test-data.git
GIT_TEST_DATA_REPO_PATH     := $(DATA_DIR)/invest-test-data
GIT_TEST_DATA_REPO_REV      := 0cf8f32bce1d3997bea84a60cfc18b303a8f7a1e

GIT_UG_REPO                 := https://github.com/natcap/invest.users-guide
GIT_UG_REPO_PATH            := doc/users-guide
<<<<<<< HEAD
GIT_UG_REPO_REV             := eeeb7c34d5b35a9e6cbbdac1c6404522c9b5f9a0
=======
GIT_UG_REPO_REV             := 2dface5230ec06128450b5ca59d334fb57c14352
>>>>>>> cac6a57e

ENV = "./env"
ifeq ($(OS),Windows_NT)
	# Double $$ indicates windows environment variable
	NULL := $$null
	PROGRAM_CHECK_SCRIPT := .\scripts\check_required_programs.bat
	ENV_SCRIPTS = $(ENV)\Scripts
	ENV_ACTIVATE = $(ENV_SCRIPTS)\activate
	CP := cp
	COPYDIR := $(CP) -r
	MKDIR := mkdir -p
	RM := rm
	RMDIR := $(RM) -r
	# Windows doesn't install a python3 binary, just python.
	PYTHON = python
	# Just use what's on the PATH for make.  Avoids issues with escaping spaces in path.
	MAKE := make
	# Powershell has been inconsistent for allowing make commands to be
	# ignored on failure. Many times if a command writes to std error
	# powershell interprets that as a failure and exits. Bash shells are
	# widely available on Windows now, especially through git-bash
	SHELL := /usr/bin/bash
	CONDA := conda.bat
	BASHLIKE_SHELL_COMMAND := '$(SHELL)' -c
	.DEFAULT_GOAL := windows_installer
	RM_DATA_DIR := $(RMDIR) $(DATA_DIR)
	/ := '\'
	OSNAME = 'windows'
else
	NULL := /dev/null
	PROGRAM_CHECK_SCRIPT := ./scripts/check_required_programs.sh
	SHELL := /bin/bash
	CONDA := conda
	BASHLIKE_SHELL_COMMAND := $(SHELL) -c
	CP := cp
	COPYDIR := $(CP) -r
	MKDIR := mkdir -p
	RM := rm
	RMDIR := $(RM) -r
	/ := /
	# linux, mac distinguish between python2 and python3
	PYTHON = python3
	RM_DATA_DIR := yes | $(RMDIR) $(DATA_DIR)

	ifeq ($(shell sh -c 'uname -s 2>/dev/null || echo not'),Darwin)  # mac OSX
		.DEFAULT_GOAL := mac_dmg
		OSNAME = 'mac'
	else
		.DEFAULT_GOAL := binaries
	endif
endif

REQUIRED_PROGRAMS := make zip pandoc $(PYTHON) git git-lfs conda yarn
ifeq ($(OS),Windows_NT)
	REQUIRED_PROGRAMS += makensis
endif

ZIP := zip
PIP = $(PYTHON) -m pip
VERSION := $(shell $(PYTHON) -m setuptools_scm)
PYTHON_ARCH := $(shell $(PYTHON) -c "import sys; print('x86' if sys.maxsize <= 2**32 else 'x64')")

GSUTIL := gsutil
SIGNTOOL := SignTool

# local directory names
DIST_DIR := dist
DIST_DATA_DIR := $(DIST_DIR)/data
BUILD_DIR := build
WORKBENCH := workbench
WORKBENCH_DIST_DIR := $(WORKBENCH)/dist

# The fork name and user here are derived from the git path on github.
# The fork name will need to be set manually (e.g. make FORKNAME=natcap/invest)
# if someone wants to build from source outside of git (like if they grabbed
# a zipfile of the source code).
FORKNAME := $(word 2, $(subst :,,$(subst github.com, ,$(shell git remote get-url origin))))
FORKUSER := $(word 1, $(subst /, ,$(FORKNAME)))

# We use these release buckets here in Makefile and also in our release scripts.
# See scripts/release-3-publish.sh.
RELEASES_BUCKET := gs://releases.naturalcapitalproject.org
DEV_BUILD_BUCKET := gs://natcap-dev-build-artifacts

ifeq ($(FORKUSER),natcap)
	BUCKET := $(RELEASES_BUCKET)
	DIST_URL_BASE := $(BUCKET)/invest/$(VERSION)
	INSTALLER_NAME_FORKUSER :=
else
	BUCKET := $(DEV_BUILD_BUCKET)
	DIST_URL_BASE := $(BUCKET)/invest/$(FORKUSER)/$(VERSION)
	INSTALLER_NAME_FORKUSER := $(FORKUSER)
endif
DOWNLOAD_DIR_URL := $(subst gs://,https://storage.googleapis.com/,$(DIST_URL_BASE))
DATA_BASE_URL := $(DOWNLOAD_DIR_URL)/data

TESTRUNNER := pytest -vs --import-mode=importlib --durations=0

DATAVALIDATOR := $(PYTHON) scripts/invest-autovalidate.py $(GIT_SAMPLE_DATA_REPO_PATH)
TEST_DATAVALIDATOR := $(PYTHON) -m pytest -vs scripts/invest-autovalidate.py

UG_FILE_VALIDATOR := $(PYTHON) scripts/userguide-filevalidator.py $(GIT_UG_REPO_PATH)

# Target names.
INVEST_BINARIES_DIR := $(DIST_DIR)/invest
# INVEST_BINARIES_DIR_ZIP := $(OSNAME)_invest_binaries.zip

APIDOCS_BUILD_DIR := $(BUILD_DIR)/sphinx/apidocs
APIDOCS_TARGET_DIR := $(DIST_DIR)/apidocs
APIDOCS_ZIP_FILE := $(DIST_DIR)/InVEST_$(VERSION)_apidocs.zip

USERGUIDE_BUILD_DIR := $(BUILD_DIR)/sphinx/userguide
USERGUIDE_TARGET_DIR := $(DIST_DIR)/userguide
USERGUIDE_ZIP_FILE := $(DIST_DIR)/InVEST_$(VERSION)_userguide.zip

MAC_DISK_IMAGE_FILE := $(DIST_DIR)/InVEST_$(VERSION).dmg
MAC_BINARIES_ZIP_FILE := $(DIST_DIR)/InVEST-$(VERSION)-mac.zip
MAC_APPLICATION_BUNDLE_NAME := InVEST.app
MAC_APPLICATION_BUNDLE_DIR := $(BUILD_DIR)/mac_app_$(VERSION)
MAC_APPLICATION_BUNDLE := $(MAC_APPLICATION_BUNDLE_DIR)/$(MAC_APPLICATION_BUNDLE_NAME)


.PHONY: fetch install binaries apidocs userguide windows_installer mac_dmg sampledata sampledata_single test test_ui clean help check python_packages jenkins purge mac_zipfile deploy codesign_mac codesign_windows $(GIT_SAMPLE_DATA_REPO_PATH) $(GIT_TEST_DATA_REPO_PATH) $(GIT_UG_REPO_REV)

# Very useful for debugging variables!
# $ make print-FORKNAME, for example, would print the value of the variable $(FORKNAME)
print-%:
	@echo "$* = $($*)"

# Very useful for printing variables within scripts!
# Like `make print-<variable>, only without also printing the variable name.
# the 'j' prefix stands for just.  We're just printing the variable name.
jprint-%:
	@echo "$($*)"

help:
	@echo "Please use make <target> where <target> is one of"
	@echo "  check             to verify all needed programs and packages are installed"
	@echo "  env               to create a virtualenv with packages from requirements.txt, requirements-dev.txt"
	@echo "  fetch             to clone all managed repositories"
	@echo "  install           to build and install a wheel of natcap.invest into the active python installation"
	@echo "  binaries          to build pyinstaller binaries"
	@echo "  apidocs           to build HTML API documentation"
	@echo "  userguide         to build HTML version of the users guide"
	@echo "  python_packages   to build natcap.invest wheel and source distributions"
	@echo "  windows_installer to build an NSIS installer for distribution"
	@echo "  mac_dmg           to build a disk image for distribution"
	@echo "  codesign_mac      to sign the mac disk image using the codesign utility"
	@echo "  codesign_windows  to sign the windows installer using the SignTool utility"
	@echo "  sampledata        to build sample data zipfiles"
	@echo "  sampledata_single to build a single self-contained data zipfile.  Used for advanced NSIS install."
	@echo "  test              to run pytest on the tests directory"
	@echo "  test_ui           to run pytest on the ui_tests directory"
	@echo "  clean             to remove temporary directories and files (but not dist/)"
	@echo "  purge             to remove temporary directories, cloned repositories and the built environment."
	@echo "  help              to print this help and exit"

$(BUILD_DIR) $(DATA_DIR) $(DIST_DIR) $(DIST_DATA_DIR):
	$(MKDIR) $@

test: $(GIT_TEST_DATA_REPO_PATH)
	$(TESTRUNNER) tests

test_ui: $(GIT_TEST_DATA_REPO_PATH)
	$(TESTRUNNER) ui_tests

validate_sampledata: $(GIT_SAMPLE_DATA_REPO_PATH)
	$(TEST_DATAVALIDATOR)
	$(DATAVALIDATOR)

validate_userguide_filenames: $(GIT_UG_REPO_PATH)
	$(UG_FILE_VALIDATOR)

clean:
	-$(RMDIR) $(BUILD_DIR)
	-$(RMDIR) natcap.invest.egg-info
	-$(RMDIR) cover
	-$(RMDIR) doc/api-docs/api
	-$(RM) coverage.xml

purge: clean
	-$(RM_DATA_DIR)
	-$(RMDIR) $(GIT_UG_REPO_PATH)
	-$(RMDIR) $(ENV)

check:
	@echo "Checking required applications"
	@$(PROGRAM_CHECK_SCRIPT) $(REQUIRED_PROGRAMS)
	@echo "----------------------------"
	@echo "Checking python packages"
	@$(PIP) freeze --all -r requirements.txt -r requirements-dev.txt > $(NULL)


# Subrepository management.
$(GIT_UG_REPO_PATH):
	-git clone $(GIT_UG_REPO) $(GIT_UG_REPO_PATH)
	git -C $(GIT_UG_REPO_PATH) fetch
	git -C $(GIT_UG_REPO_PATH) checkout $(GIT_UG_REPO_REV)

$(GIT_SAMPLE_DATA_REPO_PATH): | $(DATA_DIR)
	-git clone $(GIT_SAMPLE_DATA_REPO) $(GIT_SAMPLE_DATA_REPO_PATH)
	git -C $(GIT_SAMPLE_DATA_REPO_PATH) fetch
	git -C $(GIT_SAMPLE_DATA_REPO_PATH) lfs install
	git -C $(GIT_SAMPLE_DATA_REPO_PATH) checkout $(GIT_SAMPLE_DATA_REPO_REV)
	git -C $(GIT_SAMPLE_DATA_REPO_PATH) lfs fetch
	git -C $(GIT_SAMPLE_DATA_REPO_PATH) lfs checkout

$(GIT_TEST_DATA_REPO_PATH): | $(DATA_DIR)
	-git clone $(GIT_TEST_DATA_REPO) $(GIT_TEST_DATA_REPO_PATH)
	git -C $(GIT_TEST_DATA_REPO_PATH) fetch
	git -C $(GIT_TEST_DATA_REPO_PATH) lfs install
	git -C $(GIT_TEST_DATA_REPO_PATH) checkout $(GIT_TEST_DATA_REPO_REV)
	git -C $(GIT_TEST_DATA_REPO_PATH) lfs fetch
	git -C $(GIT_TEST_DATA_REPO_PATH) lfs checkout

fetch: $(GIT_UG_REPO_PATH) $(GIT_SAMPLE_DATA_REPO_PATH) $(GIT_TEST_DATA_REPO_PATH)


# Python conda environment management
env:
	@echo "NOTE: requires 'requests' be installed in base Python"
	$(PYTHON) ./scripts/convert-requirements-to-conda-yml.py requirements.txt requirements-dev.txt requirements-gui.txt > requirements-all.yml
	$(CONDA) create -p $(ENV) -y -c conda-forge python=3.8 nomkl
	$(CONDA) env update -p $(ENV) --file requirements-all.yml
	@echo "----------------------------"
	@echo "To activate the new conda environment and install natcap.invest:"
	@echo ">> conda activate $(ENV)"
	@echo ">> make install"


# compatible with pip>=7.0.0
# REQUIRED: Need to remove natcap.invest.egg-info directory so recent versions
# of pip don't think CWD is a valid package.
install: $(DIST_DIR)/natcap.invest%.whl
	-$(RMDIR) natcap.invest.egg-info
	$(PIP) install --no-deps --isolated --upgrade --no-index --only-binary natcap.invest --find-links=dist "natcap.invest==$(VERSION)"


# Build python packages and put them in dist/
python_packages: $(DIST_DIR)/natcap.invest%.whl $(DIST_DIR)/natcap.invest%.tar.gz
$(DIST_DIR)/natcap.invest%.whl: | $(DIST_DIR)
	$(PYTHON) -m build --wheel

$(DIST_DIR)/natcap.invest%.tar.gz: | $(DIST_DIR)
	$(PYTHON) -m build --sdist


# Build binaries and put them in dist/invest
# The `invest list` is to test the binaries.  If something doesn't
# import, we want to know right away.  No need to provide the `.exe` extension
# on Windows as the .exe extension is assumed.
binaries: $(INVEST_BINARIES_DIR)
$(INVEST_BINARIES_DIR): | $(DIST_DIR) $(BUILD_DIR)
	-$(RMDIR) $(BUILD_DIR)/pyi-build
	-$(RMDIR) $(INVEST_BINARIES_DIR)
	$(PYTHON) -m PyInstaller --workpath $(BUILD_DIR)/pyi-build --clean --distpath $(DIST_DIR) exe/invest.spec
	$(CONDA) list --export > $(INVEST_BINARIES_DIR)/package_versions.txt
	$(INVEST_BINARIES_DIR)/invest list

# Documentation.
# API docs are built in build/sphinx and copied to dist/apidocs
apidocs: $(APIDOCS_TARGET_DIR) $(APIDOCS_ZIP_FILE)

$(APIDOCS_BUILD_DIR): install  # need contents of build/lib to build apidocs
	# -a: always build all files
	$(PYTHON) -m sphinx -a -b html -d $(APIDOCS_BUILD_DIR)/doctrees doc/api-docs $(APIDOCS_BUILD_DIR)/html

$(APIDOCS_TARGET_DIR): $(APIDOCS_BUILD_DIR) | $(DIST_DIR)
	# only copy over the built html files, not the doctrees
	$(COPYDIR) $(APIDOCS_BUILD_DIR)/html $(APIDOCS_TARGET_DIR)

$(APIDOCS_ZIP_FILE): $(APIDOCS_TARGET_DIR)
	$(BASHLIKE_SHELL_COMMAND) "cd $(DIST_DIR) && $(ZIP) -r $(notdir $(APIDOCS_ZIP_FILE)) $(notdir $(APIDOCS_TARGET_DIR))"

# need to get the working directory path because ln doesn't work with relative paths
WORKING_DIR := $(shell pwd)
ifeq ($(OS),Windows_NT)
	# this setting is necessary for ln to work on git bash for windows
	export MSYS = winsymlinks:nativestrict
endif
# Userguide HTML docs are copied to dist/userguide
userguide: $(USERGUIDE_TARGET_DIR) $(USERGUIDE_ZIP_FILE)
$(USERGUIDE_TARGET_DIR): $(GIT_UG_REPO_PATH) $(GIT_SAMPLE_DATA_REPO_PATH) | $(DIST_DIR)
	ln -s $(WORKING_DIR)/$(GIT_SAMPLE_DATA_REPO_PATH) $(WORKING_DIR)/$(GIT_UG_REPO_PATH)
	$(MAKE) -C $(GIT_UG_REPO_PATH) SPHINXBUILD="$(PYTHON) -m sphinx" BUILDDIR=../../$(USERGUIDE_BUILD_DIR) html
	$(COPYDIR) $(USERGUIDE_BUILD_DIR)/html $(USERGUIDE_TARGET_DIR)

$(USERGUIDE_ZIP_FILE): $(USERGUIDE_TARGET_DIR)
	cd $(DIST_DIR) && $(ZIP) -r $(notdir $(USERGUIDE_ZIP_FILE)) $(notdir $(USERGUIDE_TARGET_DIR))

# Tracking the expected zipfiles here avoids a race condition where we can't
# know which data zipfiles to create until the data repo is cloned.
# All data zipfiles are written to dist/data/*.zip
ZIPDIRS = Annual_Water_Yield \
		  Base_Data \
		  Carbon \
		  CoastalBlueCarbon \
		  CoastalVulnerability \
		  CropProduction \
		  DelineateIt \
		  forest_carbon_edge_effect \
		  globio \
		  GridSeascape \
		  HabitatQuality \
		  HabitatRiskAssess \
		  NDR \
		  pollination \
		  recreation \
		  RouteDEM \
		  scenario_proximity \
		  ScenicQuality \
		  SDR \
		  Seasonal_Water_Yield \
		  UrbanCoolingModel \
		  UrbanFloodMitigation \
		  UrbanStormwater \
		  WaveEnergy \
		  WindEnergy

ZIPTARGETS = $(foreach dirname,$(ZIPDIRS),$(addprefix $(DIST_DATA_DIR)/,$(dirname).zip))

sampledata: $(ZIPTARGETS)
	$(PYTHON) scripts/build_sampledata_filesize_registry.py $(CURDIR)/$(DIST_DATA_DIR)
$(DIST_DATA_DIR)/%.zip: $(DIST_DATA_DIR) $(GIT_SAMPLE_DATA_REPO_PATH)
	cd $(GIT_SAMPLE_DATA_REPO_PATH); $(BASHLIKE_SHELL_COMMAND) "$(ZIP) -r $(addprefix ../../,$@) $(subst $(DIST_DATA_DIR)/,$(DATADIR),$(subst .zip,,$@))"

SAMPLEDATA_SINGLE_ARCHIVE := dist/InVEST_$(VERSION)_sample_data.zip
sampledata_single: $(SAMPLEDATA_SINGLE_ARCHIVE)

$(SAMPLEDATA_SINGLE_ARCHIVE): $(GIT_SAMPLE_DATA_REPO_PATH) dist
	$(BASHLIKE_SHELL_COMMAND) "cd $(GIT_SAMPLE_DATA_REPO_PATH) && $(ZIP) -r ../../$(SAMPLEDATA_SINGLE_ARCHIVE) ./* -x .svn -x .git"


# Installers for each platform.
# Windows (NSIS) installer is written to dist/InVEST_<version>_x86_Setup.exe
# Mac (DMG) disk image is written to dist/InVEST <version>.dmg
WINDOWS_INSTALLER_FILE := $(DIST_DIR)/InVEST_$(INSTALLER_NAME_FORKUSER)$(VERSION)_$(PYTHON_ARCH)_Setup.exe
windows_installer: $(WINDOWS_INSTALLER_FILE)
$(WINDOWS_INSTALLER_FILE): $(INVEST_BINARIES_DIR) $(USERGUIDE_ZIP_FILE) build/vcredist_x86.exe | $(GIT_SAMPLE_DATA_REPO_PATH)
	-$(RM) $(WINDOWS_INSTALLER_FILE)
	makensis /DVERSION=$(VERSION) /DBINDIR=$(INVEST_BINARIES_DIR) /DARCHITECTURE=$(PYTHON_ARCH) /DFORKNAME=$(INSTALLER_NAME_FORKUSER) /DDATA_LOCATION=$(DATA_BASE_URL) installer\windows\invest_installer.nsi

mac_dmg: $(MAC_DISK_IMAGE_FILE)
$(MAC_DISK_IMAGE_FILE): $(DIST_DIR) $(MAC_APPLICATION_BUNDLE) $(USERGUIDE_TARGET_DIR)
	# everything in the source directory $(MAC_APPLICATION_BUNDLE_DIR) will be copied into the DMG.
	# so that directory should only contain the app bundle.
	installer/darwin/create_dmg.sh "InVEST $(VERSION)" $(MAC_APPLICATION_BUNDLE_DIR) $(MAC_DISK_IMAGE_FILE)

mac_app: $(MAC_APPLICATION_BUNDLE)
$(MAC_APPLICATION_BUNDLE): $(BUILD_DIR) $(INVEST_BINARIES_DIR) $(USERGUIDE_TARGET_DIR)
	./installer/darwin/build_app_bundle.sh $(VERSION) $(INVEST_BINARIES_DIR) $(USERGUIDE_TARGET_DIR) $(MAC_APPLICATION_BUNDLE)

mac_zipfile: $(MAC_BINARIES_ZIP_FILE)
$(MAC_BINARIES_ZIP_FILE): $(DIST_DIR) $(MAC_APPLICATION_BUNDLE) $(USERGUIDE_TARGET_DIR)
	./installer/darwin/build_zip.sh $(VERSION) $(MAC_APPLICATION_BUNDLE) $(USERGUIDE_TARGET_DIR)

build/vcredist_x86.exe: | build
	powershell.exe -Command "Start-BitsTransfer -Source https://download.microsoft.com/download/5/D/8/5D8C65CB-C849-4025-8E95-C3966CAFD8AE/vcredist_x86.exe -Destination build\vcredist_x86.exe"

KEYCHAIN_NAME := codesign_keychain
# only need password to be able to create the keychain, not for security
KEYCHAIN_PASS := password
codesign_mac:
	# download the p12 certificate file from google cloud
	$(GSUTIL) cp gs://stanford_cert/$(CERT_FILE) $(BUILD_DIR)/$(CERT_FILE)
	# create a new keychain (so that we can know what the password is)
	security create-keychain -p $(KEYCHAIN_PASS) $(KEYCHAIN_NAME)
	# add the keychain to the search list so it can be found
	security list-keychains -s $(KEYCHAIN_NAME)
	# unlock the keychain so we can import to it (stays unlocked 5 minutes by default)
	security unlock-keychain -p $(KEYCHAIN_PASS) $(KEYCHAIN_NAME)
	# add the certificate to the keychain
	# -T option says that the codesign executable can access the keychain
	# for some reason this alone is not enough, also need the following step
	security import $(BUILD_DIR)/$(CERT_FILE) -k $(KEYCHAIN_NAME) -P "$(CERT_PASS)" -T /usr/bin/codesign
	# this is essential to avoid the UI password prompt
	security set-key-partition-list -S apple-tool:,apple: -s -k $(KEYCHAIN_PASS) $(KEYCHAIN_NAME)
	# sign the dmg using certificate that's looked up by unique identifier 'Stanford'
	codesign --timestamp --verbose --sign Stanford $(BIN_TO_SIGN) $(WORKBENCH_BIN_TO_SIGN)

codesign_windows:
	$(GSUTIL) cp gs://stanford_cert/$(CERT_FILE) $(BUILD_DIR)/$(CERT_FILE)
	"$(SIGNTOOL)" sign -fd SHA256 -f $(BUILD_DIR)/$(CERT_FILE) -p $(CERT_PASS) $(BIN_TO_SIGN) $(WORKBENCH_BIN_TO_SIGN)
	"$(SIGNTOOL)" timestamp -tr http://timestamp.sectigo.com -td SHA256 $(BIN_TO_SIGN) $(WORKBENCH_BIN_TO_SIGN)
	$(RM) $(BUILD_DIR)/$(CERT_FILE)
	@echo "Installer was signed with signtool"

deploy:
	-$(GSUTIL) -m rsync $(DIST_DIR) $(DIST_URL_BASE)
	-$(GSUTIL) -m rsync -r $(DIST_DIR)/data $(DIST_URL_BASE)/data
	-$(GSUTIL) -m rsync -r $(DIST_DIR)/userguide $(DIST_URL_BASE)/userguide
	-$(GSUTIL) -m rsync -r $(WORKBENCH_DIST_DIR) $(DIST_URL_BASE)/workbench
	@echo "Application binaries (if they were created) can be downloaded from:"
	@echo "  * $(DOWNLOAD_DIR_URL)"

# Notes on Makefile development
#
# * Use the -drR to show the decision tree (and none of the implicit rules)
#   if a task is (or is not) executing when expected.
# * Use -n to print the actions to be executed instead of actually executing them.<|MERGE_RESOLUTION|>--- conflicted
+++ resolved
@@ -10,11 +10,7 @@
 
 GIT_UG_REPO                 := https://github.com/natcap/invest.users-guide
 GIT_UG_REPO_PATH            := doc/users-guide
-<<<<<<< HEAD
-GIT_UG_REPO_REV             := eeeb7c34d5b35a9e6cbbdac1c6404522c9b5f9a0
-=======
 GIT_UG_REPO_REV             := 2dface5230ec06128450b5ca59d334fb57c14352
->>>>>>> cac6a57e
 
 ENV = "./env"
 ifeq ($(OS),Windows_NT)
