--- conflicted
+++ resolved
@@ -42,11 +42,7 @@
         self.assertEqual(
             set(spec),
             {'model_id', 'model_name', 'pyname', 'userguide', 'aliases',
-<<<<<<< HEAD
-             'args_with_spatial_overlap', 'args', 'outputs'})
-=======
              'ui_spec', 'args_with_spatial_overlap', 'args', 'outputs'})
->>>>>>> 10af95df
 
     def test_get_invest_validate(self):
         """UI server: get_invest_validate endpoint."""
