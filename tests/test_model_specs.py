--- conflicted
+++ resolved
@@ -68,19 +68,11 @@
                             {'spatial_keys', 'different_projections_ok'}))
 
                 self.assertIsInstance(model.MODEL_SPEC['ui_spec'], dict)
-<<<<<<< HEAD
-                self.assertEqual(set(model.MODEL_SPEC['ui_spec'].keys()),
-                                 {'order', 'hidden'})
-                self.assertIsInstance(model.MODEL_SPEC['ui_spec']['order'], list)
-                self.assertIsInstance(model.MODEL_SPEC['ui_spec']['hidden'], list)
-
-=======
                 if 'dropdown_functions' in model.MODEL_SPEC['ui_spec']:
                     self.assertIsInstance(
                         model.MODEL_SPEC['ui_spec']['dropdown_functions'], dict)
                 self.assertIsInstance(model.MODEL_SPEC['ui_spec']['order'], list)
                 self.assertIsInstance(model.MODEL_SPEC['ui_spec']['hidden'], list)
->>>>>>> 10af95df
                 found_keys = set()
                 for group in model.MODEL_SPEC['ui_spec']['order']:
                     self.assertIsInstance(group, list)
