--- conflicted
+++ resolved
@@ -1,1285 +1,1226 @@
-"""Module for Regression Testing the InVEST Scenic Quality module."""
-import unittest
-import tempfile
-import shutil
-import os
-import glob
-
-from osgeo import gdal
-from osgeo import osr
-from osgeo import ogr
-import pygeoprocessing
-from shapely.geometry import Polygon, Point
-import numpy
-
-
-_SRS = osr.SpatialReference()
-_SRS.ImportFromEPSG(32731)  # WGS84 / UTM zone 31s
-WKT = _SRS.ExportToWkt()
-
-
-class ScenicQualityTests(unittest.TestCase):
-    """Tests for the InVEST Scenic Quality model."""
-
-    def setUp(self):
-        """Create a temporary workspace."""
-        self.workspace_dir = tempfile.mkdtemp()
-
-    def tearDown(self):
-        """Remove the temporary workspace after a test."""
-        shutil.rmtree(self.workspace_dir)
-
-    @staticmethod
-    def create_dem(dem_path):
-        """Create a known DEM at the given path.
-
-        Args:
-            dem_path (string): Where to store the DEM.
-
-        Returns:
-            ``None``
-
-        """
-        dem_matrix = numpy.array(
-            [[10, 2, 2, 2, 10],
-             [2, 10, 2, 10, 2],
-             [2, 2, 10, 2, 2],
-             [2, 10, 2, 10, 2],
-             [10, 2, 2, 2, 10]], dtype=numpy.int8)
-
-        # byte nodata value
-        pygeoprocessing.numpy_array_to_raster(
-            dem_matrix, 255, (2, -2), (2, -2), WKT, dem_path,
-            raster_driver_creation_tuple=(
-                'GTIFF', ['TILED=YES', 'BIGTIFF=YES', 'COMPRESS=LZW']))
-
-    @staticmethod
-    def create_aoi(aoi_path):
-        """Create a known bounding box that overlaps the DEM.
-
-        The envelope of the AOI perfectly overlaps the outside edge of the DEM.
-
-        Args:
-            aoi_path (string): The filepath where the AOI should be written.
-
-        Returns:
-            ``None``
-
-        """
-        geoms = [Polygon([(2, -2), (2, -12), (12, -12), (12, -2), (2, -2)])]
-        pygeoprocessing.shapely_geometry_to_vector(
-            geoms, aoi_path, WKT, 'GeoJSON')
-
-    @staticmethod
-    def create_viewpoints(viewpoints_path, fields=None, attributes=None):
-        """Create a known set of viewpoints for this DEM.
-
-        This vector will contain 4 viewpoints in the WGS84/UTM31S projection.
-        The second viewpoint is off the edge of the DEM and will therefore not
-        be included in the Scenic Quality analysis.
-
-        Args:
-            viewpoints_path (string): The filepath where the viewpoints vector
-                should be saved.
-            fields=None (dict): If provided, this must be a dict mapping
-                fieldnames to datatypes, as expected by
-                ``pygeoprocessing.shapely_geometry_to_vector``.
-            attributes=None (dict): If provided, this must be a list of dicts
-                mapping fieldnames (which match the keys in ``fields``) to
-                values that will be used as the column value for each feature
-                in sequence.
-
-        Returns:
-            ``None``
-
-        """
-        geometries = [
-            Point(7.0, -3.0),
-            Point(1.0, -7.0),  # off the edge of DEM, won't be included.
-            Point(7.0, -11.0),
-            Point(11.0, -7.0)]
-
-        pygeoprocessing.shapely_geometry_to_vector(
-            geometries, viewpoints_path, WKT, 'GeoJSON',
-            fields=fields, attribute_list=attributes,
-            ogr_geom_type=ogr.wkbPoint)
-
-    def test_exception_when_no_structures_aoi_overlap(self):
-        """SQ: model raises exception when AOI does not overlap structures."""
-        from natcap.invest.scenic_quality import scenic_quality
-
-        dem_path = os.path.join(self.workspace_dir, 'dem.tif')
-        ScenicQualityTests.create_dem(dem_path)
-
-        viewpoints_path = os.path.join(self.workspace_dir,
-                                       'viewpoints.geojson')
-        ScenicQualityTests.create_viewpoints(viewpoints_path)
-
-        # AOI DEFINITELY doesn't overlap with the viewpoints.
-        aoi_path = os.path.join(self.workspace_dir, 'aoi.geojson')
-        geometries = [Polygon([(2, 2), (2, 12), (12, 12), (12, 2), (2, 2)])]
-        pygeoprocessing.shapely_geometry_to_vector(
-            geometries, aoi_path, WKT, 'GeoJSON')
-
-        args = {
-            'workspace_dir': os.path.join(self.workspace_dir, 'workspace'),
-            'aoi_path': aoi_path,
-            'structure_path': viewpoints_path,
-            'dem_path': dem_path,
-            'refraction': 0.13,
-            # Valuation parameter defaults to False, so leaving it off here.
-            'n_workers': -1,
-        }
-
-        with self.assertRaises(ValueError) as cm:
-            scenic_quality.execute(args)
-
-        self.assertTrue('found no intersection between' in str(cm.exception))
-
-    def test_no_valuation(self):
-        """SQ: model works as expected without valuation."""
-        from natcap.invest.scenic_quality import scenic_quality
-
-        dem_path = os.path.join(self.workspace_dir, 'dem.tif')
-        ScenicQualityTests.create_dem(dem_path)
-
-        # Using weighted viewpoints here to make the visual quality output more
-        # interesting.
-        viewpoints_path = os.path.join(self.workspace_dir,
-                                       'viewpoints.geojson')
-        ScenicQualityTests.create_viewpoints(
-            viewpoints_path,
-            fields={'RADIUS': ogr.OFTReal,
-                    'HEIGHT': ogr.OFTReal,
-                    'WEIGHT': ogr.OFTReal},
-            attributes=[
-                {'RADIUS': 6.0, 'HEIGHT': 1.0, 'WEIGHT': 1.0},
-                {'RADIUS': 6.0, 'HEIGHT': 1.0, 'WEIGHT': 1.0},
-                {'RADIUS': 6.0, 'HEIGHT': 1.0, 'WEIGHT': 2.5},
-                {'RADIUS': 6.0, 'HEIGHT': 1.0, 'WEIGHT': 2.5}])
-
-        aoi_path = os.path.join(self.workspace_dir, 'aoi.geojson')
-        ScenicQualityTests.create_aoi(aoi_path)
-
-        args = {
-            'workspace_dir': os.path.join(self.workspace_dir, 'workspace'),
-            'aoi_path': aoi_path,
-            'structure_path': viewpoints_path,
-            'dem_path': dem_path,
-            'refraction': 0.13,
-            # Valuation parameter defaults to False, so leaving it off here.
-            'n_workers': -1,
-        }
-
-        scenic_quality.execute(args)
-
-        # vshed.tif and vshed_qual.tif are still created by the model,
-        # vshed_value.tif is not when we are not doing valuation.
-        for output_filename, should_exist in (
-                ('vshed_value.tif', False),
-                ('vshed.tif', True),
-                ('vshed_qual.tif', True)):
-            full_filepath = os.path.join(
-                args['workspace_dir'], 'output', output_filename)
-            self.assertEqual(os.path.exists(full_filepath), should_exist)
-
-        # In a non-valuation run, vshed_qual.tif is based on the number of
-        # visible structures rather than the valuation, so we need to make sure
-        # that the raster has the expected values.
-        expected_visual_quality = numpy.array(
-            [[1, 1, 1, 1, 4],
-             [0, 1, 1, 4, 3],
-             [0, 0, 4, 3, 3],
-             [0, 3, 3, 4, 3],
-             [3, 3, 3, 3, 4]])
-        visual_quality_raster = os.path.join(
-            args['workspace_dir'], 'output', 'vshed_qual.tif')
-        quality_matrix = gdal.OpenEx(
-            visual_quality_raster, gdal.OF_RASTER).ReadAsArray()
-        numpy.testing.assert_allclose(expected_visual_quality,
-                                          quality_matrix,
-                                          rtol=0, atol=1e-6)
-
-    def test_invalid_valuation_function(self):
-        """SQ: model raises exception with invalid valuation function."""
-        from natcap.invest.scenic_quality import scenic_quality
-
-        dem_path = os.path.join(self.workspace_dir, 'dem.tif')
-        ScenicQualityTests.create_dem(dem_path)
-
-        viewpoints_path = os.path.join(self.workspace_dir,
-                                       'viewpoints.geojson')
-        ScenicQualityTests.create_viewpoints(viewpoints_path)
-
-        aoi_path = os.path.join(self.workspace_dir, 'aoi.geojson')
-        ScenicQualityTests.create_aoi(aoi_path)
-
-        args = {
-            'workspace_dir': os.path.join(self.workspace_dir, 'workspace'),
-            'results_suffix': 'foo',
-            'aoi_path': aoi_path,
-            'structure_path': viewpoints_path,
-            'dem_path': dem_path,
-            'refraction': 0.13,
-            'do_valuation': True,
-            'valuation_function': 'INVALID FUNCTION',
-            'a_coef': 1,
-            'b_coef': 0,
-            'max_valuation_radius': 10.0,
-            'n_workers': -1,
-        }
-
-        with self.assertRaises(ValueError):
-            scenic_quality.execute(args)
-
-    def test_error_invalid_viewpoints(self):
-        """SQ: error when no valid viewpoints.
-
-        This also tests for coverage when using logarithmic valuation on pixels
-        with size < 1m.
-        """
-        from natcap.invest.scenic_quality import scenic_quality
-
-        dem_matrix = numpy.array(
-            [[-1, -1, 2, -1, -1],
-             [-1, -1, -1, -1, -1],
-             [-1, -1, -1, -1, -1],
-             [-1, -1, -1, -1, -1],
-             [-1, -1, -1, -1, -1]], dtype=numpy.int32)
-
-        dem_path = os.path.join(self.workspace_dir, 'dem.tif')
-        pygeoprocessing.numpy_array_to_raster(
-            dem_matrix, -1, (0.5, -0.5), (0, 0), WKT, dem_path)
-
-        viewpoints_path = os.path.join(self.workspace_dir,
-                                       'viewpoints.geojson')
-        geometries = [Point(1.25, -0.5),  # Valid in DEM but outside of AOI.
-                      Point(-1.0, -5.0),  # off the edge of DEM.
-                      Point(1.25, -1.5)]  # Within AOI, over nodata.
-        pygeoprocessing.shapely_geometry_to_vector(
-            geometries, viewpoints_path, WKT, 'GeoJSON',
-            ogr_geom_type=ogr.wkbPoint)
-
-        aoi_path = os.path.join(self.workspace_dir, 'aoi.geojson')
-        geometries_aoi = [
-            Polygon([(1, -1), (1, -2.5), (2.5, -2.5), (2.5, -1), (1, -1)])]
-        pygeoprocessing.shapely_geometry_to_vector(
-            geometries_aoi, aoi_path, WKT, 'GeoJSON')
-
-        args = {
-            'workspace_dir': os.path.join(self.workspace_dir, 'workspace'),
-            'results_suffix': 'foo',
-            'aoi_path': aoi_path,
-            'structure_path': viewpoints_path,
-            'dem_path': dem_path,
-            'refraction': 0.13,
-            'valuation_function': 'logarithmic',
-            'a_coef': 1,
-            'b_coef': 0,
-            'max_valuation_radius': 10.0,
-            'n_workers': -1,  # use serial mode to ensure correct exception.
-        }
-        with self.assertRaises(ValueError) as raised_error:
-            scenic_quality.execute(args)
-
-        self.assertTrue('No valid viewpoints found.' in
-                        str(raised_error.exception))
-
-    def test_viewshed_field_defaults(self):
-        """SQ: run model with default field values."""
-        from natcap.invest.scenic_quality import scenic_quality
-
-        dem_path = os.path.join(self.workspace_dir, 'dem.tif')
-        ScenicQualityTests.create_dem(dem_path)
-
-        viewpoints_path = os.path.join(self.workspace_dir,
-                                       'viewpoints.geojson')
-        ScenicQualityTests.create_viewpoints(viewpoints_path)
-
-        aoi_path = os.path.join(self.workspace_dir, 'aoi.geojson')
-        ScenicQualityTests.create_aoi(aoi_path)
-
-        args = {
-            'workspace_dir': os.path.join(self.workspace_dir, 'workspace'),
-            'results_suffix': 'foo',
-            'aoi_path': aoi_path,
-            'structure_path': viewpoints_path,
-            'dem_path': dem_path,
-            'refraction': 0.13,
-            'valuation_function': 'linear',
-            'do_valuation': True,
-            'a_coef': 1,
-            'b_coef': 0,
-            'max_valuation_radius': 10.0,
-            'n_workers': -1,
-        }
-
-        # Simulate a run where the clipped structures vector already exists.
-        # This is needed for coverage in the vector clipping function.
-        clipped_structures_path = os.path.join(args['workspace_dir'],
-                                               'intermediate',
-                                               'structures_clipped_foo.shp')
-        os.makedirs(os.path.dirname(clipped_structures_path))
-        with open(clipped_structures_path, 'w') as fake_file:
-            fake_file.write('this is a vector :)')
-
-        scenic_quality.execute(args)
-
-        # 3 of the 4 viewpoints overlap the DEM, so there should only be files
-        # from 3 viewsheds.
-        self.assertEqual(len(glob.glob(os.path.join(
-            args['workspace_dir'], 'intermediate', 'visibility*'))), 3)
-        self.assertEqual(len(glob.glob(os.path.join(
-            args['workspace_dir'], 'intermediate', 'value*'))), 3)
-
-        # Verify that the value summation matrix is what we expect it to be.
-        expected_value = numpy.array(
-            [[1, 1, 1, 1, 2],
-             [0, 1, 1, 2, 1],
-             [0, 0, 3, 1, 1],
-             [0, 1, 1, 2, 1],
-             [1, 1, 1, 1, 2]], dtype=numpy.int8)
-
-        value_matrix = pygeoprocessing.raster_to_numpy_array(
-            os.path.join(
-                args['workspace_dir'], 'output', 'vshed_value_foo.tif'))
-
-        numpy.testing.assert_allclose(
-            expected_value, value_matrix, rtol=0, atol=1e-6)
-
-        # verify that the correct number of viewpoints has been tallied.
-        vshed_matrix = pygeoprocessing.raster_to_numpy_array(
-            os.path.join(args['workspace_dir'], 'output', 'vshed_foo.tif'))
-
-        # Because our B coefficient is 0, the vshed matrix should match the
-        # value matrix.
-        numpy.testing.assert_allclose(
-            expected_value, vshed_matrix, rtol=0, atol=1e-6)
-
-        # Test the visual quality raster.
-        expected_visual_quality = numpy.array(
-            [[3, 3, 3, 3, 4],
-             [0, 3, 3, 4, 3],
-             [0, 0, 4, 3, 3],
-             [0, 3, 3, 4, 3],
-<<<<<<< HEAD
-             [3, 3, 3, 3, 4]], dtype=numpy.int32)
-
-        quality_matrix = pygeoprocessing.raster_to_numpy_array(
-            os.path.join(
-                args['workspace_dir'], 'output', 'vshed_qual_foo.tif'))
-        numpy.testing.assert_almost_equal(
-            expected_visual_quality, quality_matrix)
-=======
-             [3, 3, 3, 3, 4]])
-        visual_quality_raster = os.path.join(
-            args['workspace_dir'], 'output', 'vshed_qual_foo.tif')
-        quality_matrix = gdal.OpenEx(visual_quality_raster,
-                                     gdal.OF_RASTER).ReadAsArray()
-        numpy.testing.assert_allclose(expected_visual_quality,
-                                      quality_matrix,
-                                      rtol=0, atol=1e-6)
->>>>>>> abd2d349
-
-    def test_viewshed_with_fields(self):
-        """SQ: verify that we can specify viewpoint fields."""
-        from natcap.invest.scenic_quality import scenic_quality
-
-        dem_path = os.path.join(self.workspace_dir, 'dem.tif')
-        ScenicQualityTests.create_dem(dem_path)
-
-        viewpoints_path = os.path.join(self.workspace_dir,
-                                       'viewpoints.geojson')
-        ScenicQualityTests.create_viewpoints(
-            viewpoints_path,
-            fields={'RADIUS': ogr.OFTReal,
-                    'HEIGHT': ogr.OFTReal,
-                    'WEIGHT': ogr.OFTReal},
-            attributes=[
-                {'RADIUS': 6.0, 'HEIGHT': 1.0, 'WEIGHT': 1.0},
-                {'RADIUS': 6.0, 'HEIGHT': 1.0, 'WEIGHT': 1.0},
-                {'RADIUS': 6.0, 'HEIGHT': 1.0, 'WEIGHT': 2.5},
-                {'RADIUS': 6.0, 'HEIGHT': 1.0, 'WEIGHT': 2.5}])
-
-        aoi_path = os.path.join(self.workspace_dir, 'aoi.geojson')
-        ScenicQualityTests.create_aoi(aoi_path)
-
-        args = {
-            'workspace_dir': os.path.join(self.workspace_dir, 'workspace'),
-            'aoi_path': aoi_path,
-            'structure_path': viewpoints_path,
-            'dem_path': dem_path,
-            'refraction': 0.13,
-            'do_valuation': True,
-            'valuation_function': 'linear',
-            'a_coef': 0,
-            'b_coef': 1,
-            'max_valuation_radius': 10.0,
-            # n_workers is explicitly excluded here to trigger the model
-            # default.
-        }
-
-        scenic_quality.execute(args)
-
-        # Verify that the value summation matrix is what we expect it to be.
-        # The weight of two of the points makes some sectors more valuable
-        expected_value = numpy.array(
-            [[4., 2., 0., 2., 14.],
-             [0., 2.82842712, 2., 9.89949494, 5.],
-             [0., 0., 24., 5., 0.],
-             [0., 7.07106781, 5., 14.14213562, 5.],
-             [10., 5., 0., 5., 20.]], dtype=numpy.float32)
-
-        value_matrix = pygeoprocessing.raster_to_numpy_array(
-            os.path.join(args['workspace_dir'], 'output', 'vshed_value.tif'))
-
-<<<<<<< HEAD
-        numpy.testing.assert_almost_equal(
-            expected_value, value_matrix, decimal=6)
-=======
-        numpy.testing.assert_allclose(
-            expected_value, value_matrix, rtol=0, atol=1e-6)
->>>>>>> abd2d349
-
-        # Verify that the sum of the viewsheds (which is weighted) is correct.
-        expected_weighted_vshed = numpy.array(
-            [[1., 1., 1., 1., 3.5],
-             [0., 1., 1., 3.5, 2.5],
-             [0., 0., 6., 2.5, 2.5],
-             [0., 2.5, 2.5, 5., 2.5],
-             [2.5, 2.5, 2.5, 2.5, 5.]], dtype=numpy.float32)
-<<<<<<< HEAD
-        vshed_raster_path = os.path.join(
-            args['workspace_dir'], 'output', 'vshed.tif')
-        weighted_vshed_matrix = pygeoprocessing.raster_to_numpy_array(
-            vshed_raster_path)
-        numpy.testing.assert_almost_equal(expected_weighted_vshed,
-                                          weighted_vshed_matrix)
-=======
-        vshed_raster_path = os.path.join(args['workspace_dir'], 'output',
-                                         'vshed.tif')
-        weighted_vshed_matrix = gdal.OpenEx(
-            vshed_raster_path, gdal.OF_RASTER).ReadAsArray()
-        numpy.testing.assert_allclose(expected_weighted_vshed,
-                                      weighted_vshed_matrix,
-                                      rtol=0, atol=1e-6)
->>>>>>> abd2d349
-
-        # Test the visual quality raster since this run is weighted.
-        expected_visual_quality = numpy.array(
-            [[1, 1, 0, 1, 4],
-             [0, 1, 1, 3, 3],
-             [0, 0, 4, 3, 0],
-             [0, 3, 3, 4, 3],
-             [3, 3, 0, 3, 4]], dtype=numpy.int32)
-        visual_quality_raster = os.path.join(
-            args['workspace_dir'], 'output', 'vshed_qual.tif')
-<<<<<<< HEAD
-        quality_matrix = pygeoprocessing.raster_to_numpy_array(
-            visual_quality_raster)
-        numpy.testing.assert_almost_equal(expected_visual_quality,
-                                          quality_matrix)
-=======
-        quality_matrix = gdal.OpenEx(
-            visual_quality_raster, gdal.OF_RASTER).ReadAsArray()
-        numpy.testing.assert_allclose(expected_visual_quality,
-                                      quality_matrix,
-                                      rtol=0, atol=1e-6)
->>>>>>> abd2d349
-
-    def test_exponential_valuation(self):
-        """SQ: verify values on exponential valuation."""
-        from natcap.invest.scenic_quality import scenic_quality
-
-        dem_path = os.path.join(self.workspace_dir, 'dem.tif')
-        ScenicQualityTests.create_dem(dem_path)
-
-        viewpoints_path = os.path.join(self.workspace_dir,
-                                       'viewpoints.geojson')
-        ScenicQualityTests.create_viewpoints(viewpoints_path)
-
-        aoi_path = os.path.join(self.workspace_dir, 'aoi.geojson')
-        ScenicQualityTests.create_aoi(aoi_path)
-
-        args = {
-            'workspace_dir': os.path.join(self.workspace_dir, 'workspace'),
-            'aoi_path': aoi_path,
-            'structure_path': viewpoints_path,
-            'dem_path': dem_path,
-            'refraction': 0.13,
-            'valuation_function': 'exponential',
-            'a_coef': 1,
-            'b_coef': 1,
-            'max_valuation_radius': 10.0,
-            'do_valuation': True,
-            'n_workers': -1,
-        }
-
-        scenic_quality.execute(args)
-
-        # Verify that the value summation matrix is what we expect it to be.
-        # The weight of two of the points makes some sectors more valuable
-        expected_value = numpy.array(
-            [[0.01831564, 0.13533528, 1., 0.13533528, 0.03663128],
-             [0., 0.05910575, 0.13533528, 0.11821149, 0.13533528],
-             [0., 0., 0.05494692, 0.13533528, 1.],
-             [0., 0.05910575, 0.13533528, 0.11821149, 0.13533528],
-             [0.01831564, 0.13533528, 1., 0.13533528, 0.03663128]])
-
-        value_matrix = pygeoprocessing.raster_to_numpy_array(
-            os.path.join(args['workspace_dir'], 'output', 'vshed_value.tif'))
-
-        numpy.testing.assert_allclose(expected_value, value_matrix, rtol=0, atol=1e-6)
-
-    def test_logarithmic_valuation(self):
-        """SQ: verify values on logarithmic valuation."""
-        from natcap.invest.scenic_quality import scenic_quality
-
-        dem_path = os.path.join(self.workspace_dir, 'dem.tif')
-        ScenicQualityTests.create_dem(dem_path)
-
-        viewpoints_path = os.path.join(self.workspace_dir,
-                                       'viewpoints.geojson')
-        ScenicQualityTests.create_viewpoints(viewpoints_path)
-
-        aoi_path = os.path.join(self.workspace_dir, 'aoi.geojson')
-        ScenicQualityTests.create_aoi(aoi_path)
-
-        args = {
-            'workspace_dir': os.path.join(self.workspace_dir, 'workspace'),
-            'aoi_path': aoi_path,
-            'structure_path': viewpoints_path,
-            'dem_path': dem_path,
-            'refraction': 0.13,
-            'valuation_function': 'logarithmic',
-            'do_valuation': True,
-            'a_coef': 1,
-            'b_coef': 1,
-            'max_valuation_radius': 10.0,
-            'n_workers': -1,
-        }
-
-        scenic_quality.execute(args)
-
-        # Verify that the value summation matrix is what we expect it to be.
-        # The weight of two of the points makes some sectors more valuable
-        expected_value = numpy.array(
-            [[2.60943791, 2.09861229, 1., 2.09861229, 5.21887582],
-             [0., 2.34245405, 2.09861229, 4.68490809, 2.09861229],
-             [0., 0., 7.82831374, 2.09861229, 1.],
-             [0., 2.34245405, 2.09861229, 4.68490809, 2.09861229],
-             [2.60943791, 2.09861229, 1., 2.09861229, 5.21887582]])
-
-        value_matrix = pygeoprocessing.raster_to_numpy_array(
-            os.path.join(
-                args['workspace_dir'], 'output', 'vshed_value.tif'))
-
-        numpy.testing.assert_allclose(
-            expected_value, value_matrix, rtol=0, atol=1e-6)
-
-    def test_visual_quality(self):
-        """SQ: verify visual quality calculations."""
-        from natcap.invest.scenic_quality import scenic_quality
-        visible_structures = numpy.tile(
-            numpy.array([3, 0, 0, 0, 6, 7, 8], dtype=numpy.int32), (5, 1))
-
-        n_visible = os.path.join(self.workspace_dir, 'n_visible.tif')
-        visual_quality_raster = os.path.join(self.workspace_dir,
-                                             'visual_quality.tif')
-        driver = gdal.GetDriverByName('GTiff')
-        raster = driver.Create(n_visible, 7, 5, 1, gdal.GDT_Int32)
-        band = raster.GetRasterBand(1)
-        band.SetNoDataValue(-1)
-        band.WriteArray(visible_structures)
-        band = None
-        raster = None
-
-        scenic_quality._calculate_visual_quality(n_visible,
-                                                 self.workspace_dir,
-                                                 visual_quality_raster)
-
-        expected_visual_quality = numpy.tile(
-            numpy.array([1, 0, 0, 0, 2, 3, 4], dtype=numpy.int32), (5, 1))
-
-<<<<<<< HEAD
-        visual_quality_matrix = pygeoprocessing.raster_to_numpy_array(
-            visual_quality_raster)
-        numpy.testing.assert_almost_equal(expected_visual_quality,
-                                          visual_quality_matrix)
-=======
-        visual_quality_matrix = gdal.OpenEx(
-            visual_quality_raster, gdal.OF_RASTER).ReadAsArray()
-        numpy.testing.assert_allclose(expected_visual_quality,
-                                      visual_quality_matrix,
-                                      rtol=0, atol=1e-6)
->>>>>>> abd2d349
-
-    def test_visual_quality_large_blocks(self):
-        """SQ: verify visual quality on large blocks."""
-        # This is a regression test for an issue encountered in the
-        # percentiles algorithm.  To exercise the fix, we need to
-        # calculate percentiles on a raster that does not fit completely into
-        # memory in a single percentile buffer.
-        from natcap.invest.scenic_quality import scenic_quality
-        shape = (512, 512)
-        n_blocks = 5
-        visible_structures = numpy.concatenate(
-            [numpy.full(shape, n*2) for n in range(n_blocks)])
-
-        n_visible = os.path.join(self.workspace_dir, 'n_visible.tif')
-        visual_quality_raster = os.path.join(self.workspace_dir,
-                                             'visual_quality.tif')
-        driver = gdal.GetDriverByName('GTiff')
-        raster = driver.Create(n_visible, shape[0], shape[1]*n_blocks,
-                               1, gdal.GDT_Int32)
-        band = raster.GetRasterBand(1)
-        band.SetNoDataValue(-1)
-        band.WriteArray(visible_structures)
-        band = None
-        raster = None
-
-        scenic_quality._calculate_visual_quality(n_visible,
-                                                 self.workspace_dir,
-                                                 visual_quality_raster)
-
-        expected_visual_quality = numpy.concatenate(
-            [numpy.full(shape, n) for n in range(n_blocks)])
-
-<<<<<<< HEAD
-        visual_quality_matrix = pygeoprocessing.raster_to_numpy_array(
-            visual_quality_raster)
-        numpy.testing.assert_almost_equal(expected_visual_quality,
-                                          visual_quality_matrix)
-=======
-        visual_quality_matrix = gdal.OpenEx(
-            visual_quality_raster, gdal.OF_RASTER).ReadAsArray()
-        numpy.testing.assert_allclose(expected_visual_quality,
-                                      visual_quality_matrix,
-                                      rtol=0, atol=1e-6)
->>>>>>> abd2d349
-
-    def test_visual_quality_low_count(self):
-        """SQ: verify visual quality calculations for low pixel counts."""
-        from natcap.invest.scenic_quality import scenic_quality
-        visible_structures = numpy.array(
-            [[-1, 3, 0, 0, 0, 3, 6, 7]], dtype=numpy.int32)
-
-        n_visible = os.path.join(self.workspace_dir, 'n_visible.tif')
-        visual_quality_raster = os.path.join(self.workspace_dir,
-                                             'visual_quality.tif')
-        driver = gdal.GetDriverByName('GTiff')
-        raster = driver.Create(n_visible, 8, 1, 1, gdal.GDT_Int32)
-        band = raster.GetRasterBand(1)
-        band.SetNoDataValue(-1)
-        band.WriteArray(visible_structures)
-        band = None
-        raster = None
-
-        scenic_quality._calculate_visual_quality(n_visible,
-                                                 self.workspace_dir,
-                                                 visual_quality_raster)
-
-        expected_visual_quality = numpy.array(
-            [[255, 2, 0, 0, 0, 2, 3, 4]], dtype=numpy.int32)
-
-<<<<<<< HEAD
-        visual_quality_matrix = pygeoprocessing.raster_to_numpy_array(
-            visual_quality_raster)
-        numpy.testing.assert_almost_equal(expected_visual_quality,
-                                          visual_quality_matrix)
-=======
-        visual_quality_matrix = gdal.OpenEx(
-            visual_quality_raster, gdal.OF_RASTER).ReadAsArray()
-        numpy.testing.assert_allclose(expected_visual_quality,
-                                      visual_quality_matrix,
-                                      rtol=0, atol=1e-6)
->>>>>>> abd2d349
-
-    def test_visual_quality_floats(self):
-        """SQ: verify visual quality calculations for floating-point vshed."""
-        from natcap.invest.scenic_quality import scenic_quality
-        visible_structures = numpy.array(
-            [[-1, 3.33, 0, 0, 0, 3.66, 6.12, 7.8]])
-
-        n_visible = os.path.join(self.workspace_dir, 'n_visible.tif')
-        visual_quality_raster = os.path.join(self.workspace_dir,
-                                             'visual_quality.tif')
-        driver = gdal.GetDriverByName('GTiff')
-        raster = driver.Create(n_visible, 8, 1, 1, gdal.GDT_Float32)
-        band = raster.GetRasterBand(1)
-        band.SetNoDataValue(-1)
-        band.WriteArray(visible_structures)
-        band = None
-        raster = None
-
-        scenic_quality._calculate_visual_quality(n_visible,
-                                                 self.workspace_dir,
-                                                 visual_quality_raster)
-
-        expected_visual_quality = numpy.array(
-            [[255, 1, 0, 0, 0, 2, 3, 4]], dtype=numpy.int32)
-
-<<<<<<< HEAD
-        visual_quality_matrix = pygeoprocessing.raster_to_numpy_array(
-            visual_quality_raster)
-        numpy.testing.assert_almost_equal(expected_visual_quality,
-                                          visual_quality_matrix)
-=======
-        visual_quality_matrix = gdal.OpenEx(
-            visual_quality_raster, gdal.OF_RASTER).ReadAsArray()
-        numpy.testing.assert_allclose(expected_visual_quality,
-                                      visual_quality_matrix,
-                                      rtol=0, atol=1e-6)
->>>>>>> abd2d349
-
-
-class ScenicQualityValidationTests(unittest.TestCase):
-    """Tests for Scenic Quality validation."""
-
-    def setUp(self):
-        """Create a temporary workspace."""
-        self.workspace_dir = tempfile.mkdtemp()
-
-    def tearDown(self):
-        """Remove the temporary workspace after a test."""
-        shutil.rmtree(self.workspace_dir)
-
-    def test_missing_keys(self):
-        """SQ Validate: assert missing keys."""
-        from natcap.invest.scenic_quality import scenic_quality
-        from natcap.invest import validation
-
-        validation_errors = scenic_quality.validate({})  # empty args dict.
-        invalid_keys = validation.get_invalid_keys(validation_errors)
-        expected_missing_keys = set([
-            'aoi_path',
-            'dem_path',
-            'refraction',
-            'structure_path',
-            'workspace_dir',
-        ])
-        self.assertEqual(invalid_keys, expected_missing_keys)
-
-    def test_polynomial_required_keys(self):
-        """SQ Validate: assert polynomial required keys."""
-        from natcap.invest.scenic_quality import scenic_quality
-        from natcap.invest import validation
-
-        args = {
-            'valuation_function': 'polynomial',
-            'do_valuation': True,
-        }
-        validation_errors = scenic_quality.validate(args)
-        invalid_keys = validation.get_invalid_keys(validation_errors)
-
-        self.assertEqual(
-            invalid_keys,
-            set(['a_coef',
-                 'aoi_path',
-                 'b_coef',
-                 'dem_path',
-                 'refraction',
-                 'structure_path',
-                 'workspace_dir',
-                 'valuation_function', ])
-        )
-
-    def test_novaluation_required_keys(self):
-        """SQ Validate: assert required keys without valuation."""
-        from natcap.invest.scenic_quality import scenic_quality
-        from natcap.invest import validation
-        args = {}
-        validation_errors = scenic_quality.validate(args)
-        invalid_keys = validation.get_invalid_keys(validation_errors)
-        expected_missing_keys = set([
-            'aoi_path',
-            'dem_path',
-            'refraction',
-            'structure_path',
-            'workspace_dir',
-        ])
-        self.assertEqual(invalid_keys, expected_missing_keys)
-
-    def test_bad_values(self):
-        """SQ Validate: Assert we can catch various validation errors."""
-        from natcap.invest.scenic_quality import scenic_quality
-
-        # AOI path is missing
-        args = {
-            'workspace_dir': '',  # required key, missing value
-            'aoi_path': '/bad/vector/path',
-            'a_coef': 'foo',  # not a number
-            'b_coef': -1,  # valid
-            'dem_path': 'not/a/path',  # not a raster
-            'refraction': "0.13",
-            'max_valuation_radius': None,  # covers missing value.
-            'structure_path': 'vector/missing',
-            'valuation_function': 'bad function',
-        }
-
-        validation_errors = scenic_quality.validate(args)
-
-        self.assertEqual(len(validation_errors), 6)
-
-        # map single-key errors to their errors.
-        single_key_errors = {}
-        for keys, error in validation_errors:
-            if len(keys) == 1:
-                single_key_errors[keys[0]] = error
-
-        self.assertTrue('refraction' not in single_key_errors)
-        self.assertEqual(
-            single_key_errors['a_coef'], (
-                "Value 'foo' could not be interpreted as a number"))
-        self.assertEqual(
-            single_key_errors['dem_path'], 'File not found')
-        self.assertEqual(single_key_errors['structure_path'],
-                         'File not found')
-        self.assertEqual(single_key_errors['aoi_path'], 'File not found')
-        self.assertTrue(
-            single_key_errors['valuation_function'].startswith(
-                'Value must be one of'))
-
-    def test_dem_projected_in_m(self):
-        """SQ Validate: the DEM must be projected in meters."""
-        from natcap.invest.scenic_quality import scenic_quality
-
-        srs = osr.SpatialReference()
-        srs.ImportFromEPSG(4326)  # WGS84 is not projected.
-        projection_wkt = srs.ExportToWkt()
-        filepath = os.path.join(self.workspace_dir, 'dem.tif')
-
-        pygeoprocessing.numpy_array_to_raster(
-            numpy.array([[1]], dtype=numpy.int32), -1, (1, -1), (0, 0),
-            projection_wkt, filepath)
-
-        args = {'dem_path': filepath}
-
-        validation_errors = scenic_quality.validate(args, limit_to='dem_path')
-        self.assertEqual(len(validation_errors), 1)
-        self.assertTrue('must be projected in linear units' in
-                        validation_errors[0][1])
-
-
-class ViewshedTests(unittest.TestCase):
-    """Tests for pygeoprocessing's viewshed."""
-
-    def setUp(self):
-        """Create a temporary workspace that's deleted later."""
-        self.workspace_dir = tempfile.mkdtemp()
-
-    def tearDown(self):
-        """Clean up remaining files."""
-        shutil.rmtree(self.workspace_dir)
-
-    @staticmethod
-    def create_dem(matrix, filepath, pixel_size=(1, 1), nodata=-1):
-        """Create a DEM in WGS84 coordinate system.
-
-        Args:
-            matrix (numpy.array): A 2D numpy array of pixel values.
-            filepath (string): The filepath where the new raster file will be
-                written.
-            pixel_size=(1, -1): The pixel size to use for the output raster.
-            nodata=-1: The nodata value to use for the output raster.
-
-        Returns:
-            ``None``.
-        """
-        srs = osr.SpatialReference()
-        srs.ImportFromEPSG(4326)  # WGS84
-        projection_wkt = srs.ExportToWkt()
-        pygeoprocessing.numpy_array_to_raster(
-            matrix, nodata, pixel_size, (0, 0), projection_wkt, filepath)
-
-    def test_pixels_not_square(self):
-        """SQ Viewshed: exception raised when pixels are not square."""
-        from natcap.invest.scenic_quality.viewshed import viewshed
-        matrix = numpy.ones((20, 20))
-        viewpoint = (10, 10)
-        dem_filepath = os.path.join(self.workspace_dir, 'dem.tif')
-        ViewshedTests.create_dem(matrix, dem_filepath,
-                                 pixel_size=(1.111111, 1.12))
-
-        visibility_filepath = os.path.join(self.workspace_dir,
-                                           'visibility.tif')
-        with self.assertRaises(AssertionError):
-            viewshed((dem_filepath, 1), viewpoint, visibility_filepath)
-
-    def test_viewpoint_not_overlapping_dem(self):
-        """SQ Viewshed: exception raised when viewpoint is not over the DEM."""
-        from natcap.invest.scenic_quality.viewshed import viewshed
-        matrix = numpy.ones((20, 20))
-        viewpoint = (-10, -10)
-        dem_filepath = os.path.join(self.workspace_dir, 'dem.tif')
-        ViewshedTests.create_dem(matrix, dem_filepath)
-
-        visibility_filepath = os.path.join(self.workspace_dir,
-                                           'visibility.tif')
-
-        with self.assertRaises(ValueError):
-            viewshed((dem_filepath, 1), viewpoint, visibility_filepath,
-                     aux_filepath=os.path.join(self.workspace_dir,
-                                               'auxiliary.tif'))
-
-    def test_max_distance(self):
-        """SQ Viewshed: setting a max distance limits visibility distance."""
-        from natcap.invest.scenic_quality.viewshed import viewshed
-        matrix = numpy.ones((6, 6))
-        viewpoint = (5, 5)
-        max_dist = 4
-
-        dem_filepath = os.path.join(self.workspace_dir, 'dem.tif')
-        ViewshedTests.create_dem(matrix, dem_filepath)
-
-        visibility_filepath = os.path.join(self.workspace_dir,
-                                           'visibility.tif')
-
-        viewshed((dem_filepath, 1), viewpoint, visibility_filepath,
-                 aux_filepath=os.path.join(self.workspace_dir,
-                                           'auxiliary.tif'),
-                 refraction_coeff=1.0, max_distance=max_dist)
-
-        visibility_matrix = pygeoprocessing.raster_to_numpy_array(
-            visibility_filepath)
-        expected_visibility = numpy.zeros(matrix.shape)
-
-        expected_visibility = numpy.array(
-            [[255, 255, 255, 255, 255, 255],
-             [255, 255, 255, 255, 255, 0],
-             [255, 255, 255, 1, 1, 1],
-             [255, 255, 1, 1, 1, 1],
-             [255, 255, 1, 1, 1, 1],
-             [255, 0, 1, 1, 1, 1]], dtype=numpy.uint8)
-        numpy.testing.assert_equal(visibility_matrix, expected_visibility)
-
-    def test_refractivity(self):
-        """SQ Vshed: refractivity partly compensates for earth's curvature."""
-        from natcap.invest.scenic_quality.viewshed import viewshed
-        matrix = numpy.array(
-            [[2, 1, 1, 2, 1, 1, 1, 1, 1, 50]], dtype=numpy.int32)
-        viewpoint = (0, 0)
-        matrix[viewpoint] = 2
-        matrix[0, 3] = 2
-        pixel_size = (1000, -1000)
-
-        # pixels are 1km.  With the viewpoint at an elevation of 1m,
-        # the horizon should be about 3.6km out.  A 50m structure 10km out
-        # should be visible above the horizon.
-
-        dem_filepath = os.path.join(self.workspace_dir, 'dem.tif')
-        ViewshedTests.create_dem(matrix, dem_filepath,
-                                 pixel_size=pixel_size)
-        visibility_filepath = os.path.join(self.workspace_dir,
-                                           'visibility.tif')
-
-        viewshed((dem_filepath, 1), viewpoint, visibility_filepath,
-                 aux_filepath=os.path.join(self.workspace_dir,
-                                           'auxiliary.tif'),
-                 refraction_coeff=0.1)
-
-        visibility_matrix = pygeoprocessing.raster_to_numpy_array(
-            visibility_filepath)
-
-        # Because of refractivity calculations (and the size of the pixels),
-        # the pixels farther to the right are visible despite being 'hidden'
-        # behind the hill at (0,3).  This is due to refractivity.
-        expected_visibility = numpy.array(
-            [[1, 1, 1, 1, 0, 0, 0, 0, 0, 1]], dtype=numpy.uint8)
-        numpy.testing.assert_equal(visibility_matrix, expected_visibility)
-
-    def test_intervening_nodata(self):
-        """SQ Viewshed: intervening nodata does not affect visibility."""
-        from natcap.invest.scenic_quality.viewshed import viewshed
-        nodata = 255
-        matrix = numpy.array([[2, 2, nodata, 3]], dtype=numpy.int32)
-        viewpoint = (0, 0)
-
-        dem_filepath = os.path.join(self.workspace_dir, 'dem.tif')
-        ViewshedTests.create_dem(matrix, dem_filepath,
-                                 nodata=nodata)
-        visibility_filepath = os.path.join(self.workspace_dir,
-                                           'visibility.tif')
-
-        viewshed((dem_filepath, 1), viewpoint, visibility_filepath,
-                 aux_filepath=os.path.join(self.workspace_dir,
-                                           'auxiliary.tif'),
-                 refraction_coeff=0.0)
-
-        visibility_matrix = pygeoprocessing.raster_to_numpy_array(
-            visibility_filepath)
-
-        expected_visibility = numpy.array(
-            [[1, 1, 0, 1]], dtype=numpy.uint8)
-        numpy.testing.assert_equal(visibility_matrix, expected_visibility)
-
-    def test_nodata_undefined(self):
-        """SQ Viewshed: assume a reasonable nodata value if none defined."""
-        from natcap.invest.scenic_quality.viewshed import viewshed
-        nodata = None  # viewshed assumes an unlikely nodata value.
-        matrix = numpy.array([[2, 2, 1, 3]], dtype=numpy.int32)
-        viewpoint = (0, 0)
-
-        dem_filepath = os.path.join(self.workspace_dir, 'dem.tif')
-        ViewshedTests.create_dem(matrix, dem_filepath,
-                                 nodata=nodata)
-        visibility_filepath = os.path.join(self.workspace_dir,
-                                           'visibility.tif')
-
-        viewshed((dem_filepath, 1), viewpoint, visibility_filepath,
-                 aux_filepath=os.path.join(self.workspace_dir,
-                                           'auxiliary.tif'),
-                 refraction_coeff=0.0)
-
-        visibility_matrix = pygeoprocessing.raster_to_numpy_array(
-            visibility_filepath)
-
-        expected_visibility = numpy.array(
-            [[1, 1, 0, 1]], dtype=numpy.uint8)
-        numpy.testing.assert_equal(visibility_matrix, expected_visibility)
-
-    def test_block_size_check(self):
-        """SQ Viewshed: exception raised when blocks not equal, power of 2."""
-        from natcap.invest.scenic_quality.viewshed import viewshed
-
-        srs = osr.SpatialReference()
-        srs.ImportFromEPSG(4326)
-        projection_wkt = srs.ExportToWkt()
-
-        dem_filepath = os.path.join(self.workspace_dir, 'dem.tif')
-        visibility_filepath = os.path.join(self.workspace_dir,
-                                           'visibility.tif')
-        pygeoprocessing.numpy_array_to_raster(
-            numpy.ones((10, 10)), -1, (1, -1), (0, 0), projection_wkt,
-            dem_filepath, raster_driver_creation_tuple=(
-                'GTIFF', ('TILED=NO', 'BIGTIFF=YES', 'COMPRESS=LZW',
-                          'BLOCKXSIZE=20', 'BLOCKYSIZE=40')))
-
-        with self.assertRaises(ValueError):
-            viewshed(
-                (dem_filepath, 1), (0, 0), visibility_filepath,
-                aux_filepath=os.path.join(self.workspace_dir, 'auxiliary.tif')
-            )
-
-    def test_view_from_valley(self):
-        """SQ Viewshed: test visibility from within a pit."""
-        from natcap.invest.scenic_quality.viewshed import viewshed
-        matrix = numpy.zeros((9, 9))
-        matrix[5:8, 5:8] = 2
-        matrix[4:7, 4:7] = 1
-        matrix[5, 5] = 0
-
-        dem_filepath = os.path.join(self.workspace_dir, 'dem.tif')
-        visibility_filepath = os.path.join(self.workspace_dir,
-                                           'visibility.tif')
-        ViewshedTests.create_dem(matrix, dem_filepath)
-        viewshed((dem_filepath, 1), (5, 5), visibility_filepath,
-                 refraction_coeff=1.0,
-                 aux_filepath=os.path.join(self.workspace_dir,
-                                           'auxiliary.tif'))
-
-        visibility_matrix = pygeoprocessing.raster_to_numpy_array(
-            visibility_filepath)
-
-        expected_visibility = numpy.zeros(visibility_matrix.shape)
-        expected_visibility[matrix != 0] = 1
-        expected_visibility[5, 5] = 1
-        numpy.testing.assert_equal(visibility_matrix, expected_visibility)
-
-    def test_tower_view_from_valley(self):
-        """SQ Viewshed: test visibility from a 'tower' within a pit."""
-        from natcap.invest.scenic_quality.viewshed import viewshed
-        matrix = numpy.zeros((9, 9))
-        matrix[5:8, 5:8] = 2
-        matrix[4:7, 4:7] = 1
-        matrix[5, 5] = 0
-
-        dem_filepath = os.path.join(self.workspace_dir, 'dem.tif')
-        visibility_filepath = os.path.join(self.workspace_dir,
-                                           'visibility.tif')
-        ViewshedTests.create_dem(matrix, dem_filepath)
-        viewshed((dem_filepath, 1), (5, 5), visibility_filepath,
-                 viewpoint_height=10,
-                 aux_filepath=os.path.join(self.workspace_dir,
-                                           'auxiliary.tif'))
-
-        visibility_matrix = pygeoprocessing.raster_to_numpy_array(
-            visibility_filepath)
-
-        expected_visibility = numpy.ones(visibility_matrix.shape)
-        numpy.testing.assert_equal(visibility_matrix, expected_visibility)
-
-    def test_primitive_peak(self):
-        """SQ Viewshed: looking down from a peak renders everything visible."""
-        from natcap.invest.scenic_quality.viewshed import viewshed
-        matrix = numpy.zeros((8, 8))
-        matrix[4:7, 4:7] = 1
-        matrix[5, 5] = 2
-
-        dem_filepath = os.path.join(self.workspace_dir, 'dem.tif')
-        visibility_filepath = os.path.join(self.workspace_dir,
-                                           'visibility.tif')
-        ViewshedTests.create_dem(matrix, dem_filepath)
-        viewshed((dem_filepath, 1), (5, 5), visibility_filepath,
-                 aux_filepath=os.path.join(self.workspace_dir,
-                                           'auxiliary.tif'),
-                 refraction_coeff=1.0)
-
-        visibility_matrix = pygeoprocessing.raster_to_numpy_array(
-            visibility_filepath)
-        numpy.testing.assert_equal(visibility_matrix, numpy.ones(matrix.shape))
-
-    def test_cliff_bottom_half_visibility(self):
-        """SQ Viewshed: visibility for a cliff on bottom half of DEM."""
-        from natcap.invest.scenic_quality.viewshed import viewshed
-        matrix = numpy.empty((20, 20))
-        matrix.fill(2)
-        matrix[7:] = 10  # cliff at row 7
-        viewpoint = (5, 10)
-        matrix[viewpoint] = 5  # viewpoint
-
-        dem_filepath = os.path.join(self.workspace_dir, 'dem.tif')
-        visibility_filepath = os.path.join(self.workspace_dir,
-                                           'visibility.tif')
-        ViewshedTests.create_dem(matrix, dem_filepath)
-        viewshed(
-            dem_raster_path_band=(dem_filepath, 1),
-            viewpoint=(viewpoint[1], viewpoint[0]),
-            visibility_filepath=visibility_filepath,
-            aux_filepath=os.path.join(self.workspace_dir, 'auxiliary.tif')
-        )
-
-        expected_visibility = numpy.ones(matrix.shape)
-        expected_visibility[8:] = 0
-        visibility_matrix = pygeoprocessing.raster_to_numpy_array(
-            visibility_filepath)
-        numpy.testing.assert_equal(visibility_matrix, expected_visibility)
-
-    def test_cliff_top_half_visibility(self):
-        """SQ Viewshed: visibility for a cliff on top half of DEM."""
-        from natcap.invest.scenic_quality.viewshed import viewshed
-        matrix = numpy.empty((20, 20))
-        matrix.fill(2)
-        matrix[:8] = 10  # cliff at row 8
-        viewpoint = (10, 10)
-        matrix[viewpoint] = 5  # viewpoint
-
-        dem_filepath = os.path.join(self.workspace_dir, 'dem.tif')
-        visibility_filepath = os.path.join(self.workspace_dir,
-                                           'visibility.tif')
-        ViewshedTests.create_dem(matrix, dem_filepath)
-        viewshed(
-            dem_raster_path_band=(dem_filepath, 1),
-            viewpoint=viewpoint,
-            visibility_filepath=visibility_filepath,
-            aux_filepath=os.path.join(self.workspace_dir, 'auxiliary.tif')
-        )
-        expected_visibility = numpy.ones(matrix.shape)
-        expected_visibility[:7] = 0
-        visibility_matrix = pygeoprocessing.raster_to_numpy_array(
-            visibility_filepath)
-        numpy.testing.assert_equal(visibility_matrix, expected_visibility)
-
-    def test_cliff_left_half_visibility(self):
-        """SQ Viewshed: visibility for a cliff on left half of DEM."""
-        from natcap.invest.scenic_quality.viewshed import viewshed
-        matrix = numpy.empty((20, 20))
-        matrix.fill(2)
-        matrix[:, :8] = 10  # cliff at column 8
-        viewpoint = (10, 10)
-        matrix[viewpoint] = 5  # viewpoint
-
-        dem_filepath = os.path.join(self.workspace_dir, 'dem.tif')
-        visibility_filepath = os.path.join(self.workspace_dir,
-                                           'visibility.tif')
-        ViewshedTests.create_dem(matrix, dem_filepath)
-        viewshed(
-            dem_raster_path_band=(dem_filepath, 1),
-            viewpoint=viewpoint,
-            visibility_filepath=visibility_filepath,
-            aux_filepath=os.path.join(self.workspace_dir, 'auxiliary.tif')
-        )
-        expected_visibility = numpy.ones(matrix.shape)
-        expected_visibility[:, :7] = 0
-        visibility_matrix = pygeoprocessing.raster_to_numpy_array(
-            visibility_filepath)
-        numpy.testing.assert_equal(visibility_matrix, expected_visibility)
-
-    def test_cliff_right_half_visibility(self):
-        """SQ Viewshed: visibility for a cliff on right half of DEM."""
-        from natcap.invest.scenic_quality.viewshed import viewshed
-        matrix = numpy.empty((20, 20))
-        matrix.fill(2)
-        matrix[:, 12:] = 10  # cliff at column 8
-        viewpoint = (10, 10)
-        matrix[viewpoint] = 5  # viewpoint
-
-        dem_filepath = os.path.join(self.workspace_dir, 'dem.tif')
-        visibility_filepath = os.path.join(self.workspace_dir,
-                                           'visibility.tif')
-        ViewshedTests.create_dem(matrix, dem_filepath)
-        viewshed(
-            dem_raster_path_band=(dem_filepath, 1),
-            viewpoint=viewpoint,
-            visibility_filepath=visibility_filepath,
-            aux_filepath=os.path.join(self.workspace_dir, 'auxiliary.tif')
-        )
-        expected_visibility = numpy.ones(matrix.shape)
-        expected_visibility[:, 13:] = 0
-        visibility_matrix = pygeoprocessing.raster_to_numpy_array(
-            visibility_filepath)
-        numpy.testing.assert_equal(visibility_matrix, expected_visibility)
-
-    def test_pillars(self):
-        """SQ Viewshed: put a few pillars in a field, can't see behind them."""
-        from natcap.invest.scenic_quality.viewshed import viewshed
-        matrix = numpy.empty((20, 20))
-        matrix.fill(2)
-
-        # Put a couple of pillars in there.
-        for pillar in (
-                (2, 5),
-                (18, 5),
-                (7, 18)):
-            matrix[pillar] = 10
-
-        viewpoint = (10, 10)
-        matrix[viewpoint] = 5  # so it stands out in the DEM
-
-        dem_filepath = os.path.join(self.workspace_dir, 'dem.tif')
-        visibility_filepath = os.path.join(self.workspace_dir,
-                                           'visibility.tif')
-        ViewshedTests.create_dem(matrix, dem_filepath)
-        viewshed(
-            dem_raster_path_band=(dem_filepath, 1),
-            viewpoint=viewpoint,
-            visibility_filepath=visibility_filepath,
-            aux_filepath=os.path.join(self.workspace_dir, 'auxiliary.tif')
-        )
-
-        expected_visibility = numpy.array(
-            [[1, 1, 1, 0, 0, 0, 1, 1, 1, 1, 1, 1, 1, 1, 1, 1, 1, 1, 1, 1],
-             [1, 1, 1, 1, 0, 0, 1, 1, 1, 1, 1, 1, 1, 1, 1, 1, 1, 1, 1, 1],
-             [1, 1, 1, 1, 1, 1, 1, 1, 1, 1, 1, 1, 1, 1, 1, 1, 1, 1, 1, 1],
-             [1, 1, 1, 1, 1, 1, 1, 1, 1, 1, 1, 1, 1, 1, 1, 1, 1, 1, 1, 1],
-             [1, 1, 1, 1, 1, 1, 1, 1, 1, 1, 1, 1, 1, 1, 1, 1, 1, 1, 1, 1],
-             [1, 1, 1, 1, 1, 1, 1, 1, 1, 1, 1, 1, 1, 1, 1, 1, 1, 1, 1, 1],
-             [1, 1, 1, 1, 1, 1, 1, 1, 1, 1, 1, 1, 1, 1, 1, 1, 1, 1, 1, 0],
-             [1, 1, 1, 1, 1, 1, 1, 1, 1, 1, 1, 1, 1, 1, 1, 1, 1, 1, 1, 0],
-             [1, 1, 1, 1, 1, 1, 1, 1, 1, 1, 1, 1, 1, 1, 1, 1, 1, 1, 1, 1],
-             [1, 1, 1, 1, 1, 1, 1, 1, 1, 1, 1, 1, 1, 1, 1, 1, 1, 1, 1, 1],
-             [1, 1, 1, 1, 1, 1, 1, 1, 1, 1, 1, 1, 1, 1, 1, 1, 1, 1, 1, 1],
-             [1, 1, 1, 1, 1, 1, 1, 1, 1, 1, 1, 1, 1, 1, 1, 1, 1, 1, 1, 1],
-             [1, 1, 1, 1, 1, 1, 1, 1, 1, 1, 1, 1, 1, 1, 1, 1, 1, 1, 1, 1],
-             [1, 1, 1, 1, 1, 1, 1, 1, 1, 1, 1, 1, 1, 1, 1, 1, 1, 1, 1, 1],
-             [1, 1, 1, 1, 1, 1, 1, 1, 1, 1, 1, 1, 1, 1, 1, 1, 1, 1, 1, 1],
-             [1, 1, 1, 1, 1, 1, 1, 1, 1, 1, 1, 1, 1, 1, 1, 1, 1, 1, 1, 1],
-             [1, 1, 1, 1, 1, 1, 1, 1, 1, 1, 1, 1, 1, 1, 1, 1, 1, 1, 1, 1],
-             [1, 1, 1, 1, 1, 1, 1, 1, 1, 1, 1, 1, 1, 1, 1, 1, 1, 1, 1, 1],
-             [1, 1, 1, 1, 1, 1, 1, 1, 1, 1, 1, 1, 1, 1, 1, 1, 1, 1, 1, 1],
-             [1, 1, 1, 1, 0, 0, 1, 1, 1, 1, 1, 1, 1, 1, 1, 1, 1, 1, 1, 1]],
-            dtype=numpy.int32)
-
-        visibility_matrix = pygeoprocessing.raster_to_numpy_array(
-            visibility_filepath)
-        numpy.testing.assert_equal(visibility_matrix, expected_visibility)
+"""Module for Regression Testing the InVEST Scenic Quality module."""
+import unittest
+import tempfile
+import shutil
+import os
+import glob
+
+from osgeo import gdal
+from osgeo import osr
+from osgeo import ogr
+import pygeoprocessing
+from shapely.geometry import Polygon, Point
+import numpy
+
+
+_SRS = osr.SpatialReference()
+_SRS.ImportFromEPSG(32731)  # WGS84 / UTM zone 31s
+WKT = _SRS.ExportToWkt()
+
+
+class ScenicQualityTests(unittest.TestCase):
+    """Tests for the InVEST Scenic Quality model."""
+
+    def setUp(self):
+        """Create a temporary workspace."""
+        self.workspace_dir = tempfile.mkdtemp()
+
+    def tearDown(self):
+        """Remove the temporary workspace after a test."""
+        shutil.rmtree(self.workspace_dir)
+
+    @staticmethod
+    def create_dem(dem_path):
+        """Create a known DEM at the given path.
+
+        Args:
+            dem_path (string): Where to store the DEM.
+
+        Returns:
+            ``None``
+
+        """
+        dem_matrix = numpy.array(
+            [[10, 2, 2, 2, 10],
+             [2, 10, 2, 10, 2],
+             [2, 2, 10, 2, 2],
+             [2, 10, 2, 10, 2],
+             [10, 2, 2, 2, 10]], dtype=numpy.int8)
+
+        # byte nodata value
+        pygeoprocessing.numpy_array_to_raster(
+            dem_matrix, 255, (2, -2), (2, -2), WKT, dem_path,
+            raster_driver_creation_tuple=(
+                'GTIFF', ['TILED=YES', 'BIGTIFF=YES', 'COMPRESS=LZW']))
+
+    @staticmethod
+    def create_aoi(aoi_path):
+        """Create a known bounding box that overlaps the DEM.
+
+        The envelope of the AOI perfectly overlaps the outside edge of the DEM.
+
+        Args:
+            aoi_path (string): The filepath where the AOI should be written.
+
+        Returns:
+            ``None``
+
+        """
+        geoms = [Polygon([(2, -2), (2, -12), (12, -12), (12, -2), (2, -2)])]
+        pygeoprocessing.shapely_geometry_to_vector(
+            geoms, aoi_path, WKT, 'GeoJSON')
+
+    @staticmethod
+    def create_viewpoints(viewpoints_path, fields=None, attributes=None):
+        """Create a known set of viewpoints for this DEM.
+
+        This vector will contain 4 viewpoints in the WGS84/UTM31S projection.
+        The second viewpoint is off the edge of the DEM and will therefore not
+        be included in the Scenic Quality analysis.
+
+        Args:
+            viewpoints_path (string): The filepath where the viewpoints vector
+                should be saved.
+            fields=None (dict): If provided, this must be a dict mapping
+                fieldnames to datatypes, as expected by
+                ``pygeoprocessing.shapely_geometry_to_vector``.
+            attributes=None (dict): If provided, this must be a list of dicts
+                mapping fieldnames (which match the keys in ``fields``) to
+                values that will be used as the column value for each feature
+                in sequence.
+
+        Returns:
+            ``None``
+
+        """
+        geometries = [
+            Point(7.0, -3.0),
+            Point(1.0, -7.0),  # off the edge of DEM, won't be included.
+            Point(7.0, -11.0),
+            Point(11.0, -7.0)]
+
+        pygeoprocessing.shapely_geometry_to_vector(
+            geometries, viewpoints_path, WKT, 'GeoJSON',
+            fields=fields, attribute_list=attributes,
+            ogr_geom_type=ogr.wkbPoint)
+
+    def test_exception_when_no_structures_aoi_overlap(self):
+        """SQ: model raises exception when AOI does not overlap structures."""
+        from natcap.invest.scenic_quality import scenic_quality
+
+        dem_path = os.path.join(self.workspace_dir, 'dem.tif')
+        ScenicQualityTests.create_dem(dem_path)
+
+        viewpoints_path = os.path.join(self.workspace_dir,
+                                       'viewpoints.geojson')
+        ScenicQualityTests.create_viewpoints(viewpoints_path)
+
+        # AOI DEFINITELY doesn't overlap with the viewpoints.
+        aoi_path = os.path.join(self.workspace_dir, 'aoi.geojson')
+        geometries = [Polygon([(2, 2), (2, 12), (12, 12), (12, 2), (2, 2)])]
+        pygeoprocessing.shapely_geometry_to_vector(
+            geometries, aoi_path, WKT, 'GeoJSON')
+
+        args = {
+            'workspace_dir': os.path.join(self.workspace_dir, 'workspace'),
+            'aoi_path': aoi_path,
+            'structure_path': viewpoints_path,
+            'dem_path': dem_path,
+            'refraction': 0.13,
+            # Valuation parameter defaults to False, so leaving it off here.
+            'n_workers': -1,
+        }
+
+        with self.assertRaises(ValueError) as cm:
+            scenic_quality.execute(args)
+
+        self.assertTrue('found no intersection between' in str(cm.exception))
+
+    def test_no_valuation(self):
+        """SQ: model works as expected without valuation."""
+        from natcap.invest.scenic_quality import scenic_quality
+
+        dem_path = os.path.join(self.workspace_dir, 'dem.tif')
+        ScenicQualityTests.create_dem(dem_path)
+
+        # Using weighted viewpoints here to make the visual quality output more
+        # interesting.
+        viewpoints_path = os.path.join(self.workspace_dir,
+                                       'viewpoints.geojson')
+        ScenicQualityTests.create_viewpoints(
+            viewpoints_path,
+            fields={'RADIUS': ogr.OFTReal,
+                    'HEIGHT': ogr.OFTReal,
+                    'WEIGHT': ogr.OFTReal},
+            attributes=[
+                {'RADIUS': 6.0, 'HEIGHT': 1.0, 'WEIGHT': 1.0},
+                {'RADIUS': 6.0, 'HEIGHT': 1.0, 'WEIGHT': 1.0},
+                {'RADIUS': 6.0, 'HEIGHT': 1.0, 'WEIGHT': 2.5},
+                {'RADIUS': 6.0, 'HEIGHT': 1.0, 'WEIGHT': 2.5}])
+
+        aoi_path = os.path.join(self.workspace_dir, 'aoi.geojson')
+        ScenicQualityTests.create_aoi(aoi_path)
+
+        args = {
+            'workspace_dir': os.path.join(self.workspace_dir, 'workspace'),
+            'aoi_path': aoi_path,
+            'structure_path': viewpoints_path,
+            'dem_path': dem_path,
+            'refraction': 0.13,
+            # Valuation parameter defaults to False, so leaving it off here.
+            'n_workers': -1,
+        }
+
+        scenic_quality.execute(args)
+
+        # vshed.tif and vshed_qual.tif are still created by the model,
+        # vshed_value.tif is not when we are not doing valuation.
+        for output_filename, should_exist in (
+                ('vshed_value.tif', False),
+                ('vshed.tif', True),
+                ('vshed_qual.tif', True)):
+            full_filepath = os.path.join(
+                args['workspace_dir'], 'output', output_filename)
+            self.assertEqual(os.path.exists(full_filepath), should_exist)
+
+        # In a non-valuation run, vshed_qual.tif is based on the number of
+        # visible structures rather than the valuation, so we need to make sure
+        # that the raster has the expected values.
+        expected_visual_quality = numpy.array(
+            [[1, 1, 1, 1, 4],
+             [0, 1, 1, 4, 3],
+             [0, 0, 4, 3, 3],
+             [0, 3, 3, 4, 3],
+             [3, 3, 3, 3, 4]])
+        visual_quality_raster = os.path.join(
+            args['workspace_dir'], 'output', 'vshed_qual.tif')
+        quality_matrix = gdal.OpenEx(
+            visual_quality_raster, gdal.OF_RASTER).ReadAsArray()
+        numpy.testing.assert_allclose(expected_visual_quality,
+                                          quality_matrix,
+                                          rtol=0, atol=1e-6)
+
+    def test_invalid_valuation_function(self):
+        """SQ: model raises exception with invalid valuation function."""
+        from natcap.invest.scenic_quality import scenic_quality
+
+        dem_path = os.path.join(self.workspace_dir, 'dem.tif')
+        ScenicQualityTests.create_dem(dem_path)
+
+        viewpoints_path = os.path.join(self.workspace_dir,
+                                       'viewpoints.geojson')
+        ScenicQualityTests.create_viewpoints(viewpoints_path)
+
+        aoi_path = os.path.join(self.workspace_dir, 'aoi.geojson')
+        ScenicQualityTests.create_aoi(aoi_path)
+
+        args = {
+            'workspace_dir': os.path.join(self.workspace_dir, 'workspace'),
+            'results_suffix': 'foo',
+            'aoi_path': aoi_path,
+            'structure_path': viewpoints_path,
+            'dem_path': dem_path,
+            'refraction': 0.13,
+            'do_valuation': True,
+            'valuation_function': 'INVALID FUNCTION',
+            'a_coef': 1,
+            'b_coef': 0,
+            'max_valuation_radius': 10.0,
+            'n_workers': -1,
+        }
+
+        with self.assertRaises(ValueError):
+            scenic_quality.execute(args)
+
+    def test_error_invalid_viewpoints(self):
+        """SQ: error when no valid viewpoints.
+
+        This also tests for coverage when using logarithmic valuation on pixels
+        with size < 1m.
+        """
+        from natcap.invest.scenic_quality import scenic_quality
+
+        dem_matrix = numpy.array(
+            [[-1, -1, 2, -1, -1],
+             [-1, -1, -1, -1, -1],
+             [-1, -1, -1, -1, -1],
+             [-1, -1, -1, -1, -1],
+             [-1, -1, -1, -1, -1]], dtype=numpy.int32)
+
+        dem_path = os.path.join(self.workspace_dir, 'dem.tif')
+        pygeoprocessing.numpy_array_to_raster(
+            dem_matrix, -1, (0.5, -0.5), (0, 0), WKT, dem_path)
+
+        viewpoints_path = os.path.join(self.workspace_dir,
+                                       'viewpoints.geojson')
+        geometries = [Point(1.25, -0.5),  # Valid in DEM but outside of AOI.
+                      Point(-1.0, -5.0),  # off the edge of DEM.
+                      Point(1.25, -1.5)]  # Within AOI, over nodata.
+        pygeoprocessing.shapely_geometry_to_vector(
+            geometries, viewpoints_path, WKT, 'GeoJSON',
+            ogr_geom_type=ogr.wkbPoint)
+
+        aoi_path = os.path.join(self.workspace_dir, 'aoi.geojson')
+        geometries_aoi = [
+            Polygon([(1, -1), (1, -2.5), (2.5, -2.5), (2.5, -1), (1, -1)])]
+        pygeoprocessing.shapely_geometry_to_vector(
+            geometries_aoi, aoi_path, WKT, 'GeoJSON')
+
+        args = {
+            'workspace_dir': os.path.join(self.workspace_dir, 'workspace'),
+            'results_suffix': 'foo',
+            'aoi_path': aoi_path,
+            'structure_path': viewpoints_path,
+            'dem_path': dem_path,
+            'refraction': 0.13,
+            'valuation_function': 'logarithmic',
+            'a_coef': 1,
+            'b_coef': 0,
+            'max_valuation_radius': 10.0,
+            'n_workers': -1,  # use serial mode to ensure correct exception.
+        }
+        with self.assertRaises(ValueError) as raised_error:
+            scenic_quality.execute(args)
+
+        self.assertTrue('No valid viewpoints found.' in
+                        str(raised_error.exception))
+
+    def test_viewshed_field_defaults(self):
+        """SQ: run model with default field values."""
+        from natcap.invest.scenic_quality import scenic_quality
+
+        dem_path = os.path.join(self.workspace_dir, 'dem.tif')
+        ScenicQualityTests.create_dem(dem_path)
+
+        viewpoints_path = os.path.join(self.workspace_dir,
+                                       'viewpoints.geojson')
+        ScenicQualityTests.create_viewpoints(viewpoints_path)
+
+        aoi_path = os.path.join(self.workspace_dir, 'aoi.geojson')
+        ScenicQualityTests.create_aoi(aoi_path)
+
+        args = {
+            'workspace_dir': os.path.join(self.workspace_dir, 'workspace'),
+            'results_suffix': 'foo',
+            'aoi_path': aoi_path,
+            'structure_path': viewpoints_path,
+            'dem_path': dem_path,
+            'refraction': 0.13,
+            'valuation_function': 'linear',
+            'do_valuation': True,
+            'a_coef': 1,
+            'b_coef': 0,
+            'max_valuation_radius': 10.0,
+            'n_workers': -1,
+        }
+
+        # Simulate a run where the clipped structures vector already exists.
+        # This is needed for coverage in the vector clipping function.
+        clipped_structures_path = os.path.join(args['workspace_dir'],
+                                               'intermediate',
+                                               'structures_clipped_foo.shp')
+        os.makedirs(os.path.dirname(clipped_structures_path))
+        with open(clipped_structures_path, 'w') as fake_file:
+            fake_file.write('this is a vector :)')
+
+        scenic_quality.execute(args)
+
+        # 3 of the 4 viewpoints overlap the DEM, so there should only be files
+        # from 3 viewsheds.
+        self.assertEqual(len(glob.glob(os.path.join(
+            args['workspace_dir'], 'intermediate', 'visibility*'))), 3)
+        self.assertEqual(len(glob.glob(os.path.join(
+            args['workspace_dir'], 'intermediate', 'value*'))), 3)
+
+        # Verify that the value summation matrix is what we expect it to be.
+        expected_value = numpy.array(
+            [[1, 1, 1, 1, 2],
+             [0, 1, 1, 2, 1],
+             [0, 0, 3, 1, 1],
+             [0, 1, 1, 2, 1],
+             [1, 1, 1, 1, 2]], dtype=numpy.int8)
+
+        value_matrix = pygeoprocessing.raster_to_numpy_array(
+            os.path.join(
+                args['workspace_dir'], 'output', 'vshed_value_foo.tif'))
+
+        numpy.testing.assert_allclose(
+            expected_value, value_matrix, rtol=0, atol=1e-6)
+
+        # verify that the correct number of viewpoints has been tallied.
+        vshed_matrix = pygeoprocessing.raster_to_numpy_array(
+            os.path.join(args['workspace_dir'], 'output', 'vshed_foo.tif'))
+
+        # Because our B coefficient is 0, the vshed matrix should match the
+        # value matrix.
+        numpy.testing.assert_allclose(
+            expected_value, vshed_matrix, rtol=0, atol=1e-6)
+
+        # Test the visual quality raster.
+        expected_visual_quality = numpy.array(
+            [[3, 3, 3, 3, 4],
+             [0, 3, 3, 4, 3],
+             [0, 0, 4, 3, 3],
+             [0, 3, 3, 4, 3],
+             [3, 3, 3, 3, 4]], dtype=numpy.int32)
+
+        quality_matrix = pygeoprocessing.raster_to_numpy_array(
+            os.path.join(
+                args['workspace_dir'], 'output', 'vshed_qual_foo.tif'))
+        numpy.testing.assert_allclose(expected_visual_quality,
+                                      quality_matrix,
+                                      rtol=0, atol=1e-6)
+
+    def test_viewshed_with_fields(self):
+        """SQ: verify that we can specify viewpoint fields."""
+        from natcap.invest.scenic_quality import scenic_quality
+
+        dem_path = os.path.join(self.workspace_dir, 'dem.tif')
+        ScenicQualityTests.create_dem(dem_path)
+
+        viewpoints_path = os.path.join(self.workspace_dir,
+                                       'viewpoints.geojson')
+        ScenicQualityTests.create_viewpoints(
+            viewpoints_path,
+            fields={'RADIUS': ogr.OFTReal,
+                    'HEIGHT': ogr.OFTReal,
+                    'WEIGHT': ogr.OFTReal},
+            attributes=[
+                {'RADIUS': 6.0, 'HEIGHT': 1.0, 'WEIGHT': 1.0},
+                {'RADIUS': 6.0, 'HEIGHT': 1.0, 'WEIGHT': 1.0},
+                {'RADIUS': 6.0, 'HEIGHT': 1.0, 'WEIGHT': 2.5},
+                {'RADIUS': 6.0, 'HEIGHT': 1.0, 'WEIGHT': 2.5}])
+
+        aoi_path = os.path.join(self.workspace_dir, 'aoi.geojson')
+        ScenicQualityTests.create_aoi(aoi_path)
+
+        args = {
+            'workspace_dir': os.path.join(self.workspace_dir, 'workspace'),
+            'aoi_path': aoi_path,
+            'structure_path': viewpoints_path,
+            'dem_path': dem_path,
+            'refraction': 0.13,
+            'do_valuation': True,
+            'valuation_function': 'linear',
+            'a_coef': 0,
+            'b_coef': 1,
+            'max_valuation_radius': 10.0,
+            # n_workers is explicitly excluded here to trigger the model
+            # default.
+        }
+
+        scenic_quality.execute(args)
+
+        # Verify that the value summation matrix is what we expect it to be.
+        # The weight of two of the points makes some sectors more valuable
+        expected_value = numpy.array(
+            [[4., 2., 0., 2., 14.],
+             [0., 2.82842712, 2., 9.89949494, 5.],
+             [0., 0., 24., 5., 0.],
+             [0., 7.07106781, 5., 14.14213562, 5.],
+             [10., 5., 0., 5., 20.]], dtype=numpy.float32)
+
+        value_matrix = pygeoprocessing.raster_to_numpy_array(
+            os.path.join(args['workspace_dir'], 'output', 'vshed_value.tif'))
+
+        numpy.testing.assert_allclose(
+            expected_value, value_matrix, rtol=0, atol=1e-6)
+
+        # Verify that the sum of the viewsheds (which is weighted) is correct.
+        expected_weighted_vshed = numpy.array(
+            [[1., 1., 1., 1., 3.5],
+             [0., 1., 1., 3.5, 2.5],
+             [0., 0., 6., 2.5, 2.5],
+             [0., 2.5, 2.5, 5., 2.5],
+             [2.5, 2.5, 2.5, 2.5, 5.]], dtype=numpy.float32)
+        vshed_raster_path = os.path.join(
+            args['workspace_dir'], 'output', 'vshed.tif')
+        weighted_vshed_matrix = pygeoprocessing.raster_to_numpy_array(
+            vshed_raster_path)
+        numpy.testing.assert_allclose(expected_weighted_vshed,
+                                      weighted_vshed_matrix,
+                                      rtol=0, atol=1e-6)
+
+        # Test the visual quality raster since this run is weighted.
+        expected_visual_quality = numpy.array(
+            [[1, 1, 0, 1, 4],
+             [0, 1, 1, 3, 3],
+             [0, 0, 4, 3, 0],
+             [0, 3, 3, 4, 3],
+             [3, 3, 0, 3, 4]], dtype=numpy.int32)
+        visual_quality_raster = os.path.join(
+            args['workspace_dir'], 'output', 'vshed_qual.tif')
+        quality_matrix = pygeoprocessing.raster_to_numpy_array(
+            visual_quality_raster)
+        numpy.testing.assert_allclose(expected_visual_quality,
+                                      quality_matrix,
+                                      rtol=0, atol=1e-6)
+
+    def test_exponential_valuation(self):
+        """SQ: verify values on exponential valuation."""
+        from natcap.invest.scenic_quality import scenic_quality
+
+        dem_path = os.path.join(self.workspace_dir, 'dem.tif')
+        ScenicQualityTests.create_dem(dem_path)
+
+        viewpoints_path = os.path.join(self.workspace_dir,
+                                       'viewpoints.geojson')
+        ScenicQualityTests.create_viewpoints(viewpoints_path)
+
+        aoi_path = os.path.join(self.workspace_dir, 'aoi.geojson')
+        ScenicQualityTests.create_aoi(aoi_path)
+
+        args = {
+            'workspace_dir': os.path.join(self.workspace_dir, 'workspace'),
+            'aoi_path': aoi_path,
+            'structure_path': viewpoints_path,
+            'dem_path': dem_path,
+            'refraction': 0.13,
+            'valuation_function': 'exponential',
+            'a_coef': 1,
+            'b_coef': 1,
+            'max_valuation_radius': 10.0,
+            'do_valuation': True,
+            'n_workers': -1,
+        }
+
+        scenic_quality.execute(args)
+
+        # Verify that the value summation matrix is what we expect it to be.
+        # The weight of two of the points makes some sectors more valuable
+        expected_value = numpy.array(
+            [[0.01831564, 0.13533528, 1., 0.13533528, 0.03663128],
+             [0., 0.05910575, 0.13533528, 0.11821149, 0.13533528],
+             [0., 0., 0.05494692, 0.13533528, 1.],
+             [0., 0.05910575, 0.13533528, 0.11821149, 0.13533528],
+             [0.01831564, 0.13533528, 1., 0.13533528, 0.03663128]])
+
+        value_matrix = pygeoprocessing.raster_to_numpy_array(
+            os.path.join(args['workspace_dir'], 'output', 'vshed_value.tif'))
+
+        numpy.testing.assert_allclose(expected_value, value_matrix, rtol=0, atol=1e-6)
+
+    def test_logarithmic_valuation(self):
+        """SQ: verify values on logarithmic valuation."""
+        from natcap.invest.scenic_quality import scenic_quality
+
+        dem_path = os.path.join(self.workspace_dir, 'dem.tif')
+        ScenicQualityTests.create_dem(dem_path)
+
+        viewpoints_path = os.path.join(self.workspace_dir,
+                                       'viewpoints.geojson')
+        ScenicQualityTests.create_viewpoints(viewpoints_path)
+
+        aoi_path = os.path.join(self.workspace_dir, 'aoi.geojson')
+        ScenicQualityTests.create_aoi(aoi_path)
+
+        args = {
+            'workspace_dir': os.path.join(self.workspace_dir, 'workspace'),
+            'aoi_path': aoi_path,
+            'structure_path': viewpoints_path,
+            'dem_path': dem_path,
+            'refraction': 0.13,
+            'valuation_function': 'logarithmic',
+            'do_valuation': True,
+            'a_coef': 1,
+            'b_coef': 1,
+            'max_valuation_radius': 10.0,
+            'n_workers': -1,
+        }
+
+        scenic_quality.execute(args)
+
+        # Verify that the value summation matrix is what we expect it to be.
+        # The weight of two of the points makes some sectors more valuable
+        expected_value = numpy.array(
+            [[2.60943791, 2.09861229, 1., 2.09861229, 5.21887582],
+             [0., 2.34245405, 2.09861229, 4.68490809, 2.09861229],
+             [0., 0., 7.82831374, 2.09861229, 1.],
+             [0., 2.34245405, 2.09861229, 4.68490809, 2.09861229],
+             [2.60943791, 2.09861229, 1., 2.09861229, 5.21887582]])
+
+        value_matrix = pygeoprocessing.raster_to_numpy_array(
+            os.path.join(
+                args['workspace_dir'], 'output', 'vshed_value.tif'))
+
+        numpy.testing.assert_allclose(
+            expected_value, value_matrix, rtol=0, atol=1e-6)
+
+    def test_visual_quality(self):
+        """SQ: verify visual quality calculations."""
+        from natcap.invest.scenic_quality import scenic_quality
+        visible_structures = numpy.tile(
+            numpy.array([3, 0, 0, 0, 6, 7, 8], dtype=numpy.int32), (5, 1))
+
+        n_visible = os.path.join(self.workspace_dir, 'n_visible.tif')
+        visual_quality_raster = os.path.join(self.workspace_dir,
+                                             'visual_quality.tif')
+        driver = gdal.GetDriverByName('GTiff')
+        raster = driver.Create(n_visible, 7, 5, 1, gdal.GDT_Int32)
+        band = raster.GetRasterBand(1)
+        band.SetNoDataValue(-1)
+        band.WriteArray(visible_structures)
+        band = None
+        raster = None
+
+        scenic_quality._calculate_visual_quality(n_visible,
+                                                 self.workspace_dir,
+                                                 visual_quality_raster)
+
+        expected_visual_quality = numpy.tile(
+            numpy.array([1, 0, 0, 0, 2, 3, 4], dtype=numpy.int32), (5, 1))
+
+        visual_quality_matrix = pygeoprocessing.raster_to_numpy_array(
+            visual_quality_raster)
+        numpy.testing.assert_allclose(expected_visual_quality,
+                                      visual_quality_matrix,
+                                      rtol=0, atol=1e-6)
+
+    def test_visual_quality_large_blocks(self):
+        """SQ: verify visual quality on large blocks."""
+        # This is a regression test for an issue encountered in the
+        # percentiles algorithm.  To exercise the fix, we need to
+        # calculate percentiles on a raster that does not fit completely into
+        # memory in a single percentile buffer.
+        from natcap.invest.scenic_quality import scenic_quality
+        shape = (512, 512)
+        n_blocks = 5
+        visible_structures = numpy.concatenate(
+            [numpy.full(shape, n*2) for n in range(n_blocks)])
+
+        n_visible = os.path.join(self.workspace_dir, 'n_visible.tif')
+        visual_quality_raster = os.path.join(self.workspace_dir,
+                                             'visual_quality.tif')
+        driver = gdal.GetDriverByName('GTiff')
+        raster = driver.Create(n_visible, shape[0], shape[1]*n_blocks,
+                               1, gdal.GDT_Int32)
+        band = raster.GetRasterBand(1)
+        band.SetNoDataValue(-1)
+        band.WriteArray(visible_structures)
+        band = None
+        raster = None
+
+        scenic_quality._calculate_visual_quality(n_visible,
+                                                 self.workspace_dir,
+                                                 visual_quality_raster)
+
+        expected_visual_quality = numpy.concatenate(
+            [numpy.full(shape, n) for n in range(n_blocks)])
+
+        visual_quality_matrix = pygeoprocessing.raster_to_numpy_array(
+            visual_quality_raster)
+        numpy.testing.assert_allclose(expected_visual_quality,
+                                      visual_quality_matrix,
+                                      rtol=0, atol=1e-6)
+
+    def test_visual_quality_low_count(self):
+        """SQ: verify visual quality calculations for low pixel counts."""
+        from natcap.invest.scenic_quality import scenic_quality
+        visible_structures = numpy.array(
+            [[-1, 3, 0, 0, 0, 3, 6, 7]], dtype=numpy.int32)
+
+        n_visible = os.path.join(self.workspace_dir, 'n_visible.tif')
+        visual_quality_raster = os.path.join(self.workspace_dir,
+                                             'visual_quality.tif')
+        driver = gdal.GetDriverByName('GTiff')
+        raster = driver.Create(n_visible, 8, 1, 1, gdal.GDT_Int32)
+        band = raster.GetRasterBand(1)
+        band.SetNoDataValue(-1)
+        band.WriteArray(visible_structures)
+        band = None
+        raster = None
+
+        scenic_quality._calculate_visual_quality(n_visible,
+                                                 self.workspace_dir,
+                                                 visual_quality_raster)
+
+        expected_visual_quality = numpy.array(
+            [[255, 2, 0, 0, 0, 2, 3, 4]], dtype=numpy.int32)
+
+        visual_quality_matrix = pygeoprocessing.raster_to_numpy_array(
+            visual_quality_raster)
+        numpy.testing.assert_allclose(expected_visual_quality,
+                                      visual_quality_matrix,
+                                      rtol=0, atol=1e-6)
+
+    def test_visual_quality_floats(self):
+        """SQ: verify visual quality calculations for floating-point vshed."""
+        from natcap.invest.scenic_quality import scenic_quality
+        visible_structures = numpy.array(
+            [[-1, 3.33, 0, 0, 0, 3.66, 6.12, 7.8]])
+
+        n_visible = os.path.join(self.workspace_dir, 'n_visible.tif')
+        visual_quality_raster = os.path.join(self.workspace_dir,
+                                             'visual_quality.tif')
+        driver = gdal.GetDriverByName('GTiff')
+        raster = driver.Create(n_visible, 8, 1, 1, gdal.GDT_Float32)
+        band = raster.GetRasterBand(1)
+        band.SetNoDataValue(-1)
+        band.WriteArray(visible_structures)
+        band = None
+        raster = None
+
+        scenic_quality._calculate_visual_quality(n_visible,
+                                                 self.workspace_dir,
+                                                 visual_quality_raster)
+
+        expected_visual_quality = numpy.array(
+            [[255, 1, 0, 0, 0, 2, 3, 4]], dtype=numpy.int32)
+
+        visual_quality_matrix = pygeoprocessing.raster_to_numpy_array(
+            visual_quality_raster)
+        numpy.testing.assert_allclose(expected_visual_quality,
+                                      visual_quality_matrix,
+                                      rtol=0, atol=1e-6)
+
+
+class ScenicQualityValidationTests(unittest.TestCase):
+    """Tests for Scenic Quality validation."""
+
+    def setUp(self):
+        """Create a temporary workspace."""
+        self.workspace_dir = tempfile.mkdtemp()
+
+    def tearDown(self):
+        """Remove the temporary workspace after a test."""
+        shutil.rmtree(self.workspace_dir)
+
+    def test_missing_keys(self):
+        """SQ Validate: assert missing keys."""
+        from natcap.invest.scenic_quality import scenic_quality
+        from natcap.invest import validation
+
+        validation_errors = scenic_quality.validate({})  # empty args dict.
+        invalid_keys = validation.get_invalid_keys(validation_errors)
+        expected_missing_keys = set([
+            'aoi_path',
+            'dem_path',
+            'refraction',
+            'structure_path',
+            'workspace_dir',
+        ])
+        self.assertEqual(invalid_keys, expected_missing_keys)
+
+    def test_polynomial_required_keys(self):
+        """SQ Validate: assert polynomial required keys."""
+        from natcap.invest.scenic_quality import scenic_quality
+        from natcap.invest import validation
+
+        args = {
+            'valuation_function': 'polynomial',
+            'do_valuation': True,
+        }
+        validation_errors = scenic_quality.validate(args)
+        invalid_keys = validation.get_invalid_keys(validation_errors)
+
+        self.assertEqual(
+            invalid_keys,
+            set(['a_coef',
+                 'aoi_path',
+                 'b_coef',
+                 'dem_path',
+                 'refraction',
+                 'structure_path',
+                 'workspace_dir',
+                 'valuation_function', ])
+        )
+
+    def test_novaluation_required_keys(self):
+        """SQ Validate: assert required keys without valuation."""
+        from natcap.invest.scenic_quality import scenic_quality
+        from natcap.invest import validation
+        args = {}
+        validation_errors = scenic_quality.validate(args)
+        invalid_keys = validation.get_invalid_keys(validation_errors)
+        expected_missing_keys = set([
+            'aoi_path',
+            'dem_path',
+            'refraction',
+            'structure_path',
+            'workspace_dir',
+        ])
+        self.assertEqual(invalid_keys, expected_missing_keys)
+
+    def test_bad_values(self):
+        """SQ Validate: Assert we can catch various validation errors."""
+        from natcap.invest.scenic_quality import scenic_quality
+
+        # AOI path is missing
+        args = {
+            'workspace_dir': '',  # required key, missing value
+            'aoi_path': '/bad/vector/path',
+            'a_coef': 'foo',  # not a number
+            'b_coef': -1,  # valid
+            'dem_path': 'not/a/path',  # not a raster
+            'refraction': "0.13",
+            'max_valuation_radius': None,  # covers missing value.
+            'structure_path': 'vector/missing',
+            'valuation_function': 'bad function',
+        }
+
+        validation_errors = scenic_quality.validate(args)
+
+        self.assertEqual(len(validation_errors), 6)
+
+        # map single-key errors to their errors.
+        single_key_errors = {}
+        for keys, error in validation_errors:
+            if len(keys) == 1:
+                single_key_errors[keys[0]] = error
+
+        self.assertTrue('refraction' not in single_key_errors)
+        self.assertEqual(
+            single_key_errors['a_coef'], (
+                "Value 'foo' could not be interpreted as a number"))
+        self.assertEqual(
+            single_key_errors['dem_path'], 'File not found')
+        self.assertEqual(single_key_errors['structure_path'],
+                         'File not found')
+        self.assertEqual(single_key_errors['aoi_path'], 'File not found')
+        self.assertTrue(
+            single_key_errors['valuation_function'].startswith(
+                'Value must be one of'))
+
+    def test_dem_projected_in_m(self):
+        """SQ Validate: the DEM must be projected in meters."""
+        from natcap.invest.scenic_quality import scenic_quality
+
+        srs = osr.SpatialReference()
+        srs.ImportFromEPSG(4326)  # WGS84 is not projected.
+        projection_wkt = srs.ExportToWkt()
+        filepath = os.path.join(self.workspace_dir, 'dem.tif')
+
+        pygeoprocessing.numpy_array_to_raster(
+            numpy.array([[1]], dtype=numpy.int32), -1, (1, -1), (0, 0),
+            projection_wkt, filepath)
+
+        args = {'dem_path': filepath}
+
+        validation_errors = scenic_quality.validate(args, limit_to='dem_path')
+        self.assertEqual(len(validation_errors), 1)
+        self.assertTrue('must be projected in linear units' in
+                        validation_errors[0][1])
+
+
+class ViewshedTests(unittest.TestCase):
+    """Tests for pygeoprocessing's viewshed."""
+
+    def setUp(self):
+        """Create a temporary workspace that's deleted later."""
+        self.workspace_dir = tempfile.mkdtemp()
+
+    def tearDown(self):
+        """Clean up remaining files."""
+        shutil.rmtree(self.workspace_dir)
+
+    @staticmethod
+    def create_dem(matrix, filepath, pixel_size=(1, 1), nodata=-1):
+        """Create a DEM in WGS84 coordinate system.
+
+        Args:
+            matrix (numpy.array): A 2D numpy array of pixel values.
+            filepath (string): The filepath where the new raster file will be
+                written.
+            pixel_size=(1, -1): The pixel size to use for the output raster.
+            nodata=-1: The nodata value to use for the output raster.
+
+        Returns:
+            ``None``.
+        """
+        srs = osr.SpatialReference()
+        srs.ImportFromEPSG(4326)  # WGS84
+        projection_wkt = srs.ExportToWkt()
+        pygeoprocessing.numpy_array_to_raster(
+            matrix, nodata, pixel_size, (0, 0), projection_wkt, filepath)
+
+    def test_pixels_not_square(self):
+        """SQ Viewshed: exception raised when pixels are not square."""
+        from natcap.invest.scenic_quality.viewshed import viewshed
+        matrix = numpy.ones((20, 20))
+        viewpoint = (10, 10)
+        dem_filepath = os.path.join(self.workspace_dir, 'dem.tif')
+        ViewshedTests.create_dem(matrix, dem_filepath,
+                                 pixel_size=(1.111111, 1.12))
+
+        visibility_filepath = os.path.join(self.workspace_dir,
+                                           'visibility.tif')
+        with self.assertRaises(AssertionError):
+            viewshed((dem_filepath, 1), viewpoint, visibility_filepath)
+
+    def test_viewpoint_not_overlapping_dem(self):
+        """SQ Viewshed: exception raised when viewpoint is not over the DEM."""
+        from natcap.invest.scenic_quality.viewshed import viewshed
+        matrix = numpy.ones((20, 20))
+        viewpoint = (-10, -10)
+        dem_filepath = os.path.join(self.workspace_dir, 'dem.tif')
+        ViewshedTests.create_dem(matrix, dem_filepath)
+
+        visibility_filepath = os.path.join(self.workspace_dir,
+                                           'visibility.tif')
+
+        with self.assertRaises(ValueError):
+            viewshed((dem_filepath, 1), viewpoint, visibility_filepath,
+                     aux_filepath=os.path.join(self.workspace_dir,
+                                               'auxiliary.tif'))
+
+    def test_max_distance(self):
+        """SQ Viewshed: setting a max distance limits visibility distance."""
+        from natcap.invest.scenic_quality.viewshed import viewshed
+        matrix = numpy.ones((6, 6))
+        viewpoint = (5, 5)
+        max_dist = 4
+
+        dem_filepath = os.path.join(self.workspace_dir, 'dem.tif')
+        ViewshedTests.create_dem(matrix, dem_filepath)
+
+        visibility_filepath = os.path.join(self.workspace_dir,
+                                           'visibility.tif')
+
+        viewshed((dem_filepath, 1), viewpoint, visibility_filepath,
+                 aux_filepath=os.path.join(self.workspace_dir,
+                                           'auxiliary.tif'),
+                 refraction_coeff=1.0, max_distance=max_dist)
+
+        visibility_matrix = pygeoprocessing.raster_to_numpy_array(
+            visibility_filepath)
+        expected_visibility = numpy.zeros(matrix.shape)
+
+        expected_visibility = numpy.array(
+            [[255, 255, 255, 255, 255, 255],
+             [255, 255, 255, 255, 255, 0],
+             [255, 255, 255, 1, 1, 1],
+             [255, 255, 1, 1, 1, 1],
+             [255, 255, 1, 1, 1, 1],
+             [255, 0, 1, 1, 1, 1]], dtype=numpy.uint8)
+        numpy.testing.assert_equal(visibility_matrix, expected_visibility)
+
+    def test_refractivity(self):
+        """SQ Vshed: refractivity partly compensates for earth's curvature."""
+        from natcap.invest.scenic_quality.viewshed import viewshed
+        matrix = numpy.array(
+            [[2, 1, 1, 2, 1, 1, 1, 1, 1, 50]], dtype=numpy.int32)
+        viewpoint = (0, 0)
+        matrix[viewpoint] = 2
+        matrix[0, 3] = 2
+        pixel_size = (1000, -1000)
+
+        # pixels are 1km.  With the viewpoint at an elevation of 1m,
+        # the horizon should be about 3.6km out.  A 50m structure 10km out
+        # should be visible above the horizon.
+
+        dem_filepath = os.path.join(self.workspace_dir, 'dem.tif')
+        ViewshedTests.create_dem(matrix, dem_filepath,
+                                 pixel_size=pixel_size)
+        visibility_filepath = os.path.join(self.workspace_dir,
+                                           'visibility.tif')
+
+        viewshed((dem_filepath, 1), viewpoint, visibility_filepath,
+                 aux_filepath=os.path.join(self.workspace_dir,
+                                           'auxiliary.tif'),
+                 refraction_coeff=0.1)
+
+        visibility_matrix = pygeoprocessing.raster_to_numpy_array(
+            visibility_filepath)
+
+        # Because of refractivity calculations (and the size of the pixels),
+        # the pixels farther to the right are visible despite being 'hidden'
+        # behind the hill at (0,3).  This is due to refractivity.
+        expected_visibility = numpy.array(
+            [[1, 1, 1, 1, 0, 0, 0, 0, 0, 1]], dtype=numpy.uint8)
+        numpy.testing.assert_equal(visibility_matrix, expected_visibility)
+
+    def test_intervening_nodata(self):
+        """SQ Viewshed: intervening nodata does not affect visibility."""
+        from natcap.invest.scenic_quality.viewshed import viewshed
+        nodata = 255
+        matrix = numpy.array([[2, 2, nodata, 3]], dtype=numpy.int32)
+        viewpoint = (0, 0)
+
+        dem_filepath = os.path.join(self.workspace_dir, 'dem.tif')
+        ViewshedTests.create_dem(matrix, dem_filepath,
+                                 nodata=nodata)
+        visibility_filepath = os.path.join(self.workspace_dir,
+                                           'visibility.tif')
+
+        viewshed((dem_filepath, 1), viewpoint, visibility_filepath,
+                 aux_filepath=os.path.join(self.workspace_dir,
+                                           'auxiliary.tif'),
+                 refraction_coeff=0.0)
+
+        visibility_matrix = pygeoprocessing.raster_to_numpy_array(
+            visibility_filepath)
+
+        expected_visibility = numpy.array(
+            [[1, 1, 0, 1]], dtype=numpy.uint8)
+        numpy.testing.assert_equal(visibility_matrix, expected_visibility)
+
+    def test_nodata_undefined(self):
+        """SQ Viewshed: assume a reasonable nodata value if none defined."""
+        from natcap.invest.scenic_quality.viewshed import viewshed
+        nodata = None  # viewshed assumes an unlikely nodata value.
+        matrix = numpy.array([[2, 2, 1, 3]], dtype=numpy.int32)
+        viewpoint = (0, 0)
+
+        dem_filepath = os.path.join(self.workspace_dir, 'dem.tif')
+        ViewshedTests.create_dem(matrix, dem_filepath,
+                                 nodata=nodata)
+        visibility_filepath = os.path.join(self.workspace_dir,
+                                           'visibility.tif')
+
+        viewshed((dem_filepath, 1), viewpoint, visibility_filepath,
+                 aux_filepath=os.path.join(self.workspace_dir,
+                                           'auxiliary.tif'),
+                 refraction_coeff=0.0)
+
+        visibility_matrix = pygeoprocessing.raster_to_numpy_array(
+            visibility_filepath)
+
+        expected_visibility = numpy.array(
+            [[1, 1, 0, 1]], dtype=numpy.uint8)
+        numpy.testing.assert_equal(visibility_matrix, expected_visibility)
+
+    def test_block_size_check(self):
+        """SQ Viewshed: exception raised when blocks not equal, power of 2."""
+        from natcap.invest.scenic_quality.viewshed import viewshed
+
+        srs = osr.SpatialReference()
+        srs.ImportFromEPSG(4326)
+        projection_wkt = srs.ExportToWkt()
+
+        dem_filepath = os.path.join(self.workspace_dir, 'dem.tif')
+        visibility_filepath = os.path.join(self.workspace_dir,
+                                           'visibility.tif')
+        pygeoprocessing.numpy_array_to_raster(
+            numpy.ones((10, 10)), -1, (1, -1), (0, 0), projection_wkt,
+            dem_filepath, raster_driver_creation_tuple=(
+                'GTIFF', ('TILED=NO', 'BIGTIFF=YES', 'COMPRESS=LZW',
+                          'BLOCKXSIZE=20', 'BLOCKYSIZE=40')))
+
+        with self.assertRaises(ValueError):
+            viewshed(
+                (dem_filepath, 1), (0, 0), visibility_filepath,
+                aux_filepath=os.path.join(self.workspace_dir, 'auxiliary.tif')
+            )
+
+    def test_view_from_valley(self):
+        """SQ Viewshed: test visibility from within a pit."""
+        from natcap.invest.scenic_quality.viewshed import viewshed
+        matrix = numpy.zeros((9, 9))
+        matrix[5:8, 5:8] = 2
+        matrix[4:7, 4:7] = 1
+        matrix[5, 5] = 0
+
+        dem_filepath = os.path.join(self.workspace_dir, 'dem.tif')
+        visibility_filepath = os.path.join(self.workspace_dir,
+                                           'visibility.tif')
+        ViewshedTests.create_dem(matrix, dem_filepath)
+        viewshed((dem_filepath, 1), (5, 5), visibility_filepath,
+                 refraction_coeff=1.0,
+                 aux_filepath=os.path.join(self.workspace_dir,
+                                           'auxiliary.tif'))
+
+        visibility_matrix = pygeoprocessing.raster_to_numpy_array(
+            visibility_filepath)
+
+        expected_visibility = numpy.zeros(visibility_matrix.shape)
+        expected_visibility[matrix != 0] = 1
+        expected_visibility[5, 5] = 1
+        numpy.testing.assert_equal(visibility_matrix, expected_visibility)
+
+    def test_tower_view_from_valley(self):
+        """SQ Viewshed: test visibility from a 'tower' within a pit."""
+        from natcap.invest.scenic_quality.viewshed import viewshed
+        matrix = numpy.zeros((9, 9))
+        matrix[5:8, 5:8] = 2
+        matrix[4:7, 4:7] = 1
+        matrix[5, 5] = 0
+
+        dem_filepath = os.path.join(self.workspace_dir, 'dem.tif')
+        visibility_filepath = os.path.join(self.workspace_dir,
+                                           'visibility.tif')
+        ViewshedTests.create_dem(matrix, dem_filepath)
+        viewshed((dem_filepath, 1), (5, 5), visibility_filepath,
+                 viewpoint_height=10,
+                 aux_filepath=os.path.join(self.workspace_dir,
+                                           'auxiliary.tif'))
+
+        visibility_matrix = pygeoprocessing.raster_to_numpy_array(
+            visibility_filepath)
+
+        expected_visibility = numpy.ones(visibility_matrix.shape)
+        numpy.testing.assert_equal(visibility_matrix, expected_visibility)
+
+    def test_primitive_peak(self):
+        """SQ Viewshed: looking down from a peak renders everything visible."""
+        from natcap.invest.scenic_quality.viewshed import viewshed
+        matrix = numpy.zeros((8, 8))
+        matrix[4:7, 4:7] = 1
+        matrix[5, 5] = 2
+
+        dem_filepath = os.path.join(self.workspace_dir, 'dem.tif')
+        visibility_filepath = os.path.join(self.workspace_dir,
+                                           'visibility.tif')
+        ViewshedTests.create_dem(matrix, dem_filepath)
+        viewshed((dem_filepath, 1), (5, 5), visibility_filepath,
+                 aux_filepath=os.path.join(self.workspace_dir,
+                                           'auxiliary.tif'),
+                 refraction_coeff=1.0)
+
+        visibility_matrix = pygeoprocessing.raster_to_numpy_array(
+            visibility_filepath)
+        numpy.testing.assert_equal(visibility_matrix, numpy.ones(matrix.shape))
+
+    def test_cliff_bottom_half_visibility(self):
+        """SQ Viewshed: visibility for a cliff on bottom half of DEM."""
+        from natcap.invest.scenic_quality.viewshed import viewshed
+        matrix = numpy.empty((20, 20))
+        matrix.fill(2)
+        matrix[7:] = 10  # cliff at row 7
+        viewpoint = (5, 10)
+        matrix[viewpoint] = 5  # viewpoint
+
+        dem_filepath = os.path.join(self.workspace_dir, 'dem.tif')
+        visibility_filepath = os.path.join(self.workspace_dir,
+                                           'visibility.tif')
+        ViewshedTests.create_dem(matrix, dem_filepath)
+        viewshed(
+            dem_raster_path_band=(dem_filepath, 1),
+            viewpoint=(viewpoint[1], viewpoint[0]),
+            visibility_filepath=visibility_filepath,
+            aux_filepath=os.path.join(self.workspace_dir, 'auxiliary.tif')
+        )
+
+        expected_visibility = numpy.ones(matrix.shape)
+        expected_visibility[8:] = 0
+        visibility_matrix = pygeoprocessing.raster_to_numpy_array(
+            visibility_filepath)
+        numpy.testing.assert_equal(visibility_matrix, expected_visibility)
+
+    def test_cliff_top_half_visibility(self):
+        """SQ Viewshed: visibility for a cliff on top half of DEM."""
+        from natcap.invest.scenic_quality.viewshed import viewshed
+        matrix = numpy.empty((20, 20))
+        matrix.fill(2)
+        matrix[:8] = 10  # cliff at row 8
+        viewpoint = (10, 10)
+        matrix[viewpoint] = 5  # viewpoint
+
+        dem_filepath = os.path.join(self.workspace_dir, 'dem.tif')
+        visibility_filepath = os.path.join(self.workspace_dir,
+                                           'visibility.tif')
+        ViewshedTests.create_dem(matrix, dem_filepath)
+        viewshed(
+            dem_raster_path_band=(dem_filepath, 1),
+            viewpoint=viewpoint,
+            visibility_filepath=visibility_filepath,
+            aux_filepath=os.path.join(self.workspace_dir, 'auxiliary.tif')
+        )
+        expected_visibility = numpy.ones(matrix.shape)
+        expected_visibility[:7] = 0
+        visibility_matrix = pygeoprocessing.raster_to_numpy_array(
+            visibility_filepath)
+        numpy.testing.assert_equal(visibility_matrix, expected_visibility)
+
+    def test_cliff_left_half_visibility(self):
+        """SQ Viewshed: visibility for a cliff on left half of DEM."""
+        from natcap.invest.scenic_quality.viewshed import viewshed
+        matrix = numpy.empty((20, 20))
+        matrix.fill(2)
+        matrix[:, :8] = 10  # cliff at column 8
+        viewpoint = (10, 10)
+        matrix[viewpoint] = 5  # viewpoint
+
+        dem_filepath = os.path.join(self.workspace_dir, 'dem.tif')
+        visibility_filepath = os.path.join(self.workspace_dir,
+                                           'visibility.tif')
+        ViewshedTests.create_dem(matrix, dem_filepath)
+        viewshed(
+            dem_raster_path_band=(dem_filepath, 1),
+            viewpoint=viewpoint,
+            visibility_filepath=visibility_filepath,
+            aux_filepath=os.path.join(self.workspace_dir, 'auxiliary.tif')
+        )
+        expected_visibility = numpy.ones(matrix.shape)
+        expected_visibility[:, :7] = 0
+        visibility_matrix = pygeoprocessing.raster_to_numpy_array(
+            visibility_filepath)
+        numpy.testing.assert_equal(visibility_matrix, expected_visibility)
+
+    def test_cliff_right_half_visibility(self):
+        """SQ Viewshed: visibility for a cliff on right half of DEM."""
+        from natcap.invest.scenic_quality.viewshed import viewshed
+        matrix = numpy.empty((20, 20))
+        matrix.fill(2)
+        matrix[:, 12:] = 10  # cliff at column 8
+        viewpoint = (10, 10)
+        matrix[viewpoint] = 5  # viewpoint
+
+        dem_filepath = os.path.join(self.workspace_dir, 'dem.tif')
+        visibility_filepath = os.path.join(self.workspace_dir,
+                                           'visibility.tif')
+        ViewshedTests.create_dem(matrix, dem_filepath)
+        viewshed(
+            dem_raster_path_band=(dem_filepath, 1),
+            viewpoint=viewpoint,
+            visibility_filepath=visibility_filepath,
+            aux_filepath=os.path.join(self.workspace_dir, 'auxiliary.tif')
+        )
+        expected_visibility = numpy.ones(matrix.shape)
+        expected_visibility[:, 13:] = 0
+        visibility_matrix = pygeoprocessing.raster_to_numpy_array(
+            visibility_filepath)
+        numpy.testing.assert_equal(visibility_matrix, expected_visibility)
+
+    def test_pillars(self):
+        """SQ Viewshed: put a few pillars in a field, can't see behind them."""
+        from natcap.invest.scenic_quality.viewshed import viewshed
+        matrix = numpy.empty((20, 20))
+        matrix.fill(2)
+
+        # Put a couple of pillars in there.
+        for pillar in (
+                (2, 5),
+                (18, 5),
+                (7, 18)):
+            matrix[pillar] = 10
+
+        viewpoint = (10, 10)
+        matrix[viewpoint] = 5  # so it stands out in the DEM
+
+        dem_filepath = os.path.join(self.workspace_dir, 'dem.tif')
+        visibility_filepath = os.path.join(self.workspace_dir,
+                                           'visibility.tif')
+        ViewshedTests.create_dem(matrix, dem_filepath)
+        viewshed(
+            dem_raster_path_band=(dem_filepath, 1),
+            viewpoint=viewpoint,
+            visibility_filepath=visibility_filepath,
+            aux_filepath=os.path.join(self.workspace_dir, 'auxiliary.tif')
+        )
+
+        expected_visibility = numpy.array(
+            [[1, 1, 1, 0, 0, 0, 1, 1, 1, 1, 1, 1, 1, 1, 1, 1, 1, 1, 1, 1],
+             [1, 1, 1, 1, 0, 0, 1, 1, 1, 1, 1, 1, 1, 1, 1, 1, 1, 1, 1, 1],
+             [1, 1, 1, 1, 1, 1, 1, 1, 1, 1, 1, 1, 1, 1, 1, 1, 1, 1, 1, 1],
+             [1, 1, 1, 1, 1, 1, 1, 1, 1, 1, 1, 1, 1, 1, 1, 1, 1, 1, 1, 1],
+             [1, 1, 1, 1, 1, 1, 1, 1, 1, 1, 1, 1, 1, 1, 1, 1, 1, 1, 1, 1],
+             [1, 1, 1, 1, 1, 1, 1, 1, 1, 1, 1, 1, 1, 1, 1, 1, 1, 1, 1, 1],
+             [1, 1, 1, 1, 1, 1, 1, 1, 1, 1, 1, 1, 1, 1, 1, 1, 1, 1, 1, 0],
+             [1, 1, 1, 1, 1, 1, 1, 1, 1, 1, 1, 1, 1, 1, 1, 1, 1, 1, 1, 0],
+             [1, 1, 1, 1, 1, 1, 1, 1, 1, 1, 1, 1, 1, 1, 1, 1, 1, 1, 1, 1],
+             [1, 1, 1, 1, 1, 1, 1, 1, 1, 1, 1, 1, 1, 1, 1, 1, 1, 1, 1, 1],
+             [1, 1, 1, 1, 1, 1, 1, 1, 1, 1, 1, 1, 1, 1, 1, 1, 1, 1, 1, 1],
+             [1, 1, 1, 1, 1, 1, 1, 1, 1, 1, 1, 1, 1, 1, 1, 1, 1, 1, 1, 1],
+             [1, 1, 1, 1, 1, 1, 1, 1, 1, 1, 1, 1, 1, 1, 1, 1, 1, 1, 1, 1],
+             [1, 1, 1, 1, 1, 1, 1, 1, 1, 1, 1, 1, 1, 1, 1, 1, 1, 1, 1, 1],
+             [1, 1, 1, 1, 1, 1, 1, 1, 1, 1, 1, 1, 1, 1, 1, 1, 1, 1, 1, 1],
+             [1, 1, 1, 1, 1, 1, 1, 1, 1, 1, 1, 1, 1, 1, 1, 1, 1, 1, 1, 1],
+             [1, 1, 1, 1, 1, 1, 1, 1, 1, 1, 1, 1, 1, 1, 1, 1, 1, 1, 1, 1],
+             [1, 1, 1, 1, 1, 1, 1, 1, 1, 1, 1, 1, 1, 1, 1, 1, 1, 1, 1, 1],
+             [1, 1, 1, 1, 1, 1, 1, 1, 1, 1, 1, 1, 1, 1, 1, 1, 1, 1, 1, 1],
+             [1, 1, 1, 1, 0, 0, 1, 1, 1, 1, 1, 1, 1, 1, 1, 1, 1, 1, 1, 1]],
+            dtype=numpy.int32)
+
+        visibility_matrix = pygeoprocessing.raster_to_numpy_array(
+            visibility_filepath)
+        numpy.testing.assert_equal(visibility_matrix, expected_visibility)