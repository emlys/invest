--- conflicted
+++ resolved
@@ -408,15 +408,9 @@
 
         # expected field values from eyeballing the results; random seed = 1
         expected_values = {
-<<<<<<< HEAD
-            'SUP_DEMadm_cap': -17.9078,
-            'Pund_adm': 4353.370117,
-            'Povr_adm': 722.629639,
-=======
             'SUP_DEMadm_cap': -18.044228,
             'Pund_adm': 4357.321289,
             'Povr_adm': 718.679077,
->>>>>>> da282b18
             urban_nature_access.ID_FIELDNAME: 0,
         }
         admin_feature = admin_layer.GetFeature(1)
