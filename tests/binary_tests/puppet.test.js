--- conflicted
+++ resolved
@@ -64,16 +64,11 @@
 // errors are not thrown from an async beforeAll
 // https://github.com/facebook/jest/issues/8688
 beforeAll(async () => {
-<<<<<<< HEAD
   // start the invest app and forward stderr to console
-  electronProcess = spawn(
-    // remote-debugging-port is a chromium arg
-    `"${binaryPath}"`, [`--remote-debugging-port=${PORT}`],
-=======
   ELECTRON_PROCESS = spawn(
     `"${BINARY_PATH}"`,
+    // remote-debugging-port is a chromium arg
     [`--remote-debugging-port=${PORT}`],
->>>>>>> 9264e419
     { shell: true }
   );
   ELECTRON_PROCESS.stderr.on('data', (data) => {
@@ -82,25 +77,13 @@
 
   // get data about the remote debugging endpoint
   // so we don't make the next fetch too early
-<<<<<<< HEAD
-  await new Promise(resolve => setTimeout(resolve, 20000));
-  // const res = await fetch(`http://localhost:${PORT}/json/version`);
-  // const data = JSON.parse(await res.text());
-
-  // connect to the debugging endpoint
-  browser = await puppeteer.connect({
-    // browserWSEndpoint: data.webSocketDebuggerUrl, // this works
-    browserURL: `http://localhost:${PORT}`,    // this also works
-    defaultViewport: { width: 1000, height: 800 },
-=======
-  await new Promise((resolve) => setTimeout(resolve, 5000));
+  await new Promise((resolve) => setTimeout(resolve, 20000));
   const res = await fetch(`http://localhost:${PORT}/json/version`);
   const data = JSON.parse(await res.text());
   BROWSER = await puppeteer.connect({
     browserWSEndpoint: data.webSocketDebuggerUrl, // this works
     // browserURL: `http://localhost:${PORT}`,    // this also works
     defaultViewport: null
->>>>>>> 9264e419
   });
   // set up test data
   makeAOI();
@@ -138,17 +121,7 @@
   const investTable = await findByRole(doc, 'table');
   const button = await findByRole(investTable, 'button', { name: /Visitation/ });
   button.click();
-<<<<<<< HEAD
 
-  const workspace = await findByLabelText(doc, /Workspace/);
-  await workspace.type(TMP_DIR, { delay: 10 });
-  const aoi = await findByLabelText(doc, /area of interest/);
-  await aoi.type(TMP_AOI_PATH, { delay: 10 });
-  const startYear = await findByLabelText(doc, /start year/);
-  await startYear.type('2008', { delay: 10 });
-  const endYear = await findByLabelText(doc, /end year/);
-  await endYear.type('2012', { delay: 10 });
-=======
   const runButton = await findByRole(doc, 'button', { name: 'Run' });
   const typeDelay = 10;
   const workspace = await findByLabelText(doc, /Workspace/);
@@ -159,8 +132,7 @@
   await startYear.type('2008', { delay: typeDelay });
   const endYear = await findByLabelText(doc, /End Year/);
   await endYear.type('2012', { delay: typeDelay });
->>>>>>> 9264e419
-
+  
   // Button is disabled until validation completes
   await waitFor(async () => {
     const isEnabled = await page.evaluate(
