--- conflicted
+++ resolved
@@ -13,9 +13,7 @@
 // to avoid need to install first on windows or extract on mac.
 let binaryPath;
 if (process.platform === 'darwin') {
-  console.log('darwin');
   // https://github.com/electron-userland/electron-builder/issues/2724#issuecomment-375850150
-  console.log(glob.sync('./dist/mac/*.app/Contents/MacOS/InVEST*'));
   [binaryPath] = glob.sync('./dist/mac/*.app/Contents/MacOS/InVEST*');
 } else if (process.platform === 'win32') {
   [binaryPath] = glob.sync('./dist/win-unpacked/InVEST*.exe');
@@ -59,46 +57,26 @@
 // errors are not thrown from an async beforeAll
 // https://github.com/facebook/jest/issues/8688
 beforeAll(async () => {
-  console.log('before spawn process');
   electronProcess = spawn(
     `"${binaryPath}"`, [`--remote-debugging-port=${PORT}`],
     { shell: true }
   );
-  console.log('after spawn process');
   electronProcess.stderr.on('data', (data) => {
-    console.log('data:', `${data}`);
+    console.log(`${data}`);
   });
-  console.log('before setTimeout');
   // so we don't make the next fetch too early
   await new Promise((resolve) => setTimeout(resolve, 5000));
-  console.log('before fetch');
   const res = await fetch(`http://localhost:${PORT}/json/version`);
-  console.log('after fetch');
   const data = JSON.parse(await res.text());
-  console.log('res.text data:', data);
-  console.log('getting browser...');
   browser = await puppeteer.connect({
     browserWSEndpoint: data.webSocketDebuggerUrl, // this works
     // browserURL: `http://localhost:${PORT}`,    // this also works
     defaultViewport: { width: 1000, height: 800 },
   });
-  console.log(browser);
   makeAOI();
 });
 
 afterAll(async () => {
-<<<<<<< HEAD
-  console.log('afterAll');
-  // try {
-  //   await browser.close();
-  // } catch (error) {
-  //   console.log(binaryPath);
-  //   console.error(error);
-  // }
-  console.log('cleaning up tmp dir');
-  cleanupDir(TMP_DIR);
-  console.log('electronProcess kill');
-=======
   try {
     await browser.close();
   } catch (error) {
@@ -109,7 +87,6 @@
   if (TMP_DIR.startsWith('tests/data')) {
     fs.rmdirSync(TMP_DIR, { recursive: true });
   }
->>>>>>> 3961bfeb
   // I thought this business would be necessary to kill the spawned shell
   // process running electron - since that's how we kill a similar spawned
   // subprocess in the app, but actually it is not.
@@ -126,15 +103,6 @@
 });
 
 test('Run a real invest model', async () => {
-<<<<<<< HEAD
-  console.log('in test');
-  // const { findByText, findByLabelText, findByRole } = queries;
-  // await waitFor(() => {
-  //   expect(browser.isConnected()).toBeTruthy();
-  // });
-  // const page = (await browser.pages())[0];
-  // const doc = await getDocument(page);
-=======
   const { findByText, findByLabelText, findByRole } = queries;
   await waitFor(() => {
     expect(browser.isConnected()).toBeTruthy();
@@ -148,41 +116,30 @@
     }
   });
   const doc = await getDocument(page);
->>>>>>> 3961bfeb
 
-  // // Setting up Recreation model because it has very few data requirements
-  // const investTable = await findByRole(doc, 'table');
-  // const button = await findByRole(investTable, 'button', { name: /Visitation/ });
-  // button.click();
-  // const workspace = await findByLabelText(doc, /Workspace/);
-  // await workspace.type(TMP_DIR, { delay: 10 });
-  // const aoi = await findByLabelText(doc, /Area of Interest/);
-  // await aoi.type(TMP_AOI_PATH, { delay: 10 });
-  // const startYear = await findByLabelText(doc, /Start Year/);
-  // await startYear.type('2008', { delay: 10 });
-  // const endYear = await findByLabelText(doc, /End Year/);
-  // await endYear.type('2012', { delay: 10 });
+  // Setting up Recreation model because it has very few data requirements
+  const investTable = await findByRole(doc, 'table');
+  const button = await findByRole(investTable, 'button', { name: /Visitation/ });
+  button.click();
+  const workspace = await findByLabelText(doc, /Workspace/);
+  await workspace.type(TMP_DIR, { delay: 10 });
+  const aoi = await findByLabelText(doc, /Area of Interest/);
+  await aoi.type(TMP_AOI_PATH, { delay: 10 });
+  const startYear = await findByLabelText(doc, /Start Year/);
+  await startYear.type('2008', { delay: 10 });
+  const endYear = await findByLabelText(doc, /End Year/);
+  await endYear.type('2012', { delay: 10 });
 
-  // const runButton = await findByText(doc, 'Run');
-  // // Button is disabled until validation completes
-  // await waitFor(async () => {
-  //   const isEnabled = await page.evaluate(
-  //     (btn) => !btn.disabled,
-  //     runButton
-  //   );
-  //   expect(isEnabled).toBeTruthy();
-  // });
+  const runButton = await findByText(doc, 'Run');
+  // Button is disabled until validation completes
+  await waitFor(async () => {
+    const isEnabled = await page.evaluate(
+      (btn) => !btn.disabled,
+      runButton
+    );
+    expect(isEnabled).toBeTruthy();
+  });
 
-<<<<<<< HEAD
-  // runButton.click();
-  // const logTab = await findByText(doc, 'Log');
-  // // Log tab is not active until after the invest logfile is opened
-  // await waitFor(async () => {
-  //   const prop = await logTab.getProperty('className');
-  //   const vals = await prop.jsonValue();
-  //   expect(vals.includes('active')).toBeTruthy();
-  // });
-=======
   runButton.click();
   const logTab = await findByText(doc, 'Log');
   // Log tab is not active until after the invest logfile is opened
@@ -191,12 +148,11 @@
     const vals = await prop.jsonValue();
     expect(vals.includes('active')).toBeTruthy();
   }, 18000); // 4x default timeout: sometimes this expires unmet in GHA
->>>>>>> 3961bfeb
 
-  // const cancelButton = await findByText(doc, 'Cancel Run');
-  // cancelButton.click();
-  // await waitFor(async () => {
-  //   expect(await findByText(doc, 'Run Canceled'));
-  //   expect(await findByText(doc, 'Open Workspace'));
-  // });
+  const cancelButton = await findByText(doc, 'Cancel Run');
+  cancelButton.click();
+  await waitFor(async () => {
+    expect(await findByText(doc, 'Run Canceled'));
+    expect(await findByText(doc, 'Open Workspace'));
+  });
 });