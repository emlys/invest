--- conflicted
+++ resolved
@@ -14,13 +14,8 @@
 import warnings
 
 import numpy
-<<<<<<< HEAD
 import numpy.testing
 import pygeoprocessing
-import scipy.ndimage
-=======
-import pygeoprocessing
->>>>>>> cac6a57e
 from osgeo import gdal
 from osgeo import ogr
 from osgeo import osr
