"""InVEST SDR model tests."""
import unittest
import tempfile
import shutil
import os

import pygeoprocessing
import numpy
from osgeo import ogr
from osgeo import osr
from osgeo import gdal

REGRESSION_DATA = os.path.join(
    os.path.dirname(__file__), '..', 'data', 'invest-test-data', 'sdr')
SAMPLE_DATA = os.path.join(REGRESSION_DATA, 'input')


def assert_expected_results_in_vector(expected_results, vector_path):
    """Assert one feature vector maps to expected_results key/value pairs."""
    watershed_results_vector = gdal.OpenEx(vector_path, gdal.OF_VECTOR)
    watershed_results_layer = watershed_results_vector.GetLayer()
    watershed_results_feature = watershed_results_layer.GetFeature(0)
    actual_results = {}
    for key in expected_results:
        actual_results[key] = watershed_results_feature.GetField(key)
    watershed_results_vector = None
    watershed_results_layer = None
    watershed_results_feature = None
    for key in expected_results:
<<<<<<< HEAD
        numpy.testing.assert_approx_equal(
            actual_results[key], expected_results[key], significant=6,
            err_msg=(
                f'actual_results: {actual_results}, '
                f'expected_results: {expected_results}'))
=======
        # numpy.testing.assert_almost_equal(
        #     expected_results[key], actual_results[key], decimal=6)

        # In order to pass with GDAL<2.3 and GDAL>2.3:
        # asserting equality to 5 significant figures instead of 6 decimal
        # places. GDAL 2.3 introduced new warping behavior yielding different
        # pixel values when also using a smoothing interpolation method.
        # Surprisingly, these differences are not washed out by an
        # aggregation such as zonal statistics.

        # Following numpy recommendation to use alternatives to
        # assert_approx_equal, this has been replaced with assert_allclose,
        # using a relative tolerance of 0.1, which scales similarly
        # to a tolerance of 2 significant figures.
        numpy.testing.assert_allclose(
            actual_results[key], expected_results[key], rtol=0.1, atol=0)
>>>>>>> abd2d349


class SDRTests(unittest.TestCase):
    """Regression tests for InVEST SDR model."""

    def setUp(self):
        """Initialize SDRRegression tests."""
        self.workspace_dir = tempfile.mkdtemp()

    def tearDown(self):
        """Clean up remaining files."""
        shutil.rmtree(self.workspace_dir)

    @staticmethod
    def generate_base_args(workspace_dir):
        """Generate a base sample args dict for SDR."""
        args = {
            'biophysical_table_path': os.path.join(
                SAMPLE_DATA, 'biophysical_table.csv'),
            'dem_path': os.path.join(SAMPLE_DATA, 'dem.tif'),
            'erodibility_path': os.path.join(
                SAMPLE_DATA, 'erodibility_SI_clip.tif'),
            'erosivity_path': os.path.join(SAMPLE_DATA, 'erosivity.tif'),
            'ic_0_param': '0.5',
            'k_param': '2',
            'lulc_path': os.path.join(SAMPLE_DATA, 'landuse_90.tif'),
            'sdr_max': '0.8',
            'threshold_flow_accumulation': '1000',
            'watersheds_path': os.path.join(SAMPLE_DATA, 'watersheds.shp'),
            'workspace_dir': workspace_dir,
            'n_workers': -1,
        }
        return args

    def test_sdr_validation(self):
        """SDR test regular validation."""
        from natcap.invest.sdr import sdr

        # use predefined directory so test can clean up files during teardown
        args = SDRTests.generate_base_args(self.workspace_dir)
        args['drainage_path'] = os.path.join(
            REGRESSION_DATA, 'sample_drainage.tif')
        validate_result = sdr.validate(args, limit_to=None)
        self.assertFalse(
            validate_result,  # List should be empty if validation passes
            "expected no failed validations instead got %s" % str(
                validate_result))

    def test_sdr_validation_wrong_types(self):
        """SDR test validation for wrong GIS types."""
        from natcap.invest.sdr import sdr

        # use predefined directory so test can clean up files during teardown
        args = SDRTests.generate_base_args(self.workspace_dir)
        # swap watershed and dem for different types
        args['dem_path'], args['watersheds_path'] = (
            args['watersheds_path'], args['dem_path'])
        validate_result = sdr.validate(args, limit_to=None)
        self.assertTrue(
            validate_result,
            "expected failed validations instead didn't get any")
        for (validation_keys, error_msg), phrase in zip(
                validate_result, ['GDAL raster', 'GDAL vector']):
            self.assertTrue(phrase in error_msg)

    def test_sdr_validation_missing_key(self):
        """SDR test validation that's missing keys."""
        from natcap.invest.sdr import sdr

        # use predefined directory so test can clean up files during teardown
        args = {}
        validation_warnings = sdr.validate(args, limit_to=None)
        self.assertEqual(len(validation_warnings[0][0]), 11)

    def test_sdr_validation_key_no_value(self):
        """SDR test validation that's missing a value on a key."""
        from natcap.invest.sdr import sdr

        # use predefined directory so test can clean up files during teardown
        args = SDRTests.generate_base_args(
            self.workspace_dir)
        args['dem_path'] = ''
        validate_result = sdr.validate(args, limit_to=None)
        self.assertTrue(
            validate_result,
            'expected a validation error but didn\'t get one')

    def test_sdr_validation_watershed_missing_ws_id(self):
        """SDR test validation notices missing `ws_id` field on watershed."""
        from natcap.invest.sdr import sdr

        vector_driver = ogr.GetDriverByName("ESRI Shapefile")
        test_watershed_path = os.path.join(
            self.workspace_dir, 'watershed.shp')
        vector = vector_driver.CreateDataSource(test_watershed_path)
        srs = osr.SpatialReference()
        srs.ImportFromEPSG(4326)
        layer = vector.CreateLayer("watershed", srs, ogr.wkbPoint)
        # forget to add a 'ws_id' field
        layer.CreateField(ogr.FieldDefn("id", ogr.OFTInteger))
        feature = ogr.Feature(layer.GetLayerDefn())
        feature.SetField("id", 0)
        feature.SetGeometry(ogr.CreateGeometryFromWkt("POINT(-112.2 42.5)"))
        layer.CreateFeature(feature)
        feature = None
        layer = None
        vector = None

        # use predefined directory so test can clean up files during teardown
        args = SDRTests.generate_base_args(
            self.workspace_dir)
        args['watersheds_path'] = test_watershed_path
        validate_result = sdr.validate(args, limit_to=None)
        self.assertTrue(
            validate_result,
            'expected a validation error but didn\'t get one')
        self.assertTrue(
            'Fields are missing from the first layer' in validate_result[0][1])

    def test_sdr_validation_watershed_missing_ws_id_value(self):
        """SDR test validation notices bad value in `ws_id` watershed."""
        from natcap.invest.sdr import sdr

        vector_driver = ogr.GetDriverByName("ESRI Shapefile")
        test_watershed_path = os.path.join(
            self.workspace_dir, 'watershed.shp')
        vector = vector_driver.CreateDataSource(test_watershed_path)
        srs = osr.SpatialReference()
        srs.ImportFromEPSG(26910)  # NAD83 / UTM zone 11N
        layer = vector.CreateLayer("watershed", srs, ogr.wkbPoint)
        # forget to add a 'ws_id' field
        layer.CreateField(ogr.FieldDefn("ws_id", ogr.OFTInteger))
        feature = ogr.Feature(layer.GetLayerDefn())
        # Point coordinates taken from within bounds of other test data
        feature.SetGeometry(ogr.CreateGeometryFromWkt(
            "POINT(463250 4929700)"))

        # intentionally not setting ws_id
        layer.CreateFeature(feature)
        feature = None
        layer = None
        vector = None

        # use predefined directory so test can clean up files during teardown
        args = SDRTests.generate_base_args(
            self.workspace_dir)
        args['watersheds_path'] = test_watershed_path

        validate_result = sdr.validate(args, limit_to=None)
        self.assertTrue(len(validate_result) > 0,
                        'Expected validation errors but none found')
        self.assertTrue(
            'features have a non-integer ws_id field' in validate_result[0][1])

    def test_base_regression(self):
        """SDR base regression test on sample data.

        Execute SDR with sample data and checks that the output files are
        generated and that the aggregate shapefile fields are the same as the
        regression case.
        """
        from natcap.invest.sdr import sdr

        # use predefined directory so test can clean up files during teardown
        args = SDRTests.generate_base_args(self.workspace_dir)
        # make args explicit that this is a base run of SWY

        gpkg_driver = ogr.GetDriverByName('GPKG')
        base_vector = ogr.Open(args['watersheds_path'])
        target_watersheds_path = os.path.join(
            args['workspace_dir'], 'input_watersheds.gpkg')
        target_vector = gpkg_driver.CopyDataSource(
            base_vector, target_watersheds_path)
        base_vector = None
        target_vector = None
        args['watersheds_path'] = target_watersheds_path
        sdr.execute(args)
        expected_results = {
            'usle_tot': 12.04494380951,
            'sed_retent': 367660.25,
            'sed_export': 0.71140885353,
            'sed_dep': 7.84880876541,
        }

        vector_path = os.path.join(
            args['workspace_dir'], 'watershed_results_sdr.shp')
        assert_expected_results_in_vector(expected_results, vector_path)

    def test_regression_with_undefined_nodata(self):
        """SDR base regression test with undefined nodata values.

        Execute SDR with sample data with all rasters having undefined nodata
        values.
        """
        from natcap.invest.sdr import sdr

        # use predefined directory so test can clean up files during teardown
        args = SDRTests.generate_base_args(self.workspace_dir)
        # args_copy = args.copy()
        # args_copy['workspace_dir'] = 'sdr_test_workspace'

        # set all input rasters to have undefined nodata values
        tmp_dir = os.path.join(args['workspace_dir'], 'nodata_raster_dir')
        os.makedirs(tmp_dir)
        for path_key in ['erodibility_path', 'erosivity_path', 'lulc_path']:
            target_path = os.path.join(
                tmp_dir, os.path.basename(args[path_key]))
            datatype = pygeoprocessing.get_raster_info(
                args[path_key])['datatype']
            pygeoprocessing.new_raster_from_base(
                args[path_key], target_path, datatype, [None])

            base_raster = gdal.OpenEx(args[path_key], gdal.OF_RASTER)
            base_band = base_raster.GetRasterBand(1)
            base_array = base_band.ReadAsArray()
            base_band = None
            base_raster = None

            target_raster = gdal.OpenEx(
                target_path, gdal.OF_RASTER | gdal.GA_Update)
            target_band = target_raster.GetRasterBand(1)
            target_band.WriteArray(base_array)

            target_band = None
            target_raster = None
            args[path_key] = target_path

        sdr.execute(args)
        expected_results = {
            'sed_retent': 367660.25,
            'sed_export': 0.71140885353,
            'usle_tot': 12.04494380951,
        }

        vector_path = os.path.join(
            args['workspace_dir'], 'watershed_results_sdr.shp')
        # make args explicit that this is a base run of SWY
        assert_expected_results_in_vector(expected_results, vector_path)

    def test_non_square_dem(self):
        """SDR non-square DEM pixels.

        Execute SDR with a non-square DEM and get a good result back.
        """
        from natcap.invest.sdr import sdr

        # use predefined directory so test can clean up files during teardown
        args = SDRTests.generate_base_args(self.workspace_dir)
        args['dem_path'] = os.path.join(SAMPLE_DATA, 'dem_non_square.tif')
        # make args explicit that this is a base run of SWY
        sdr.execute(args)

        expected_results = {
            'sed_retent': 335578.875,
            'sed_export': 0.60814452171,
            'usle_tot': 11.43409824371,
        }

        vector_path = os.path.join(
            args['workspace_dir'], 'watershed_results_sdr.shp')
        assert_expected_results_in_vector(expected_results, vector_path)

    def test_drainage_regression(self):
        """SDR drainage layer regression test on sample data.

        Execute SDR with sample data and a drainage layer and checks that the
        output files are generated and that the aggregate shapefile fields
        are the same as the regression case.
        """
        from natcap.invest.sdr import sdr

        # use predefined directory so test can clean up files during teardown
        args = SDRTests.generate_base_args(self.workspace_dir)
        args['drainage_path'] = os.path.join(
            REGRESSION_DATA, 'sample_drainage.tif')
        sdr.execute(args)

        expected_results = {
            'sed_retent': 414067.65625,
            'sed_export': 0.88248616457,
            'usle_tot': 11.37281990051,
        }

        vector_path = os.path.join(
            args['workspace_dir'], 'watershed_results_sdr.shp')
        assert_expected_results_in_vector(expected_results, vector_path)

    def test_base_usle_c_too_large(self):
        """SDR test exepected exception for USLE_C > 1.0."""
        from natcap.invest.sdr import sdr

        # use predefined directory so test can clean up files during teardown
        args = SDRTests.generate_base_args(
            self.workspace_dir)
        args['biophysical_table_path'] = os.path.join(
            REGRESSION_DATA, 'biophysical_table_too_large.csv')

        with self.assertRaises(ValueError):
            sdr.execute(args)

    def test_base_usle_p_nan(self):
        """SDR test expected exception for USLE_P not a number."""
        from natcap.invest.sdr import sdr

        # use predefined directory so test can clean up files during teardown
        args = SDRTests.generate_base_args(
            self.workspace_dir)
        args['biophysical_table_path'] = os.path.join(
            REGRESSION_DATA, 'biophysical_table_invalid_value.csv')

        with self.assertRaises(ValueError):
            sdr.execute(args)

    @staticmethod
    def _assert_regression_results_equal(
            workspace_dir, file_list_path, result_vector_path,
            agg_results_path):
        """Test workspace state against expected aggregate results.

        Args:
            workspace_dir (string): path to the completed model workspace
            file_list_path (string): path to a file that has a list of all
                the expected files relative to the workspace base
            result_vector_path (string): path to the summary shapefile
                produced by the SWY model.
            agg_results_path (string): path to a csv file that has the
                expected aggregated_results.shp table in the form of
                fid,vri_sum,qb_val per line

        Returns:
            None

        Raises:
            AssertionError if any files are missing or results are out of
            range by `tolerance_places`
        """
        # test that the workspace has the same files as we expect
        SDRTests._test_same_files(
            file_list_path, workspace_dir)

        # we expect a file called 'aggregated_results.shp'
        result_vector = ogr.Open(result_vector_path)
        result_layer = result_vector.GetLayer()

        # The relative tolerance 1e-6 was determined by
        # experimentation on the application with the given range of numbers.
        # This is an apparently reasonable approach as described by ChrisF:
        # http://stackoverflow.com/a/3281371/42897
        # and even more reading about picking numerical tolerance (it's hard):
        # https://randomascii.wordpress.com/2012/02/25/comparing-floating-point-numbers-2012-edition/
        rel_tol = 1e-6

        with open(agg_results_path, 'rb') as agg_result_file:
            error_list = []
            for line in agg_result_file:
                fid, sed_retent, sed_export, usle_tot = [
                    float(x) for x in line.split(',')]
                feature = result_layer.GetFeature(int(fid))
                for field, value in [
                        ('sed_retent', sed_retent),
                        ('sed_export', sed_export),
                        ('usle_tot', usle_tot)]:
                    if not numpy.isclose(
                            feature.GetField(field), value, rtol=rel_tol):
                        error_list.append(
                            "FID %d %s expected %f, got %f" % (
                                fid, field, value, feature.GetField(field)))
                ogr.Feature.__swig_destroy__(feature)
                feature = None

        result_layer = None
        ogr.DataSource.__swig_destroy__(result_vector)
        result_vector = None

        if error_list:
            raise AssertionError('\n'.join(error_list))

    @staticmethod
    def _test_same_files(base_list_path, directory_path):
        """Assert files in `base_list_path` are in `directory_path`.

        Args:
            base_list_path (string): a path to a file that has one relative
                file path per line.
            directory_path (string): a path to a directory whose contents will
                be checked against the files listed in `base_list_file`

        Returns:
            None

        Raises:
            AssertionError when there are files listed in `base_list_file`
                that don't exist in the directory indicated by `path`
        """
        missing_files = []
        with open(base_list_path, 'r') as file_list:
            for file_path in file_list:
                full_path = os.path.join(directory_path, file_path.rstrip())
                if full_path == '':
                    continue
                if not os.path.isfile(full_path):
                    missing_files.append(full_path)
        if len(missing_files) > 0:
            raise AssertionError(
                "The following files were expected but not found: " +
                '\n'.join(missing_files))
<|MERGE_RESOLUTION|>--- conflicted
+++ resolved
@@ -1,459 +1,451 @@
-"""InVEST SDR model tests."""
-import unittest
-import tempfile
-import shutil
-import os
-
-import pygeoprocessing
-import numpy
-from osgeo import ogr
-from osgeo import osr
-from osgeo import gdal
-
-REGRESSION_DATA = os.path.join(
-    os.path.dirname(__file__), '..', 'data', 'invest-test-data', 'sdr')
-SAMPLE_DATA = os.path.join(REGRESSION_DATA, 'input')
-
-
-def assert_expected_results_in_vector(expected_results, vector_path):
-    """Assert one feature vector maps to expected_results key/value pairs."""
-    watershed_results_vector = gdal.OpenEx(vector_path, gdal.OF_VECTOR)
-    watershed_results_layer = watershed_results_vector.GetLayer()
-    watershed_results_feature = watershed_results_layer.GetFeature(0)
-    actual_results = {}
-    for key in expected_results:
-        actual_results[key] = watershed_results_feature.GetField(key)
-    watershed_results_vector = None
-    watershed_results_layer = None
-    watershed_results_feature = None
-    for key in expected_results:
-<<<<<<< HEAD
-        numpy.testing.assert_approx_equal(
-            actual_results[key], expected_results[key], significant=6,
-            err_msg=(
-                f'actual_results: {actual_results}, '
-                f'expected_results: {expected_results}'))
-=======
-        # numpy.testing.assert_almost_equal(
-        #     expected_results[key], actual_results[key], decimal=6)
-
-        # In order to pass with GDAL<2.3 and GDAL>2.3:
-        # asserting equality to 5 significant figures instead of 6 decimal
-        # places. GDAL 2.3 introduced new warping behavior yielding different
-        # pixel values when also using a smoothing interpolation method.
-        # Surprisingly, these differences are not washed out by an
-        # aggregation such as zonal statistics.
-
-        # Following numpy recommendation to use alternatives to
-        # assert_approx_equal, this has been replaced with assert_allclose,
-        # using a relative tolerance of 0.1, which scales similarly
-        # to a tolerance of 2 significant figures.
-        numpy.testing.assert_allclose(
-            actual_results[key], expected_results[key], rtol=0.1, atol=0)
->>>>>>> abd2d349
-
-
-class SDRTests(unittest.TestCase):
-    """Regression tests for InVEST SDR model."""
-
-    def setUp(self):
-        """Initialize SDRRegression tests."""
-        self.workspace_dir = tempfile.mkdtemp()
-
-    def tearDown(self):
-        """Clean up remaining files."""
-        shutil.rmtree(self.workspace_dir)
-
-    @staticmethod
-    def generate_base_args(workspace_dir):
-        """Generate a base sample args dict for SDR."""
-        args = {
-            'biophysical_table_path': os.path.join(
-                SAMPLE_DATA, 'biophysical_table.csv'),
-            'dem_path': os.path.join(SAMPLE_DATA, 'dem.tif'),
-            'erodibility_path': os.path.join(
-                SAMPLE_DATA, 'erodibility_SI_clip.tif'),
-            'erosivity_path': os.path.join(SAMPLE_DATA, 'erosivity.tif'),
-            'ic_0_param': '0.5',
-            'k_param': '2',
-            'lulc_path': os.path.join(SAMPLE_DATA, 'landuse_90.tif'),
-            'sdr_max': '0.8',
-            'threshold_flow_accumulation': '1000',
-            'watersheds_path': os.path.join(SAMPLE_DATA, 'watersheds.shp'),
-            'workspace_dir': workspace_dir,
-            'n_workers': -1,
-        }
-        return args
-
-    def test_sdr_validation(self):
-        """SDR test regular validation."""
-        from natcap.invest.sdr import sdr
-
-        # use predefined directory so test can clean up files during teardown
-        args = SDRTests.generate_base_args(self.workspace_dir)
-        args['drainage_path'] = os.path.join(
-            REGRESSION_DATA, 'sample_drainage.tif')
-        validate_result = sdr.validate(args, limit_to=None)
-        self.assertFalse(
-            validate_result,  # List should be empty if validation passes
-            "expected no failed validations instead got %s" % str(
-                validate_result))
-
-    def test_sdr_validation_wrong_types(self):
-        """SDR test validation for wrong GIS types."""
-        from natcap.invest.sdr import sdr
-
-        # use predefined directory so test can clean up files during teardown
-        args = SDRTests.generate_base_args(self.workspace_dir)
-        # swap watershed and dem for different types
-        args['dem_path'], args['watersheds_path'] = (
-            args['watersheds_path'], args['dem_path'])
-        validate_result = sdr.validate(args, limit_to=None)
-        self.assertTrue(
-            validate_result,
-            "expected failed validations instead didn't get any")
-        for (validation_keys, error_msg), phrase in zip(
-                validate_result, ['GDAL raster', 'GDAL vector']):
-            self.assertTrue(phrase in error_msg)
-
-    def test_sdr_validation_missing_key(self):
-        """SDR test validation that's missing keys."""
-        from natcap.invest.sdr import sdr
-
-        # use predefined directory so test can clean up files during teardown
-        args = {}
-        validation_warnings = sdr.validate(args, limit_to=None)
-        self.assertEqual(len(validation_warnings[0][0]), 11)
-
-    def test_sdr_validation_key_no_value(self):
-        """SDR test validation that's missing a value on a key."""
-        from natcap.invest.sdr import sdr
-
-        # use predefined directory so test can clean up files during teardown
-        args = SDRTests.generate_base_args(
-            self.workspace_dir)
-        args['dem_path'] = ''
-        validate_result = sdr.validate(args, limit_to=None)
-        self.assertTrue(
-            validate_result,
-            'expected a validation error but didn\'t get one')
-
-    def test_sdr_validation_watershed_missing_ws_id(self):
-        """SDR test validation notices missing `ws_id` field on watershed."""
-        from natcap.invest.sdr import sdr
-
-        vector_driver = ogr.GetDriverByName("ESRI Shapefile")
-        test_watershed_path = os.path.join(
-            self.workspace_dir, 'watershed.shp')
-        vector = vector_driver.CreateDataSource(test_watershed_path)
-        srs = osr.SpatialReference()
-        srs.ImportFromEPSG(4326)
-        layer = vector.CreateLayer("watershed", srs, ogr.wkbPoint)
-        # forget to add a 'ws_id' field
-        layer.CreateField(ogr.FieldDefn("id", ogr.OFTInteger))
-        feature = ogr.Feature(layer.GetLayerDefn())
-        feature.SetField("id", 0)
-        feature.SetGeometry(ogr.CreateGeometryFromWkt("POINT(-112.2 42.5)"))
-        layer.CreateFeature(feature)
-        feature = None
-        layer = None
-        vector = None
-
-        # use predefined directory so test can clean up files during teardown
-        args = SDRTests.generate_base_args(
-            self.workspace_dir)
-        args['watersheds_path'] = test_watershed_path
-        validate_result = sdr.validate(args, limit_to=None)
-        self.assertTrue(
-            validate_result,
-            'expected a validation error but didn\'t get one')
-        self.assertTrue(
-            'Fields are missing from the first layer' in validate_result[0][1])
-
-    def test_sdr_validation_watershed_missing_ws_id_value(self):
-        """SDR test validation notices bad value in `ws_id` watershed."""
-        from natcap.invest.sdr import sdr
-
-        vector_driver = ogr.GetDriverByName("ESRI Shapefile")
-        test_watershed_path = os.path.join(
-            self.workspace_dir, 'watershed.shp')
-        vector = vector_driver.CreateDataSource(test_watershed_path)
-        srs = osr.SpatialReference()
-        srs.ImportFromEPSG(26910)  # NAD83 / UTM zone 11N
-        layer = vector.CreateLayer("watershed", srs, ogr.wkbPoint)
-        # forget to add a 'ws_id' field
-        layer.CreateField(ogr.FieldDefn("ws_id", ogr.OFTInteger))
-        feature = ogr.Feature(layer.GetLayerDefn())
-        # Point coordinates taken from within bounds of other test data
-        feature.SetGeometry(ogr.CreateGeometryFromWkt(
-            "POINT(463250 4929700)"))
-
-        # intentionally not setting ws_id
-        layer.CreateFeature(feature)
-        feature = None
-        layer = None
-        vector = None
-
-        # use predefined directory so test can clean up files during teardown
-        args = SDRTests.generate_base_args(
-            self.workspace_dir)
-        args['watersheds_path'] = test_watershed_path
-
-        validate_result = sdr.validate(args, limit_to=None)
-        self.assertTrue(len(validate_result) > 0,
-                        'Expected validation errors but none found')
-        self.assertTrue(
-            'features have a non-integer ws_id field' in validate_result[0][1])
-
-    def test_base_regression(self):
-        """SDR base regression test on sample data.
-
-        Execute SDR with sample data and checks that the output files are
-        generated and that the aggregate shapefile fields are the same as the
-        regression case.
-        """
-        from natcap.invest.sdr import sdr
-
-        # use predefined directory so test can clean up files during teardown
-        args = SDRTests.generate_base_args(self.workspace_dir)
-        # make args explicit that this is a base run of SWY
-
-        gpkg_driver = ogr.GetDriverByName('GPKG')
-        base_vector = ogr.Open(args['watersheds_path'])
-        target_watersheds_path = os.path.join(
-            args['workspace_dir'], 'input_watersheds.gpkg')
-        target_vector = gpkg_driver.CopyDataSource(
-            base_vector, target_watersheds_path)
-        base_vector = None
-        target_vector = None
-        args['watersheds_path'] = target_watersheds_path
-        sdr.execute(args)
-        expected_results = {
-            'usle_tot': 12.04494380951,
-            'sed_retent': 367660.25,
-            'sed_export': 0.71140885353,
-            'sed_dep': 7.84880876541,
-        }
-
-        vector_path = os.path.join(
-            args['workspace_dir'], 'watershed_results_sdr.shp')
-        assert_expected_results_in_vector(expected_results, vector_path)
-
-    def test_regression_with_undefined_nodata(self):
-        """SDR base regression test with undefined nodata values.
-
-        Execute SDR with sample data with all rasters having undefined nodata
-        values.
-        """
-        from natcap.invest.sdr import sdr
-
-        # use predefined directory so test can clean up files during teardown
-        args = SDRTests.generate_base_args(self.workspace_dir)
-        # args_copy = args.copy()
-        # args_copy['workspace_dir'] = 'sdr_test_workspace'
-
-        # set all input rasters to have undefined nodata values
-        tmp_dir = os.path.join(args['workspace_dir'], 'nodata_raster_dir')
-        os.makedirs(tmp_dir)
-        for path_key in ['erodibility_path', 'erosivity_path', 'lulc_path']:
-            target_path = os.path.join(
-                tmp_dir, os.path.basename(args[path_key]))
-            datatype = pygeoprocessing.get_raster_info(
-                args[path_key])['datatype']
-            pygeoprocessing.new_raster_from_base(
-                args[path_key], target_path, datatype, [None])
-
-            base_raster = gdal.OpenEx(args[path_key], gdal.OF_RASTER)
-            base_band = base_raster.GetRasterBand(1)
-            base_array = base_band.ReadAsArray()
-            base_band = None
-            base_raster = None
-
-            target_raster = gdal.OpenEx(
-                target_path, gdal.OF_RASTER | gdal.GA_Update)
-            target_band = target_raster.GetRasterBand(1)
-            target_band.WriteArray(base_array)
-
-            target_band = None
-            target_raster = None
-            args[path_key] = target_path
-
-        sdr.execute(args)
-        expected_results = {
-            'sed_retent': 367660.25,
-            'sed_export': 0.71140885353,
-            'usle_tot': 12.04494380951,
-        }
-
-        vector_path = os.path.join(
-            args['workspace_dir'], 'watershed_results_sdr.shp')
-        # make args explicit that this is a base run of SWY
-        assert_expected_results_in_vector(expected_results, vector_path)
-
-    def test_non_square_dem(self):
-        """SDR non-square DEM pixels.
-
-        Execute SDR with a non-square DEM and get a good result back.
-        """
-        from natcap.invest.sdr import sdr
-
-        # use predefined directory so test can clean up files during teardown
-        args = SDRTests.generate_base_args(self.workspace_dir)
-        args['dem_path'] = os.path.join(SAMPLE_DATA, 'dem_non_square.tif')
-        # make args explicit that this is a base run of SWY
-        sdr.execute(args)
-
-        expected_results = {
-            'sed_retent': 335578.875,
-            'sed_export': 0.60814452171,
-            'usle_tot': 11.43409824371,
-        }
-
-        vector_path = os.path.join(
-            args['workspace_dir'], 'watershed_results_sdr.shp')
-        assert_expected_results_in_vector(expected_results, vector_path)
-
-    def test_drainage_regression(self):
-        """SDR drainage layer regression test on sample data.
-
-        Execute SDR with sample data and a drainage layer and checks that the
-        output files are generated and that the aggregate shapefile fields
-        are the same as the regression case.
-        """
-        from natcap.invest.sdr import sdr
-
-        # use predefined directory so test can clean up files during teardown
-        args = SDRTests.generate_base_args(self.workspace_dir)
-        args['drainage_path'] = os.path.join(
-            REGRESSION_DATA, 'sample_drainage.tif')
-        sdr.execute(args)
-
-        expected_results = {
-            'sed_retent': 414067.65625,
-            'sed_export': 0.88248616457,
-            'usle_tot': 11.37281990051,
-        }
-
-        vector_path = os.path.join(
-            args['workspace_dir'], 'watershed_results_sdr.shp')
-        assert_expected_results_in_vector(expected_results, vector_path)
-
-    def test_base_usle_c_too_large(self):
-        """SDR test exepected exception for USLE_C > 1.0."""
-        from natcap.invest.sdr import sdr
-
-        # use predefined directory so test can clean up files during teardown
-        args = SDRTests.generate_base_args(
-            self.workspace_dir)
-        args['biophysical_table_path'] = os.path.join(
-            REGRESSION_DATA, 'biophysical_table_too_large.csv')
-
-        with self.assertRaises(ValueError):
-            sdr.execute(args)
-
-    def test_base_usle_p_nan(self):
-        """SDR test expected exception for USLE_P not a number."""
-        from natcap.invest.sdr import sdr
-
-        # use predefined directory so test can clean up files during teardown
-        args = SDRTests.generate_base_args(
-            self.workspace_dir)
-        args['biophysical_table_path'] = os.path.join(
-            REGRESSION_DATA, 'biophysical_table_invalid_value.csv')
-
-        with self.assertRaises(ValueError):
-            sdr.execute(args)
-
-    @staticmethod
-    def _assert_regression_results_equal(
-            workspace_dir, file_list_path, result_vector_path,
-            agg_results_path):
-        """Test workspace state against expected aggregate results.
-
-        Args:
-            workspace_dir (string): path to the completed model workspace
-            file_list_path (string): path to a file that has a list of all
-                the expected files relative to the workspace base
-            result_vector_path (string): path to the summary shapefile
-                produced by the SWY model.
-            agg_results_path (string): path to a csv file that has the
-                expected aggregated_results.shp table in the form of
-                fid,vri_sum,qb_val per line
-
-        Returns:
-            None
-
-        Raises:
-            AssertionError if any files are missing or results are out of
-            range by `tolerance_places`
-        """
-        # test that the workspace has the same files as we expect
-        SDRTests._test_same_files(
-            file_list_path, workspace_dir)
-
-        # we expect a file called 'aggregated_results.shp'
-        result_vector = ogr.Open(result_vector_path)
-        result_layer = result_vector.GetLayer()
-
-        # The relative tolerance 1e-6 was determined by
-        # experimentation on the application with the given range of numbers.
-        # This is an apparently reasonable approach as described by ChrisF:
-        # http://stackoverflow.com/a/3281371/42897
-        # and even more reading about picking numerical tolerance (it's hard):
-        # https://randomascii.wordpress.com/2012/02/25/comparing-floating-point-numbers-2012-edition/
-        rel_tol = 1e-6
-
-        with open(agg_results_path, 'rb') as agg_result_file:
-            error_list = []
-            for line in agg_result_file:
-                fid, sed_retent, sed_export, usle_tot = [
-                    float(x) for x in line.split(',')]
-                feature = result_layer.GetFeature(int(fid))
-                for field, value in [
-                        ('sed_retent', sed_retent),
-                        ('sed_export', sed_export),
-                        ('usle_tot', usle_tot)]:
-                    if not numpy.isclose(
-                            feature.GetField(field), value, rtol=rel_tol):
-                        error_list.append(
-                            "FID %d %s expected %f, got %f" % (
-                                fid, field, value, feature.GetField(field)))
-                ogr.Feature.__swig_destroy__(feature)
-                feature = None
-
-        result_layer = None
-        ogr.DataSource.__swig_destroy__(result_vector)
-        result_vector = None
-
-        if error_list:
-            raise AssertionError('\n'.join(error_list))
-
-    @staticmethod
-    def _test_same_files(base_list_path, directory_path):
-        """Assert files in `base_list_path` are in `directory_path`.
-
-        Args:
-            base_list_path (string): a path to a file that has one relative
-                file path per line.
-            directory_path (string): a path to a directory whose contents will
-                be checked against the files listed in `base_list_file`
-
-        Returns:
-            None
-
-        Raises:
-            AssertionError when there are files listed in `base_list_file`
-                that don't exist in the directory indicated by `path`
-        """
-        missing_files = []
-        with open(base_list_path, 'r') as file_list:
-            for file_path in file_list:
-                full_path = os.path.join(directory_path, file_path.rstrip())
-                if full_path == '':
-                    continue
-                if not os.path.isfile(full_path):
-                    missing_files.append(full_path)
-        if len(missing_files) > 0:
-            raise AssertionError(
-                "The following files were expected but not found: " +
-                '\n'.join(missing_files))
+"""InVEST SDR model tests."""
+import unittest
+import tempfile
+import shutil
+import os
+
+import pygeoprocessing
+import numpy
+from osgeo import ogr
+from osgeo import osr
+from osgeo import gdal
+
+REGRESSION_DATA = os.path.join(
+    os.path.dirname(__file__), '..', 'data', 'invest-test-data', 'sdr')
+SAMPLE_DATA = os.path.join(REGRESSION_DATA, 'input')
+
+
+def assert_expected_results_in_vector(expected_results, vector_path):
+    """Assert one feature vector maps to expected_results key/value pairs."""
+    watershed_results_vector = gdal.OpenEx(vector_path, gdal.OF_VECTOR)
+    watershed_results_layer = watershed_results_vector.GetLayer()
+    watershed_results_feature = watershed_results_layer.GetFeature(0)
+    actual_results = {}
+    for key in expected_results:
+        actual_results[key] = watershed_results_feature.GetField(key)
+    watershed_results_vector = None
+    watershed_results_layer = None
+    watershed_results_feature = None
+    for key in expected_results:
+        # numpy.testing.assert_almost_equal(
+        #     expected_results[key], actual_results[key], decimal=6)
+
+        # In order to pass with GDAL<2.3 and GDAL>2.3:
+        # asserting equality to 5 significant figures instead of 6 decimal
+        # places. GDAL 2.3 introduced new warping behavior yielding different
+        # pixel values when also using a smoothing interpolation method.
+        # Surprisingly, these differences are not washed out by an
+        # aggregation such as zonal statistics.
+
+        # Following numpy recommendation to use alternatives to
+        # assert_approx_equal, this has been replaced with assert_allclose,
+        # using a relative tolerance of 0.00001, which scales similarly
+        # to a tolerance of 6 significant figures.
+        numpy.testing.assert_allclose(
+            actual_results[key], expected_results[key], rtol=0.00001, atol=0)
+
+
+class SDRTests(unittest.TestCase):
+    """Regression tests for InVEST SDR model."""
+
+    def setUp(self):
+        """Initialize SDRRegression tests."""
+        self.workspace_dir = tempfile.mkdtemp()
+
+    def tearDown(self):
+        """Clean up remaining files."""
+        shutil.rmtree(self.workspace_dir)
+
+    @staticmethod
+    def generate_base_args(workspace_dir):
+        """Generate a base sample args dict for SDR."""
+        args = {
+            'biophysical_table_path': os.path.join(
+                SAMPLE_DATA, 'biophysical_table.csv'),
+            'dem_path': os.path.join(SAMPLE_DATA, 'dem.tif'),
+            'erodibility_path': os.path.join(
+                SAMPLE_DATA, 'erodibility_SI_clip.tif'),
+            'erosivity_path': os.path.join(SAMPLE_DATA, 'erosivity.tif'),
+            'ic_0_param': '0.5',
+            'k_param': '2',
+            'lulc_path': os.path.join(SAMPLE_DATA, 'landuse_90.tif'),
+            'sdr_max': '0.8',
+            'threshold_flow_accumulation': '1000',
+            'watersheds_path': os.path.join(SAMPLE_DATA, 'watersheds.shp'),
+            'workspace_dir': workspace_dir,
+            'n_workers': -1,
+        }
+        return args
+
+    def test_sdr_validation(self):
+        """SDR test regular validation."""
+        from natcap.invest.sdr import sdr
+
+        # use predefined directory so test can clean up files during teardown
+        args = SDRTests.generate_base_args(self.workspace_dir)
+        args['drainage_path'] = os.path.join(
+            REGRESSION_DATA, 'sample_drainage.tif')
+        validate_result = sdr.validate(args, limit_to=None)
+        self.assertFalse(
+            validate_result,  # List should be empty if validation passes
+            "expected no failed validations instead got %s" % str(
+                validate_result))
+
+    def test_sdr_validation_wrong_types(self):
+        """SDR test validation for wrong GIS types."""
+        from natcap.invest.sdr import sdr
+
+        # use predefined directory so test can clean up files during teardown
+        args = SDRTests.generate_base_args(self.workspace_dir)
+        # swap watershed and dem for different types
+        args['dem_path'], args['watersheds_path'] = (
+            args['watersheds_path'], args['dem_path'])
+        validate_result = sdr.validate(args, limit_to=None)
+        self.assertTrue(
+            validate_result,
+            "expected failed validations instead didn't get any")
+        for (validation_keys, error_msg), phrase in zip(
+                validate_result, ['GDAL raster', 'GDAL vector']):
+            self.assertTrue(phrase in error_msg)
+
+    def test_sdr_validation_missing_key(self):
+        """SDR test validation that's missing keys."""
+        from natcap.invest.sdr import sdr
+
+        # use predefined directory so test can clean up files during teardown
+        args = {}
+        validation_warnings = sdr.validate(args, limit_to=None)
+        self.assertEqual(len(validation_warnings[0][0]), 11)
+
+    def test_sdr_validation_key_no_value(self):
+        """SDR test validation that's missing a value on a key."""
+        from natcap.invest.sdr import sdr
+
+        # use predefined directory so test can clean up files during teardown
+        args = SDRTests.generate_base_args(
+            self.workspace_dir)
+        args['dem_path'] = ''
+        validate_result = sdr.validate(args, limit_to=None)
+        self.assertTrue(
+            validate_result,
+            'expected a validation error but didn\'t get one')
+
+    def test_sdr_validation_watershed_missing_ws_id(self):
+        """SDR test validation notices missing `ws_id` field on watershed."""
+        from natcap.invest.sdr import sdr
+
+        vector_driver = ogr.GetDriverByName("ESRI Shapefile")
+        test_watershed_path = os.path.join(
+            self.workspace_dir, 'watershed.shp')
+        vector = vector_driver.CreateDataSource(test_watershed_path)
+        srs = osr.SpatialReference()
+        srs.ImportFromEPSG(4326)
+        layer = vector.CreateLayer("watershed", srs, ogr.wkbPoint)
+        # forget to add a 'ws_id' field
+        layer.CreateField(ogr.FieldDefn("id", ogr.OFTInteger))
+        feature = ogr.Feature(layer.GetLayerDefn())
+        feature.SetField("id", 0)
+        feature.SetGeometry(ogr.CreateGeometryFromWkt("POINT(-112.2 42.5)"))
+        layer.CreateFeature(feature)
+        feature = None
+        layer = None
+        vector = None
+
+        # use predefined directory so test can clean up files during teardown
+        args = SDRTests.generate_base_args(
+            self.workspace_dir)
+        args['watersheds_path'] = test_watershed_path
+        validate_result = sdr.validate(args, limit_to=None)
+        self.assertTrue(
+            validate_result,
+            'expected a validation error but didn\'t get one')
+        self.assertTrue(
+            'Fields are missing from the first layer' in validate_result[0][1])
+
+    def test_sdr_validation_watershed_missing_ws_id_value(self):
+        """SDR test validation notices bad value in `ws_id` watershed."""
+        from natcap.invest.sdr import sdr
+
+        vector_driver = ogr.GetDriverByName("ESRI Shapefile")
+        test_watershed_path = os.path.join(
+            self.workspace_dir, 'watershed.shp')
+        vector = vector_driver.CreateDataSource(test_watershed_path)
+        srs = osr.SpatialReference()
+        srs.ImportFromEPSG(26910)  # NAD83 / UTM zone 11N
+        layer = vector.CreateLayer("watershed", srs, ogr.wkbPoint)
+        # forget to add a 'ws_id' field
+        layer.CreateField(ogr.FieldDefn("ws_id", ogr.OFTInteger))
+        feature = ogr.Feature(layer.GetLayerDefn())
+        # Point coordinates taken from within bounds of other test data
+        feature.SetGeometry(ogr.CreateGeometryFromWkt(
+            "POINT(463250 4929700)"))
+
+        # intentionally not setting ws_id
+        layer.CreateFeature(feature)
+        feature = None
+        layer = None
+        vector = None
+
+        # use predefined directory so test can clean up files during teardown
+        args = SDRTests.generate_base_args(
+            self.workspace_dir)
+        args['watersheds_path'] = test_watershed_path
+
+        validate_result = sdr.validate(args, limit_to=None)
+        self.assertTrue(len(validate_result) > 0,
+                        'Expected validation errors but none found')
+        self.assertTrue(
+            'features have a non-integer ws_id field' in validate_result[0][1])
+
+    def test_base_regression(self):
+        """SDR base regression test on sample data.
+
+        Execute SDR with sample data and checks that the output files are
+        generated and that the aggregate shapefile fields are the same as the
+        regression case.
+        """
+        from natcap.invest.sdr import sdr
+
+        # use predefined directory so test can clean up files during teardown
+        args = SDRTests.generate_base_args(self.workspace_dir)
+        # make args explicit that this is a base run of SWY
+
+        gpkg_driver = ogr.GetDriverByName('GPKG')
+        base_vector = ogr.Open(args['watersheds_path'])
+        target_watersheds_path = os.path.join(
+            args['workspace_dir'], 'input_watersheds.gpkg')
+        target_vector = gpkg_driver.CopyDataSource(
+            base_vector, target_watersheds_path)
+        base_vector = None
+        target_vector = None
+        args['watersheds_path'] = target_watersheds_path
+        sdr.execute(args)
+        expected_results = {
+            'usle_tot': 12.04494380951,
+            'sed_retent': 367660.25,
+            'sed_export': 0.71140885353,
+            'sed_dep': 7.84880876541,
+        }
+
+        vector_path = os.path.join(
+            args['workspace_dir'], 'watershed_results_sdr.shp')
+        assert_expected_results_in_vector(expected_results, vector_path)
+
+    def test_regression_with_undefined_nodata(self):
+        """SDR base regression test with undefined nodata values.
+
+        Execute SDR with sample data with all rasters having undefined nodata
+        values.
+        """
+        from natcap.invest.sdr import sdr
+
+        # use predefined directory so test can clean up files during teardown
+        args = SDRTests.generate_base_args(self.workspace_dir)
+        # args_copy = args.copy()
+        # args_copy['workspace_dir'] = 'sdr_test_workspace'
+
+        # set all input rasters to have undefined nodata values
+        tmp_dir = os.path.join(args['workspace_dir'], 'nodata_raster_dir')
+        os.makedirs(tmp_dir)
+        for path_key in ['erodibility_path', 'erosivity_path', 'lulc_path']:
+            target_path = os.path.join(
+                tmp_dir, os.path.basename(args[path_key]))
+            datatype = pygeoprocessing.get_raster_info(
+                args[path_key])['datatype']
+            pygeoprocessing.new_raster_from_base(
+                args[path_key], target_path, datatype, [None])
+
+            base_raster = gdal.OpenEx(args[path_key], gdal.OF_RASTER)
+            base_band = base_raster.GetRasterBand(1)
+            base_array = base_band.ReadAsArray()
+            base_band = None
+            base_raster = None
+
+            target_raster = gdal.OpenEx(
+                target_path, gdal.OF_RASTER | gdal.GA_Update)
+            target_band = target_raster.GetRasterBand(1)
+            target_band.WriteArray(base_array)
+
+            target_band = None
+            target_raster = None
+            args[path_key] = target_path
+
+        sdr.execute(args)
+        expected_results = {
+            'sed_retent': 367660.25,
+            'sed_export': 0.71140885353,
+            'usle_tot': 12.04494380951,
+        }
+
+        vector_path = os.path.join(
+            args['workspace_dir'], 'watershed_results_sdr.shp')
+        # make args explicit that this is a base run of SWY
+        assert_expected_results_in_vector(expected_results, vector_path)
+
+    def test_non_square_dem(self):
+        """SDR non-square DEM pixels.
+
+        Execute SDR with a non-square DEM and get a good result back.
+        """
+        from natcap.invest.sdr import sdr
+
+        # use predefined directory so test can clean up files during teardown
+        args = SDRTests.generate_base_args(self.workspace_dir)
+        args['dem_path'] = os.path.join(SAMPLE_DATA, 'dem_non_square.tif')
+        # make args explicit that this is a base run of SWY
+        sdr.execute(args)
+
+        expected_results = {
+            'sed_retent': 335578.875,
+            'sed_export': 0.60814452171,
+            'usle_tot': 11.43409824371,
+        }
+
+        vector_path = os.path.join(
+            args['workspace_dir'], 'watershed_results_sdr.shp')
+        assert_expected_results_in_vector(expected_results, vector_path)
+
+    def test_drainage_regression(self):
+        """SDR drainage layer regression test on sample data.
+
+        Execute SDR with sample data and a drainage layer and checks that the
+        output files are generated and that the aggregate shapefile fields
+        are the same as the regression case.
+        """
+        from natcap.invest.sdr import sdr
+
+        # use predefined directory so test can clean up files during teardown
+        args = SDRTests.generate_base_args(self.workspace_dir)
+        args['drainage_path'] = os.path.join(
+            REGRESSION_DATA, 'sample_drainage.tif')
+        sdr.execute(args)
+
+        expected_results = {
+            'sed_retent': 414067.65625,
+            'sed_export': 0.88248616457,
+            'usle_tot': 11.37281990051,
+        }
+
+        vector_path = os.path.join(
+            args['workspace_dir'], 'watershed_results_sdr.shp')
+        assert_expected_results_in_vector(expected_results, vector_path)
+
+    def test_base_usle_c_too_large(self):
+        """SDR test exepected exception for USLE_C > 1.0."""
+        from natcap.invest.sdr import sdr
+
+        # use predefined directory so test can clean up files during teardown
+        args = SDRTests.generate_base_args(
+            self.workspace_dir)
+        args['biophysical_table_path'] = os.path.join(
+            REGRESSION_DATA, 'biophysical_table_too_large.csv')
+
+        with self.assertRaises(ValueError):
+            sdr.execute(args)
+
+    def test_base_usle_p_nan(self):
+        """SDR test expected exception for USLE_P not a number."""
+        from natcap.invest.sdr import sdr
+
+        # use predefined directory so test can clean up files during teardown
+        args = SDRTests.generate_base_args(
+            self.workspace_dir)
+        args['biophysical_table_path'] = os.path.join(
+            REGRESSION_DATA, 'biophysical_table_invalid_value.csv')
+
+        with self.assertRaises(ValueError):
+            sdr.execute(args)
+
+    @staticmethod
+    def _assert_regression_results_equal(
+            workspace_dir, file_list_path, result_vector_path,
+            agg_results_path):
+        """Test workspace state against expected aggregate results.
+
+        Args:
+            workspace_dir (string): path to the completed model workspace
+            file_list_path (string): path to a file that has a list of all
+                the expected files relative to the workspace base
+            result_vector_path (string): path to the summary shapefile
+                produced by the SWY model.
+            agg_results_path (string): path to a csv file that has the
+                expected aggregated_results.shp table in the form of
+                fid,vri_sum,qb_val per line
+
+        Returns:
+            None
+
+        Raises:
+            AssertionError if any files are missing or results are out of
+            range by `tolerance_places`
+        """
+        # test that the workspace has the same files as we expect
+        SDRTests._test_same_files(
+            file_list_path, workspace_dir)
+
+        # we expect a file called 'aggregated_results.shp'
+        result_vector = ogr.Open(result_vector_path)
+        result_layer = result_vector.GetLayer()
+
+        # The relative tolerance 1e-6 was determined by
+        # experimentation on the application with the given range of numbers.
+        # This is an apparently reasonable approach as described by ChrisF:
+        # http://stackoverflow.com/a/3281371/42897
+        # and even more reading about picking numerical tolerance (it's hard):
+        # https://randomascii.wordpress.com/2012/02/25/comparing-floating-point-numbers-2012-edition/
+        rel_tol = 1e-6
+
+        with open(agg_results_path, 'rb') as agg_result_file:
+            error_list = []
+            for line in agg_result_file:
+                fid, sed_retent, sed_export, usle_tot = [
+                    float(x) for x in line.split(',')]
+                feature = result_layer.GetFeature(int(fid))
+                for field, value in [
+                        ('sed_retent', sed_retent),
+                        ('sed_export', sed_export),
+                        ('usle_tot', usle_tot)]:
+                    if not numpy.isclose(
+                            feature.GetField(field), value, rtol=rel_tol):
+                        error_list.append(
+                            "FID %d %s expected %f, got %f" % (
+                                fid, field, value, feature.GetField(field)))
+                ogr.Feature.__swig_destroy__(feature)
+                feature = None
+
+        result_layer = None
+        ogr.DataSource.__swig_destroy__(result_vector)
+        result_vector = None
+
+        if error_list:
+            raise AssertionError('\n'.join(error_list))
+
+    @staticmethod
+    def _test_same_files(base_list_path, directory_path):
+        """Assert files in `base_list_path` are in `directory_path`.
+
+        Args:
+            base_list_path (string): a path to a file that has one relative
+                file path per line.
+            directory_path (string): a path to a directory whose contents will
+                be checked against the files listed in `base_list_file`
+
+        Returns:
+            None
+
+        Raises:
+            AssertionError when there are files listed in `base_list_file`
+                that don't exist in the directory indicated by `path`
+        """
+        missing_files = []
+        with open(base_list_path, 'r') as file_list:
+            for file_path in file_list:
+                full_path = os.path.join(directory_path, file_path.rstrip())
+                if full_path == '':
+                    continue
+                if not os.path.isfile(full_path):
+                    missing_files.append(full_path)
+        if len(missing_files) > 0:
+            raise AssertionError(
+                "The following files were expected but not found: " +
+                '\n'.join(missing_files))