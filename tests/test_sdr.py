--- conflicted
+++ resolved
@@ -1,520 +1,514 @@
-"""InVEST SDR model tests."""
-import os
-import shutil
-import tempfile
-import unittest
-
-import numpy
-<<<<<<< HEAD
-from osgeo import ogr
-from osgeo import osr
-from osgeo import gdal
-from natcap.invest import utils
-=======
-import pygeoprocessing
-from osgeo import gdal, ogr, osr
->>>>>>> e1245d1b
-
-REGRESSION_DATA = os.path.join(
-    os.path.dirname(__file__), '..', 'data', 'invest-test-data', 'sdr')
-SAMPLE_DATA = os.path.join(REGRESSION_DATA, 'input')
-
-
-def assert_expected_results_in_vector(expected_results, vector_path):
-    """Assert one feature vector maps to expected_results key/value pairs."""
-    watershed_results_vector = gdal.OpenEx(vector_path, gdal.OF_VECTOR)
-    watershed_results_layer = watershed_results_vector.GetLayer()
-    watershed_results_feature = watershed_results_layer.GetFeature(0)
-    actual_results = {}
-    for key in expected_results:
-        actual_results[key] = watershed_results_feature.GetField(key)
-    watershed_results_vector = None
-    watershed_results_layer = None
-    watershed_results_feature = None
-    incorrect_vals = {}
-    for key in expected_results:
-        # Using relative tolerance here because results with different
-        # orders of magnitude are tested
-        try:
-            numpy.testing.assert_allclose(
-                actual_results[key], expected_results[key],
-                rtol=0.00001, atol=0)
-        except AssertionError:
-            incorrect_vals[key] = (actual_results[key], expected_results[key])
-    if incorrect_vals:
-        raise AssertionError(
-            f'these key (actual/expected) errors occured: {incorrect_vals}')
-
-
-class SDRTests(unittest.TestCase):
-    """Regression tests for InVEST SDR model."""
-
-    def setUp(self):
-        """Initialize SDRRegression tests."""
-        self.workspace_dir = tempfile.mkdtemp()
-
-    def tearDown(self):
-        """Clean up remaining files."""
-        shutil.rmtree(self.workspace_dir)
-
-    @staticmethod
-    def generate_base_args(workspace_dir):
-        """Generate a base sample args dict for SDR."""
-        args = {
-            'biophysical_table_path': os.path.join(
-                SAMPLE_DATA, 'biophysical_table.csv'),
-            'dem_path': os.path.join(SAMPLE_DATA, 'dem.tif'),
-            'erodibility_path': os.path.join(
-                SAMPLE_DATA, 'erodibility_SI_clip.tif'),
-            'erosivity_path': os.path.join(SAMPLE_DATA, 'erosivity.tif'),
-            'ic_0_param': '0.5',
-            'k_param': '2',
-            'lulc_path': os.path.join(SAMPLE_DATA, 'landuse_90.tif'),
-            'sdr_max': '0.8',
-            'l_max': '122',
-            'threshold_flow_accumulation': '1000',
-            'watersheds_path': os.path.join(SAMPLE_DATA, 'watersheds.shp'),
-            'workspace_dir': workspace_dir,
-            'n_workers': -1,
-        }
-        return args
-
-    def test_sdr_validation(self):
-        """SDR test regular validation."""
-        from natcap.invest.sdr import sdr
-
-        # use predefined directory so test can clean up files during teardown
-        args = SDRTests.generate_base_args(self.workspace_dir)
-        args['drainage_path'] = os.path.join(
-            REGRESSION_DATA, 'sample_drainage.tif')
-        validate_result = sdr.validate(args, limit_to=None)
-        self.assertFalse(
-            validate_result,  # List should be empty if validation passes
-            "expected no failed validations instead got %s" % str(
-                validate_result))
-
-    def test_sdr_validation_wrong_types(self):
-        """SDR test validation for wrong GIS types."""
-        from natcap.invest.sdr import sdr
-
-        # use predefined directory so test can clean up files during teardown
-        args = SDRTests.generate_base_args(self.workspace_dir)
-        # swap watershed and dem for different types
-        args['dem_path'], args['watersheds_path'] = (
-            args['watersheds_path'], args['dem_path'])
-        validate_result = sdr.validate(args, limit_to=None)
-        self.assertTrue(
-            validate_result,
-            "expected failed validations instead didn't get any")
-        for (validation_keys, error_msg), phrase in zip(
-                validate_result, ['GDAL raster', 'GDAL vector']):
-            self.assertTrue(phrase in error_msg)
-
-    def test_sdr_validation_missing_key(self):
-        """SDR test validation that's missing keys."""
-        from natcap.invest.sdr import sdr
-
-        # use predefined directory so test can clean up files during teardown
-        args = {}
-        validation_warnings = sdr.validate(args, limit_to=None)
-        self.assertEqual(len(validation_warnings[0][0]), 12)
-
-    def test_sdr_validation_key_no_value(self):
-        """SDR test validation that's missing a value on a key."""
-        from natcap.invest.sdr import sdr
-
-        # use predefined directory so test can clean up files during teardown
-        args = SDRTests.generate_base_args(
-            self.workspace_dir)
-        args['dem_path'] = ''
-        validate_result = sdr.validate(args, limit_to=None)
-        self.assertTrue(
-            validate_result,
-            'expected a validation error but didn\'t get one')
-
-    def test_sdr_validation_watershed_missing_ws_id(self):
-        """SDR test validation notices missing `ws_id` field on watershed."""
-        from natcap.invest import sdr, validation
-
-        vector_driver = ogr.GetDriverByName("ESRI Shapefile")
-        test_watershed_path = os.path.join(
-            self.workspace_dir, 'watershed.shp')
-        vector = vector_driver.CreateDataSource(test_watershed_path)
-        srs = osr.SpatialReference()
-        srs.ImportFromEPSG(4326)
-        layer = vector.CreateLayer("watershed", srs, ogr.wkbPoint)
-        # forget to add a 'ws_id' field
-        layer.CreateField(ogr.FieldDefn("id", ogr.OFTInteger))
-        feature = ogr.Feature(layer.GetLayerDefn())
-        feature.SetField("id", 0)
-        feature.SetGeometry(ogr.CreateGeometryFromWkt("POINT(-112.2 42.5)"))
-        layer.CreateFeature(feature)
-        feature = None
-        layer = None
-        vector = None
-
-        # use predefined directory so test can clean up files during teardown
-        args = SDRTests.generate_base_args(
-            self.workspace_dir)
-        args['watersheds_path'] = test_watershed_path
-        validate_result = sdr.sdr.validate(args, limit_to=None)
-        self.assertTrue(
-            validate_result,
-            'expected a validation error but didn\'t get one')
-        expected = [(
-            ['watersheds_path'],
-            validation.MESSAGES['MATCHED_NO_HEADERS'].format(
-                header='field', header_name='ws_id'))]
-        self.assertEqual(validate_result, expected)
-
-    def test_sdr_validation_watershed_missing_ws_id_value(self):
-        """SDR test validation notices bad value in `ws_id` watershed."""
-        from natcap.invest.sdr import sdr
-
-        vector_driver = ogr.GetDriverByName("ESRI Shapefile")
-        test_watershed_path = os.path.join(
-            self.workspace_dir, 'watershed.shp')
-        vector = vector_driver.CreateDataSource(test_watershed_path)
-        srs = osr.SpatialReference()
-        srs.ImportFromEPSG(26910)  # NAD83 / UTM zone 11N
-        layer = vector.CreateLayer("watershed", srs, ogr.wkbPoint)
-        # forget to add a 'ws_id' field
-        layer.CreateField(ogr.FieldDefn("ws_id", ogr.OFTInteger))
-        feature = ogr.Feature(layer.GetLayerDefn())
-        # Point coordinates taken from within bounds of other test data
-        feature.SetGeometry(ogr.CreateGeometryFromWkt(
-            "POINT(463250 4929700)"))
-
-        # intentionally not setting ws_id
-        layer.CreateFeature(feature)
-        feature = None
-        layer = None
-        vector = None
-
-        # use predefined directory so test can clean up files during teardown
-        args = SDRTests.generate_base_args(
-            self.workspace_dir)
-        args['watersheds_path'] = test_watershed_path
-
-        validate_result = sdr.validate(args, limit_to=None)
-        self.assertTrue(len(validate_result) > 0,
-                        'Expected validation errors but none found')
-        self.assertTrue(utils.matches_format_string(
-            validate_result[0][1], sdr.INVALID_ID_MSG))
-
-    def test_base_regression(self):
-        """SDR base regression test on sample data.
-
-        Execute SDR with sample data and checks that the output files are
-        generated and that the aggregate shapefile fields are the same as the
-        regression case.
-        """
-        from natcap.invest.sdr import sdr
-
-        # use predefined directory so test can clean up files during teardown
-        args = SDRTests.generate_base_args(self.workspace_dir)
-        # make args explicit that this is a base run of SWY
-
-        sdr.execute(args)
-        expected_results = {
-            'usle_tot': 14.25030517578,
-            'sed_retent': 308382.125,
-            'sed_export': 0.60502111912,
-            'sed_dep': 9.05251502991
-        }
-
-        vector_path = os.path.join(
-            args['workspace_dir'], 'watershed_results_sdr.shp')
-        assert_expected_results_in_vector(expected_results, vector_path)
-
-        # We only need to test that the drainage mask exists.  Functionality
-        # for that raster is tested elsewhere
-        self.assertTrue(
-            os.path.exists(
-                os.path.join(
-                    args['workspace_dir'], 'intermediate_outputs',
-                    'what_drains_to_stream.tif')))
-
-    def test_regression_with_undefined_nodata(self):
-        """SDR base regression test with undefined nodata values.
-
-        Execute SDR with sample data with all rasters having undefined nodata
-        values.
-        """
-        from natcap.invest.sdr import sdr
-
-        # use predefined directory so test can clean up files during teardown
-        args = SDRTests.generate_base_args(self.workspace_dir)
-
-        # set all input rasters to have undefined nodata values
-        tmp_dir = os.path.join(args['workspace_dir'], 'nodata_raster_dir')
-        os.makedirs(tmp_dir)
-        for path_key in ['erodibility_path', 'erosivity_path', 'lulc_path']:
-            target_path = os.path.join(
-                tmp_dir, os.path.basename(args[path_key]))
-            datatype = pygeoprocessing.get_raster_info(
-                args[path_key])['datatype']
-            pygeoprocessing.new_raster_from_base(
-                args[path_key], target_path, datatype, [None])
-
-            base_raster = gdal.OpenEx(args[path_key], gdal.OF_RASTER)
-            base_band = base_raster.GetRasterBand(1)
-            base_array = base_band.ReadAsArray()
-            base_band = None
-            base_raster = None
-
-            target_raster = gdal.OpenEx(
-                target_path, gdal.OF_RASTER | gdal.GA_Update)
-            target_band = target_raster.GetRasterBand(1)
-            target_band.WriteArray(base_array)
-
-            target_band = None
-            target_raster = None
-            args[path_key] = target_path
-
-        sdr.execute(args)
-        expected_results = {
-            'sed_retent': 308382.125,
-            'sed_export': 0.60502111912,
-            'usle_tot': 14.25030517578,
-        }
-
-        vector_path = os.path.join(
-            args['workspace_dir'], 'watershed_results_sdr.shp')
-        # make args explicit that this is a base run of SWY
-        assert_expected_results_in_vector(expected_results, vector_path)
-
-    def test_non_square_dem(self):
-        """SDR non-square DEM pixels.
-
-        Execute SDR with a non-square DEM and get a good result back.
-        """
-        from natcap.invest.sdr import sdr
-
-        # use predefined directory so test can clean up files during teardown
-        args = SDRTests.generate_base_args(self.workspace_dir)
-        args['dem_path'] = os.path.join(SAMPLE_DATA, 'dem_non_square.tif')
-        # make args explicit that this is a base run of SWY
-        sdr.execute(args)
-
-        expected_results = {
-            'sed_retent': 369182.09375,
-            'sed_export': 0.67064666748,
-            'usle_tot': 12.6965303421,
-        }
-
-        vector_path = os.path.join(
-            args['workspace_dir'], 'watershed_results_sdr.shp')
-        assert_expected_results_in_vector(expected_results, vector_path)
-
-    def test_drainage_regression(self):
-        """SDR drainage layer regression test on sample data.
-
-        Execute SDR with sample data and a drainage layer and checks that the
-        output files are generated and that the aggregate shapefile fields
-        are the same as the regression case.
-        """
-        from natcap.invest.sdr import sdr
-
-        # use predefined directory so test can clean up files during teardown
-        args = SDRTests.generate_base_args(self.workspace_dir)
-        args['drainage_path'] = os.path.join(
-            REGRESSION_DATA, 'sample_drainage.tif')
-        sdr.execute(args)
-
-        expected_results = {
-            'sed_retent': 476649.875,
-            'sed_export': 1.02959537506,
-            'usle_tot': 12.97211265564,
-        }
-
-        vector_path = os.path.join(
-            args['workspace_dir'], 'watershed_results_sdr.shp')
-        assert_expected_results_in_vector(expected_results, vector_path)
-
-    def test_base_usle_c_too_large(self):
-        """SDR test exepected exception for USLE_C > 1.0."""
-        from natcap.invest.sdr import sdr
-
-        # use predefined directory so test can clean up files during teardown
-        args = SDRTests.generate_base_args(
-            self.workspace_dir)
-        args['biophysical_table_path'] = os.path.join(
-            REGRESSION_DATA, 'biophysical_table_too_large.csv')
-
-        with self.assertRaises(ValueError):
-            sdr.execute(args)
-
-    def test_base_usle_p_nan(self):
-        """SDR test expected exception for USLE_P not a number."""
-        from natcap.invest.sdr import sdr
-
-        # use predefined directory so test can clean up files during teardown
-        args = SDRTests.generate_base_args(
-            self.workspace_dir)
-        args['biophysical_table_path'] = os.path.join(
-            REGRESSION_DATA, 'biophysical_table_invalid_value.csv')
-
-        with self.assertRaises(ValueError):
-            sdr.execute(args)
-
-    def test_missing_lulc_value(self):
-        """SDR test for ValueError when LULC value not found in table."""
-        import pandas
-        from natcap.invest.sdr import sdr
-
-        # use predefined directory so test can clean up files during teardown
-        args = SDRTests.generate_base_args(self.workspace_dir)
-
-        # remove a row from the biophysical table so that lulc value is missing
-        bad_biophysical_path = os.path.join(
-            self.workspace_dir, 'bad_biophysical_table.csv')
-
-        bio_df = pandas.read_csv(args['biophysical_table_path'])
-        bio_df = bio_df[bio_df['lucode'] != 2]
-        bio_df.to_csv(bad_biophysical_path)
-        bio_df = None
-        args['biophysical_table_path'] = bad_biophysical_path
-
-        with self.assertRaises(ValueError) as context:
-            sdr.execute(args)
-        self.assertTrue(
-            "The missing values found in the LULC raster but not the table"
-            " are: [2.]" in str(context.exception),
-            f'error does not match {str(context.exception)}')
-
-    def test_what_drains_to_stream(self):
-        """SDR test for what pixels drain to a stream."""
-        from natcap.invest.sdr import sdr
-
-        srs = osr.SpatialReference()
-        srs.ImportFromEPSG(26910)  # NAD83 / UTM zone 11N
-        srs_wkt = srs.ExportToWkt()
-        origin = (463250, 4929700)
-        pixel_size = (30, -30)
-
-        flow_dir_mfd = numpy.array([
-            [0, 1],
-            [1, 1]], dtype=numpy.float64)
-        flow_dir_mfd_nodata = 0  # Matches pygeoprocessing output
-        flow_dir_mfd_path = os.path.join(self.workspace_dir, 'flow_dir.tif')
-        pygeoprocessing.numpy_array_to_raster(
-            flow_dir_mfd, flow_dir_mfd_nodata, pixel_size, origin, srs_wkt,
-            flow_dir_mfd_path)
-
-        dist_to_channel = numpy.array([
-            [10, 5],
-            [-1, 6]], dtype=numpy.float64)
-        dist_to_channel_nodata = -1  # Matches pygeoprocessing output
-        dist_to_channel_path = os.path.join(
-            self.workspace_dir, 'dist_to_channel.tif')
-        pygeoprocessing.numpy_array_to_raster(
-            dist_to_channel, dist_to_channel_nodata, pixel_size, origin,
-            srs_wkt, dist_to_channel_path)
-
-        target_what_drains_path = os.path.join(
-            self.workspace_dir, 'what_drains.tif')
-        sdr._calculate_what_drains_to_stream(
-            flow_dir_mfd_path, dist_to_channel_path, target_what_drains_path)
-
-        # 255 is the byte nodata value assigned
-        expected_drainage = numpy.array([
-            [255, 1],
-            [0, 1]], dtype=numpy.uint8)
-        what_drains = pygeoprocessing.raster_to_numpy_array(
-            target_what_drains_path)
-        numpy.testing.assert_allclose(what_drains, expected_drainage)
-
-    @staticmethod
-    def _assert_regression_results_equal(
-            workspace_dir, file_list_path, result_vector_path,
-            agg_results_path):
-        """Test workspace state against expected aggregate results.
-
-        Args:
-            workspace_dir (string): path to the completed model workspace
-            file_list_path (string): path to a file that has a list of all
-                the expected files relative to the workspace base
-            result_vector_path (string): path to the summary shapefile
-                produced by the SWY model.
-            agg_results_path (string): path to a csv file that has the
-                expected aggregated_results.shp table in the form of
-                fid,vri_sum,qb_val per line
-
-        Return:
-            ``None``
-
-        Raise:
-            AssertionError if any files are missing or results are out of
-            range by `tolerance_places`
-        """
-        # test that the workspace has the same files as we expect
-        SDRTests._test_same_files(
-            file_list_path, workspace_dir)
-
-        # we expect a file called 'aggregated_results.shp'
-        result_vector = ogr.Open(result_vector_path)
-        result_layer = result_vector.GetLayer()
-
-        # The relative tolerance 1e-6 was determined by
-        # experimentation on the application with the given range of numbers.
-        # This is an apparently reasonable approach as described by ChrisF:
-        # http://stackoverflow.com/a/3281371/42897
-        # and even more reading about picking numerical tolerance (it's hard):
-        # https://randomascii.wordpress.com/2012/02/25/comparing-floating-point-numbers-2012-edition/
-        rel_tol = 1e-6
-
-        with open(agg_results_path, 'rb') as agg_result_file:
-            error_list = []
-            for line in agg_result_file:
-                fid, sed_retent, sed_export, usle_tot = [
-                    float(x) for x in line.split(',')]
-                feature = result_layer.GetFeature(int(fid))
-                for field, value in [
-                        ('sed_retent', sed_retent),
-                        ('sed_export', sed_export),
-                        ('usle_tot', usle_tot)]:
-                    if not numpy.isclose(
-                            feature.GetField(field), value, rtol=rel_tol):
-                        error_list.append(
-                            "FID %d %s expected %f, got %f" % (
-                                fid, field, value, feature.GetField(field)))
-                ogr.Feature.__swig_destroy__(feature)
-                feature = None
-
-        result_layer = None
-        ogr.DataSource.__swig_destroy__(result_vector)
-        result_vector = None
-
-        if error_list:
-            raise AssertionError('\n'.join(error_list))
-
-    @staticmethod
-    def _test_same_files(base_list_path, directory_path):
-        """Assert files in `base_list_path` are in `directory_path`.
-
-        Args:
-            base_list_path (string): a path to a file that has one relative
-                file path per line.
-            directory_path (string): a path to a directory whose contents will
-                be checked against the files listed in `base_list_file`
-
-        Return:
-            ``None``
-
-        Raise:
-            AssertionError when there are files listed in `base_list_file`
-                that don't exist in the directory indicated by `path`
-        """
-        missing_files = []
-        with open(base_list_path, 'r') as file_list:
-            for file_path in file_list:
-                full_path = os.path.join(directory_path, file_path.rstrip())
-                if full_path == '':
-                    continue
-                if not os.path.isfile(full_path):
-                    missing_files.append(full_path)
-        if len(missing_files) > 0:
-            raise AssertionError(
-                "The following files were expected but not found: " +
-                '\n'.join(missing_files))
+"""InVEST SDR model tests."""
+import os
+import shutil
+import tempfile
+import unittest
+
+import numpy
+from natcap.invest import utils
+import pygeoprocessing
+from osgeo import gdal, ogr, osr
+
+REGRESSION_DATA = os.path.join(
+    os.path.dirname(__file__), '..', 'data', 'invest-test-data', 'sdr')
+SAMPLE_DATA = os.path.join(REGRESSION_DATA, 'input')
+
+
+def assert_expected_results_in_vector(expected_results, vector_path):
+    """Assert one feature vector maps to expected_results key/value pairs."""
+    watershed_results_vector = gdal.OpenEx(vector_path, gdal.OF_VECTOR)
+    watershed_results_layer = watershed_results_vector.GetLayer()
+    watershed_results_feature = watershed_results_layer.GetFeature(0)
+    actual_results = {}
+    for key in expected_results:
+        actual_results[key] = watershed_results_feature.GetField(key)
+    watershed_results_vector = None
+    watershed_results_layer = None
+    watershed_results_feature = None
+    incorrect_vals = {}
+    for key in expected_results:
+        # Using relative tolerance here because results with different
+        # orders of magnitude are tested
+        try:
+            numpy.testing.assert_allclose(
+                actual_results[key], expected_results[key],
+                rtol=0.00001, atol=0)
+        except AssertionError:
+            incorrect_vals[key] = (actual_results[key], expected_results[key])
+    if incorrect_vals:
+        raise AssertionError(
+            f'these key (actual/expected) errors occured: {incorrect_vals}')
+
+
+class SDRTests(unittest.TestCase):
+    """Regression tests for InVEST SDR model."""
+
+    def setUp(self):
+        """Initialize SDRRegression tests."""
+        self.workspace_dir = tempfile.mkdtemp()
+
+    def tearDown(self):
+        """Clean up remaining files."""
+        shutil.rmtree(self.workspace_dir)
+
+    @staticmethod
+    def generate_base_args(workspace_dir):
+        """Generate a base sample args dict for SDR."""
+        args = {
+            'biophysical_table_path': os.path.join(
+                SAMPLE_DATA, 'biophysical_table.csv'),
+            'dem_path': os.path.join(SAMPLE_DATA, 'dem.tif'),
+            'erodibility_path': os.path.join(
+                SAMPLE_DATA, 'erodibility_SI_clip.tif'),
+            'erosivity_path': os.path.join(SAMPLE_DATA, 'erosivity.tif'),
+            'ic_0_param': '0.5',
+            'k_param': '2',
+            'lulc_path': os.path.join(SAMPLE_DATA, 'landuse_90.tif'),
+            'sdr_max': '0.8',
+            'l_max': '122',
+            'threshold_flow_accumulation': '1000',
+            'watersheds_path': os.path.join(SAMPLE_DATA, 'watersheds.shp'),
+            'workspace_dir': workspace_dir,
+            'n_workers': -1,
+        }
+        return args
+
+    def test_sdr_validation(self):
+        """SDR test regular validation."""
+        from natcap.invest.sdr import sdr
+
+        # use predefined directory so test can clean up files during teardown
+        args = SDRTests.generate_base_args(self.workspace_dir)
+        args['drainage_path'] = os.path.join(
+            REGRESSION_DATA, 'sample_drainage.tif')
+        validate_result = sdr.validate(args, limit_to=None)
+        self.assertFalse(
+            validate_result,  # List should be empty if validation passes
+            "expected no failed validations instead got %s" % str(
+                validate_result))
+
+    def test_sdr_validation_wrong_types(self):
+        """SDR test validation for wrong GIS types."""
+        from natcap.invest.sdr import sdr
+
+        # use predefined directory so test can clean up files during teardown
+        args = SDRTests.generate_base_args(self.workspace_dir)
+        # swap watershed and dem for different types
+        args['dem_path'], args['watersheds_path'] = (
+            args['watersheds_path'], args['dem_path'])
+        validate_result = sdr.validate(args, limit_to=None)
+        self.assertTrue(
+            validate_result,
+            "expected failed validations instead didn't get any")
+        for (validation_keys, error_msg), phrase in zip(
+                validate_result, ['GDAL raster', 'GDAL vector']):
+            self.assertTrue(phrase in error_msg)
+
+    def test_sdr_validation_missing_key(self):
+        """SDR test validation that's missing keys."""
+        from natcap.invest.sdr import sdr
+
+        # use predefined directory so test can clean up files during teardown
+        args = {}
+        validation_warnings = sdr.validate(args, limit_to=None)
+        self.assertEqual(len(validation_warnings[0][0]), 12)
+
+    def test_sdr_validation_key_no_value(self):
+        """SDR test validation that's missing a value on a key."""
+        from natcap.invest.sdr import sdr
+
+        # use predefined directory so test can clean up files during teardown
+        args = SDRTests.generate_base_args(
+            self.workspace_dir)
+        args['dem_path'] = ''
+        validate_result = sdr.validate(args, limit_to=None)
+        self.assertTrue(
+            validate_result,
+            'expected a validation error but didn\'t get one')
+
+    def test_sdr_validation_watershed_missing_ws_id(self):
+        """SDR test validation notices missing `ws_id` field on watershed."""
+        from natcap.invest import sdr, validation
+
+        vector_driver = ogr.GetDriverByName("ESRI Shapefile")
+        test_watershed_path = os.path.join(
+            self.workspace_dir, 'watershed.shp')
+        vector = vector_driver.CreateDataSource(test_watershed_path)
+        srs = osr.SpatialReference()
+        srs.ImportFromEPSG(4326)
+        layer = vector.CreateLayer("watershed", srs, ogr.wkbPoint)
+        # forget to add a 'ws_id' field
+        layer.CreateField(ogr.FieldDefn("id", ogr.OFTInteger))
+        feature = ogr.Feature(layer.GetLayerDefn())
+        feature.SetField("id", 0)
+        feature.SetGeometry(ogr.CreateGeometryFromWkt("POINT(-112.2 42.5)"))
+        layer.CreateFeature(feature)
+        feature = None
+        layer = None
+        vector = None
+
+        # use predefined directory so test can clean up files during teardown
+        args = SDRTests.generate_base_args(
+            self.workspace_dir)
+        args['watersheds_path'] = test_watershed_path
+        validate_result = sdr.sdr.validate(args, limit_to=None)
+        self.assertTrue(
+            validate_result,
+            'expected a validation error but didn\'t get one')
+        expected = [(
+            ['watersheds_path'],
+            validation.MESSAGES['MATCHED_NO_HEADERS'].format(
+                header='field', header_name='ws_id'))]
+        self.assertEqual(validate_result, expected)
+
+    def test_sdr_validation_watershed_missing_ws_id_value(self):
+        """SDR test validation notices bad value in `ws_id` watershed."""
+        from natcap.invest.sdr import sdr
+
+        vector_driver = ogr.GetDriverByName("ESRI Shapefile")
+        test_watershed_path = os.path.join(
+            self.workspace_dir, 'watershed.shp')
+        vector = vector_driver.CreateDataSource(test_watershed_path)
+        srs = osr.SpatialReference()
+        srs.ImportFromEPSG(26910)  # NAD83 / UTM zone 11N
+        layer = vector.CreateLayer("watershed", srs, ogr.wkbPoint)
+        # forget to add a 'ws_id' field
+        layer.CreateField(ogr.FieldDefn("ws_id", ogr.OFTInteger))
+        feature = ogr.Feature(layer.GetLayerDefn())
+        # Point coordinates taken from within bounds of other test data
+        feature.SetGeometry(ogr.CreateGeometryFromWkt(
+            "POINT(463250 4929700)"))
+
+        # intentionally not setting ws_id
+        layer.CreateFeature(feature)
+        feature = None
+        layer = None
+        vector = None
+
+        # use predefined directory so test can clean up files during teardown
+        args = SDRTests.generate_base_args(
+            self.workspace_dir)
+        args['watersheds_path'] = test_watershed_path
+
+        validate_result = sdr.validate(args, limit_to=None)
+        self.assertTrue(len(validate_result) > 0,
+                        'Expected validation errors but none found')
+        self.assertTrue(utils.matches_format_string(
+            validate_result[0][1], sdr.INVALID_ID_MSG))
+
+    def test_base_regression(self):
+        """SDR base regression test on sample data.
+
+        Execute SDR with sample data and checks that the output files are
+        generated and that the aggregate shapefile fields are the same as the
+        regression case.
+        """
+        from natcap.invest.sdr import sdr
+
+        # use predefined directory so test can clean up files during teardown
+        args = SDRTests.generate_base_args(self.workspace_dir)
+        # make args explicit that this is a base run of SWY
+
+        sdr.execute(args)
+        expected_results = {
+            'usle_tot': 14.25030517578,
+            'sed_retent': 308382.125,
+            'sed_export': 0.60502111912,
+            'sed_dep': 9.05251502991
+        }
+
+        vector_path = os.path.join(
+            args['workspace_dir'], 'watershed_results_sdr.shp')
+        assert_expected_results_in_vector(expected_results, vector_path)
+
+        # We only need to test that the drainage mask exists.  Functionality
+        # for that raster is tested elsewhere
+        self.assertTrue(
+            os.path.exists(
+                os.path.join(
+                    args['workspace_dir'], 'intermediate_outputs',
+                    'what_drains_to_stream.tif')))
+
+    def test_regression_with_undefined_nodata(self):
+        """SDR base regression test with undefined nodata values.
+
+        Execute SDR with sample data with all rasters having undefined nodata
+        values.
+        """
+        from natcap.invest.sdr import sdr
+
+        # use predefined directory so test can clean up files during teardown
+        args = SDRTests.generate_base_args(self.workspace_dir)
+
+        # set all input rasters to have undefined nodata values
+        tmp_dir = os.path.join(args['workspace_dir'], 'nodata_raster_dir')
+        os.makedirs(tmp_dir)
+        for path_key in ['erodibility_path', 'erosivity_path', 'lulc_path']:
+            target_path = os.path.join(
+                tmp_dir, os.path.basename(args[path_key]))
+            datatype = pygeoprocessing.get_raster_info(
+                args[path_key])['datatype']
+            pygeoprocessing.new_raster_from_base(
+                args[path_key], target_path, datatype, [None])
+
+            base_raster = gdal.OpenEx(args[path_key], gdal.OF_RASTER)
+            base_band = base_raster.GetRasterBand(1)
+            base_array = base_band.ReadAsArray()
+            base_band = None
+            base_raster = None
+
+            target_raster = gdal.OpenEx(
+                target_path, gdal.OF_RASTER | gdal.GA_Update)
+            target_band = target_raster.GetRasterBand(1)
+            target_band.WriteArray(base_array)
+
+            target_band = None
+            target_raster = None
+            args[path_key] = target_path
+
+        sdr.execute(args)
+        expected_results = {
+            'sed_retent': 308382.125,
+            'sed_export': 0.60502111912,
+            'usle_tot': 14.25030517578,
+        }
+
+        vector_path = os.path.join(
+            args['workspace_dir'], 'watershed_results_sdr.shp')
+        # make args explicit that this is a base run of SWY
+        assert_expected_results_in_vector(expected_results, vector_path)
+
+    def test_non_square_dem(self):
+        """SDR non-square DEM pixels.
+
+        Execute SDR with a non-square DEM and get a good result back.
+        """
+        from natcap.invest.sdr import sdr
+
+        # use predefined directory so test can clean up files during teardown
+        args = SDRTests.generate_base_args(self.workspace_dir)
+        args['dem_path'] = os.path.join(SAMPLE_DATA, 'dem_non_square.tif')
+        # make args explicit that this is a base run of SWY
+        sdr.execute(args)
+
+        expected_results = {
+            'sed_retent': 369182.09375,
+            'sed_export': 0.67064666748,
+            'usle_tot': 12.6965303421,
+        }
+
+        vector_path = os.path.join(
+            args['workspace_dir'], 'watershed_results_sdr.shp')
+        assert_expected_results_in_vector(expected_results, vector_path)
+
+    def test_drainage_regression(self):
+        """SDR drainage layer regression test on sample data.
+
+        Execute SDR with sample data and a drainage layer and checks that the
+        output files are generated and that the aggregate shapefile fields
+        are the same as the regression case.
+        """
+        from natcap.invest.sdr import sdr
+
+        # use predefined directory so test can clean up files during teardown
+        args = SDRTests.generate_base_args(self.workspace_dir)
+        args['drainage_path'] = os.path.join(
+            REGRESSION_DATA, 'sample_drainage.tif')
+        sdr.execute(args)
+
+        expected_results = {
+            'sed_retent': 476649.875,
+            'sed_export': 1.02959537506,
+            'usle_tot': 12.97211265564,
+        }
+
+        vector_path = os.path.join(
+            args['workspace_dir'], 'watershed_results_sdr.shp')
+        assert_expected_results_in_vector(expected_results, vector_path)
+
+    def test_base_usle_c_too_large(self):
+        """SDR test exepected exception for USLE_C > 1.0."""
+        from natcap.invest.sdr import sdr
+
+        # use predefined directory so test can clean up files during teardown
+        args = SDRTests.generate_base_args(
+            self.workspace_dir)
+        args['biophysical_table_path'] = os.path.join(
+            REGRESSION_DATA, 'biophysical_table_too_large.csv')
+
+        with self.assertRaises(ValueError):
+            sdr.execute(args)
+
+    def test_base_usle_p_nan(self):
+        """SDR test expected exception for USLE_P not a number."""
+        from natcap.invest.sdr import sdr
+
+        # use predefined directory so test can clean up files during teardown
+        args = SDRTests.generate_base_args(
+            self.workspace_dir)
+        args['biophysical_table_path'] = os.path.join(
+            REGRESSION_DATA, 'biophysical_table_invalid_value.csv')
+
+        with self.assertRaises(ValueError):
+            sdr.execute(args)
+
+    def test_missing_lulc_value(self):
+        """SDR test for ValueError when LULC value not found in table."""
+        import pandas
+        from natcap.invest.sdr import sdr
+
+        # use predefined directory so test can clean up files during teardown
+        args = SDRTests.generate_base_args(self.workspace_dir)
+
+        # remove a row from the biophysical table so that lulc value is missing
+        bad_biophysical_path = os.path.join(
+            self.workspace_dir, 'bad_biophysical_table.csv')
+
+        bio_df = pandas.read_csv(args['biophysical_table_path'])
+        bio_df = bio_df[bio_df['lucode'] != 2]
+        bio_df.to_csv(bad_biophysical_path)
+        bio_df = None
+        args['biophysical_table_path'] = bad_biophysical_path
+
+        with self.assertRaises(ValueError) as context:
+            sdr.execute(args)
+        self.assertTrue(
+            "The missing values found in the LULC raster but not the table"
+            " are: [2.]" in str(context.exception),
+            f'error does not match {str(context.exception)}')
+
+    def test_what_drains_to_stream(self):
+        """SDR test for what pixels drain to a stream."""
+        from natcap.invest.sdr import sdr
+
+        srs = osr.SpatialReference()
+        srs.ImportFromEPSG(26910)  # NAD83 / UTM zone 11N
+        srs_wkt = srs.ExportToWkt()
+        origin = (463250, 4929700)
+        pixel_size = (30, -30)
+
+        flow_dir_mfd = numpy.array([
+            [0, 1],
+            [1, 1]], dtype=numpy.float64)
+        flow_dir_mfd_nodata = 0  # Matches pygeoprocessing output
+        flow_dir_mfd_path = os.path.join(self.workspace_dir, 'flow_dir.tif')
+        pygeoprocessing.numpy_array_to_raster(
+            flow_dir_mfd, flow_dir_mfd_nodata, pixel_size, origin, srs_wkt,
+            flow_dir_mfd_path)
+
+        dist_to_channel = numpy.array([
+            [10, 5],
+            [-1, 6]], dtype=numpy.float64)
+        dist_to_channel_nodata = -1  # Matches pygeoprocessing output
+        dist_to_channel_path = os.path.join(
+            self.workspace_dir, 'dist_to_channel.tif')
+        pygeoprocessing.numpy_array_to_raster(
+            dist_to_channel, dist_to_channel_nodata, pixel_size, origin,
+            srs_wkt, dist_to_channel_path)
+
+        target_what_drains_path = os.path.join(
+            self.workspace_dir, 'what_drains.tif')
+        sdr._calculate_what_drains_to_stream(
+            flow_dir_mfd_path, dist_to_channel_path, target_what_drains_path)
+
+        # 255 is the byte nodata value assigned
+        expected_drainage = numpy.array([
+            [255, 1],
+            [0, 1]], dtype=numpy.uint8)
+        what_drains = pygeoprocessing.raster_to_numpy_array(
+            target_what_drains_path)
+        numpy.testing.assert_allclose(what_drains, expected_drainage)
+
+    @staticmethod
+    def _assert_regression_results_equal(
+            workspace_dir, file_list_path, result_vector_path,
+            agg_results_path):
+        """Test workspace state against expected aggregate results.
+
+        Args:
+            workspace_dir (string): path to the completed model workspace
+            file_list_path (string): path to a file that has a list of all
+                the expected files relative to the workspace base
+            result_vector_path (string): path to the summary shapefile
+                produced by the SWY model.
+            agg_results_path (string): path to a csv file that has the
+                expected aggregated_results.shp table in the form of
+                fid,vri_sum,qb_val per line
+
+        Return:
+            ``None``
+
+        Raise:
+            AssertionError if any files are missing or results are out of
+            range by `tolerance_places`
+        """
+        # test that the workspace has the same files as we expect
+        SDRTests._test_same_files(
+            file_list_path, workspace_dir)
+
+        # we expect a file called 'aggregated_results.shp'
+        result_vector = ogr.Open(result_vector_path)
+        result_layer = result_vector.GetLayer()
+
+        # The relative tolerance 1e-6 was determined by
+        # experimentation on the application with the given range of numbers.
+        # This is an apparently reasonable approach as described by ChrisF:
+        # http://stackoverflow.com/a/3281371/42897
+        # and even more reading about picking numerical tolerance (it's hard):
+        # https://randomascii.wordpress.com/2012/02/25/comparing-floating-point-numbers-2012-edition/
+        rel_tol = 1e-6
+
+        with open(agg_results_path, 'rb') as agg_result_file:
+            error_list = []
+            for line in agg_result_file:
+                fid, sed_retent, sed_export, usle_tot = [
+                    float(x) for x in line.split(',')]
+                feature = result_layer.GetFeature(int(fid))
+                for field, value in [
+                        ('sed_retent', sed_retent),
+                        ('sed_export', sed_export),
+                        ('usle_tot', usle_tot)]:
+                    if not numpy.isclose(
+                            feature.GetField(field), value, rtol=rel_tol):
+                        error_list.append(
+                            "FID %d %s expected %f, got %f" % (
+                                fid, field, value, feature.GetField(field)))
+                ogr.Feature.__swig_destroy__(feature)
+                feature = None
+
+        result_layer = None
+        ogr.DataSource.__swig_destroy__(result_vector)
+        result_vector = None
+
+        if error_list:
+            raise AssertionError('\n'.join(error_list))
+
+    @staticmethod
+    def _test_same_files(base_list_path, directory_path):
+        """Assert files in `base_list_path` are in `directory_path`.
+
+        Args:
+            base_list_path (string): a path to a file that has one relative
+                file path per line.
+            directory_path (string): a path to a directory whose contents will
+                be checked against the files listed in `base_list_file`
+
+        Return:
+            ``None``
+
+        Raise:
+            AssertionError when there are files listed in `base_list_file`
+                that don't exist in the directory indicated by `path`
+        """
+        missing_files = []
+        with open(base_list_path, 'r') as file_list:
+            for file_path in file_list:
+                full_path = os.path.join(directory_path, file_path.rstrip())
+                if full_path == '':
+                    continue
+                if not os.path.isfile(full_path):
+                    missing_files.append(full_path)
+        if len(missing_files) > 0:
+            raise AssertionError(
+                "The following files were expected but not found: " +
+                '\n'.join(missing_files))