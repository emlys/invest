{
  "name": "invest-workbench",
  "version": "0.1.0",
  "description": "Models that map and value the goods and services from nature that sustain and fulfill human life",
  "main": "build/main/main.js",
  "homepage": "./",
  "scripts": {
    "start": "yarn build-main && yarn build:preload && concurrently --kill-others \"yarn serve\" \"electron .\"",
    "serve": "cross-env MODE=development node scripts/watch.js",
    "lint": "eslint --cache --color --ext .jsx,.js src",
    "test": "cross-env PORT=56788 jest --runInBand --testPathIgnorePatterns /tests/binary_tests/ /tests/sampledata_linkcheck/",
    "test-main": "jest --runInBand --testMatch **/tests/main/*.test.js",
    "test-renderer": "jest --runInBand --testMatch **/tests/renderer/*.test.js",
    "test-flask": "cross-env PORT=56788 jest --runInBand --testMatch **/tests/invest/*.test.js",
    "test-electron-app": "jest --runInBand --testMatch **/tests/binary_tests/*.test.js",
    "test-sampledata-registry": "jest --runInBand --testMatch **/tests/sampledata_linkcheck/*.test.js",
    "postinstall": "electron-builder install-app-deps",
    "build-main": "babel --delete-dir-on-start src/main -d build/main --verbose --config-file ./babel.config.js --ignore **/__mocks__/* -s both --copy-files --no-copy-ignored",
    "build:preload": "cd src/preload && vite build",
    "build-renderer": "vite --config vite.config.js build",
    "build": "yarn build-renderer && yarn build-main && yarn build:preload",
    "token": "cd .. && make jprint-DATA_BASE_URL > workbench/resources/storage_token.txt",
    "dist": "yarn run token && cross-env DEBUG=electron-builder electron-builder build --config electron-builder-config.js"
  },
  "jest": {
    "reporters": [
      [
<<<<<<< HEAD
=======
        "github-actions",
        {
          "silent": false
        }
      ],
      [
>>>>>>> e3ac8611
        "default",
        {
          "summaryThreshold": 2
        }
      ]
    ],
    "verbose": true,
    "collectCoverage": true,
    "setupFiles": [
      "./tests/jest.overrides.js"
    ],
    "testEnvironment": "jsdom",
    "clearMocks": true,
    "restoreMocks": false,
    "resetModules": true
  },
  "keywords": [],
  "author": "Natural Capital Project",
  "license": "MIT",
  "dependencies": {
    "@babel/runtime": "^7.13.10",
    "electron-log": "^4.3.5",
    "electron-store": "^8.1.0",
    "i18next": "^22.4.9",
    "localforage": "^1.9.0",
    "node-fetch": "^2.6.7",
    "prop-types": "^15.7.2",
    "react-i18next": "^12.1.4",
    "yauzl": "^2.10.0"
  },
  "devDependencies": {
    "@babel/cli": "^7.22.5",
    "@babel/eslint-parser": "^7.22.5",
    "@babel/plugin-transform-runtime": "^7.22.5",
    "@babel/preset-env": "^7.22.5",
    "@babel/preset-react": "^7.22.5",
    "@babel/register": "^7.22.5",
    "@testing-library/jest-dom": "^5.14.1",
    "@testing-library/react": "^14.0.0",
    "@testing-library/user-event": "^14.4.3",
    "@vitejs/plugin-react": "^4.0.0",
    "babel-eslint": "^10.1.0",
    "bootstrap": "4.3.1",
    "concurrently": "^8.2.0",
    "cross-env": "^7.0.3",
    "electron": "^25.1.0",
    "electron-builder": "^23.0.3",
    "eslint": "^8.35.0",
    "eslint-config-airbnb": "^19.0.4",
    "eslint-plugin-import": "^2.22.1",
    "eslint-plugin-jest": "^27.2.1",
    "eslint-plugin-jsdoc": "^40.0.1",
    "eslint-plugin-jsx-a11y": "^6.4.1",
    "eslint-plugin-react": "^7.22.0",
    "eslint-plugin-react-hooks": "^4.2.0",
    "fs-extra": "^9.1.0",
    "i18next-conv": "^13.1.0",
    "i18next-parser": "^7.6.0",
    "jest": "^29.5.0",
    "jest-environment-jsdom": "^29.5.0",
    "puppeteer-core": "^20.6.0",
    "react": "^18.2.0",
    "react-bootstrap": "^1.5.2",
    "react-dom": "^18.2.0",
    "react-icons": "^4.9.0",
    "rimraf": "^3.0.2",
    "vite": "^4.3.9",
    "yazl": "^2.5.1"
  }
}<|MERGE_RESOLUTION|>--- conflicted
+++ resolved
@@ -25,15 +25,12 @@
   "jest": {
     "reporters": [
       [
-<<<<<<< HEAD
-=======
         "github-actions",
         {
           "silent": false
         }
       ],
       [
->>>>>>> e3ac8611
         "default",
         {
           "summaryThreshold": 2
