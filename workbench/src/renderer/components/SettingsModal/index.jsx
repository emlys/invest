--- conflicted
+++ resolved
@@ -28,25 +28,17 @@
     this.state = {
       show: false,
       languageOptions: null,
-<<<<<<< HEAD
-      language: null,
       loggingLevel: null,
       taskgraphLoggingLevel: null,
-      nWorkers: null
-=======
+      nWorkers: null,
       language: window.Workbench.LANGUAGE,
       showConfirmLanguageChange: false,
->>>>>>> ebd83857
     };
     this.handleShow = this.handleShow.bind(this);
     this.handleClose = this.handleClose.bind(this);
     this.handleChange = this.handleChange.bind(this);
-<<<<<<< HEAD
     this.setSettings = this.setSettings.bind(this);
-=======
     this.handleChangeLanguage = this.handleChangeLanguage.bind(this);
-    this.handleReset = this.handleReset.bind(this);
->>>>>>> ebd83857
     this.switchToDownloadModal = this.switchToDownloadModal.bind(this);
   }
 
@@ -106,7 +98,6 @@
   }
 
   render() {
-<<<<<<< HEAD
     const {
       show,
       languageOptions,
@@ -114,12 +105,9 @@
       loggingLevel,
       taskgraphLoggingLevel,
       nWorkers,
+      showConfirmLanguageChange,
     } = this.state;
     const { clearJobsStorage, nCPU, t } = this.props;
-=======
-    const { show, languageOptions, language, showConfirmLanguageChange } = this.state;
-    const { investSettings, clearJobsStorage, nCPU, t } = this.props;
->>>>>>> ebd83857
 
     const nWorkersOptions = [
       [-1, `${t('Synchronous')} (-1)`],
@@ -129,17 +117,10 @@
       nWorkersOptions.push([i, `${i} ${t('CPUs')}`]);
     }
     const logLevelOptions = { // map value to display name
-<<<<<<< HEAD
-      'DEBUG': t('DEBUG'),
-      'INFO': t('INFO'),
-      'WARNING': t('WARNING'),
-      'ERROR': t('ERROR')
-=======
       DEBUG: t('DEBUG'),
       INFO: t('INFO'),
       WARNING: t('WARNING'),
       ERROR: t('ERROR'),
->>>>>>> ebd83857
     };
     return (
       <React.Fragment>
@@ -182,17 +163,13 @@
                       id="language-select"
                       as="select"
                       name="language"
-<<<<<<< HEAD
-                      value={language}
                       onChange={this.handleChange}
-=======
                       value={window.Workbench.LANGUAGE}
                       onChange={
                         (event) => this.setState({
                           showConfirmLanguageChange: true,
                           language: event.target.value
                         })}
->>>>>>> ebd83857
                     >
                       {Object.entries(languageOptions).map((entry) => {
                         const [value, displayName] = entry;
@@ -340,15 +317,6 @@
 
 SettingsModal.propTypes = {
   clearJobsStorage: PropTypes.func.isRequired,
-<<<<<<< HEAD
-=======
-  investSettings: PropTypes.shape({
-    nWorkers: PropTypes.string,
-    taskgraphLoggingLevel: PropTypes.string,
-    loggingLevel: PropTypes.string,
-    sampleDataDir: PropTypes.string,
-  }).isRequired,
->>>>>>> ebd83857
   showDownloadModal: PropTypes.func.isRequired,
   nCPU: PropTypes.number.isRequired,
 };
