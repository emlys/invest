--- conflicted
+++ resolved
@@ -11,11 +11,7 @@
  * Spawn a child process running the Python Flask app.
  *
  * @param  {string} investExe - path to executeable that launches flask app.
-<<<<<<< HEAD
- * @returns {number} - the process id that can be used to kill the process.
-=======
  * @returns {ChildProcess} - a reference to the subprocess.
->>>>>>> 49707f6f
  */
 export function createPythonFlaskProcess(investExe) {
   // TODO: starting `invest serve` without any python logging
@@ -54,11 +50,7 @@
     logger.debug(`Flask process disconnected`);
   });
 
-<<<<<<< HEAD
-  return pythonServerProcess.pid;
-=======
   return pythonServerProcess;
->>>>>>> 49707f6f
 }
 
 /** Find out if the Flask server is online, waiting until it is.
@@ -93,18 +85,6 @@
 /**
  * Kill the process running the Flask app
  *
-<<<<<<< HEAD
- * @param {number} pid - the process id
- * @returns {undefined}
- */
-export function shutdownPythonProcess(pid) {
-  if (process.platform !== 'win32') {
-    // the '-' prefix on pid sends signal to children as well
-    process.kill(-pid, 'SIGTERM');
-  } else {
-    exec(`taskkill /pid ${pid} /t /f`);
-  }
-=======
  * @param {ChildProcess} subprocess - such as created by child_process.spawn
  * @returns {Promise}
  */
@@ -137,5 +117,4 @@
       logger.debug('flask server is closed');
       return Promise.resolve();
     });
->>>>>>> 49707f6f
 }