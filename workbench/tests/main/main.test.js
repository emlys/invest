--- conflicted
+++ resolved
@@ -180,12 +180,9 @@
   test('should register various ipcMain listeners', async () => {
     await createWindow();
     const expectedHandleChannels = [
-<<<<<<< HEAD
       ipcMainChannels.ADD_PLUGIN,
       ipcMainChannels.REMOVE_PLUGIN,
-=======
       ipcMainChannels.BASE_URL,
->>>>>>> f9339079
       ipcMainChannels.CHANGE_LANGUAGE,
       ipcMainChannels.CHECK_STORAGE_TOKEN,
       ipcMainChannels.CHECK_FILE_PERMISSIONS,
