--- conflicted
+++ resolved
@@ -187,19 +187,6 @@
   const argsForm = await page.waitForSelector('.args-form');
 
   const workspace = await argsForm.waitForSelector(
-<<<<<<< HEAD
-    'aria/[name="Workspace"][role="textbox"]');
-  await workspace.type(TMP_DIR, { delay: TYPE_DELAY });
-  const aoi = await argsForm.waitForSelector(
-    'aria/[name="Area Of Interest"][role="textbox"]');
-  await aoi.type(TMP_AOI_PATH, { delay: TYPE_DELAY });
-  const startYear = await argsForm.waitForSelector(
-    'aria/[name="Start Year"][role="textbox"]');
-  await startYear.type('2008', { delay: TYPE_DELAY });
-  const endYear = await argsForm.waitForSelector(
-    'aria/[name="End Year"][role="textbox"]');
-  await endYear.type('2012', { delay: TYPE_DELAY });
-=======
     'aria/[name="Workspace (directory)"][role="textbox"]');
   await workspace.type(TMP_DIR, { delay: typeDelay });
   const aoi = await argsForm.waitForSelector(
@@ -211,7 +198,6 @@
   const endYear = await argsForm.waitForSelector(
     'aria/[name="End Year (number)"][role="textbox"]');
   await endYear.type('2012', { delay: typeDelay });
->>>>>>> f18b211a
   await page.screenshot({ path: `${SCREENSHOT_PREFIX}4-complete-setup-form.png` });
 
   const sidebar = await page.waitForSelector('.invest-sidebar-col');
